# Skill Builder Reference Documentation

This file contains comprehensive documentation about Claude Code skills, built from official sources and research. Updated: 2025-11-16

---

## Key Updates (2025-11-16)

**CRITICAL CHANGES - Progressive Disclosure Emphasis:**

1. **Lower Token Threshold for SKILL.md:**
   - OLD: "Keep under 5,000 tokens"
   - NEW: "Target 1,000-2,000 tokens"
   - Warning at 2,000+, not 5,000+

2. **MANDATORY Navigation Guide:**
   - Required for ALL multi-file skills
   - Must explicitly state when to read each supporting file
   - Template provided in "Progressive Disclosure Pattern" section
   - Reference example: agent-sdk skill lines 376-408

3. **Source URLs Now Required:**
   - MANDATORY in YAML frontmatter for skills based on external docs
   - Enables drift detection and attribution
   - Format: `source_urls: [list of URLs]`

4. **Content-Based Splitting:**
   - Split based on CONTENT (beginner vs expert), not just token count
   - SKILL.md = Quick start covering 80% of use cases
   - Supporting files = Deep dives, complete API reference, advanced patterns
   - Reference example: agent-sdk (514-line SKILL.md with 4 supporting files)

5. **Supporting File Templates:**
   - reference.md: Complete API reference, architecture, configuration
   - examples.md: Working copy-paste code examples
   - patterns.md: Production patterns, anti-patterns, optimization
   - All templates included in this document

**What This Means:**
- Progressive disclosure is now the DEFAULT approach, not an exception
- Skills should use supporting files even if SKILL.md is under 2,000 tokens
- Better organization = better user experience (quick start vs deep dive)

---

## Table of Contents

1. [How Claude Code Skills Work](#how-claude-code-skills-work)
2. [Skill Architecture](#skill-architecture)
3. [YAML Frontmatter Specification](#yaml-frontmatter-specification)
4. [Progressive Disclosure Pattern](#progressive-disclosure-pattern)
5. [File Structure & Organization](#file-structure--organization)
6. [Best Practices](#best-practices)
7. [Validation Guidelines](#validation-guidelines)
8. [Common Patterns](#common-patterns)
9. [Agent SDK Integration](#agent-sdk-integration)
10. [Documentation Sources](#documentation-sources)

---

## How Claude Code Skills Work

**Source**: https://code.claude.com/docs/en/skills, https://docs.claude.com/en/docs/agent-sdk/skills

### Core Concept

Skills are **prompt-based conversation and execution context modifiers** that inject specialized instructions and dynamically adjust tool permissions within scoped execution contexts.

Unlike traditional tools or function calling, skills:

- Modify Claude's behavior through instruction injection
- Load progressively (metadata → instructions → resources)
- Activate autonomously via description matching
- Scope permissions to specific tool subsets

### Three-Tier Progressive Disclosure

**Tier 1: Metadata (~100 tokens)**

- YAML frontmatter with `name` and `description`
- Pre-loaded at startup for all available skills
- Enables discovery without loading full content
- Embedded in `<available_skills>` section

**Tier 2: Core Instructions (<5,000 tokens)**

- Full SKILL.md content loaded when skill deemed relevant
- All .md files in root directory load together
- Provides complete instructions and workflows
- Token budget critical for efficiency

**Tier 3: Modular Resources (unbounded)**

- Supporting files: scripts/, templates/, data/
- Loaded on-demand during execution
- Can include any file type
- Accessed via filesystem when needed

### Autonomous Invocation

**No Algorithmic Routing** - Pure LLM reasoning for selection:

1. All skill descriptions formatted into natural language
2. Embedded in Skill tool's prompt (~15K character budget)
3. Claude's transformer decides relevance
4. No regex, keyword matching, or ML classification

**What This Means**:

- Description quality is CRITICAL for discovery
- Must include trigger keywords users naturally say
- Provide contextual usage scenarios
- Test with real user prompts

### Execution Context Modification

Skills yield a `contextModifier` callback that:

- Dynamically adjusts tool permissions during execution
- Creates scoped privilege elevation pattern
- Pre-approves tools to bypass permission prompts
- Persists only during skill execution

**Example**:

```yaml
---
name: read-only-analyzer
description: Analyzes code patterns without modifications
allowed-tools: Read, Grep, Glob # Restricts to read-only operations
---
```

During execution:

- Only Read, Grep, Glob available
- Write, Bash blocked
- Permissions revert after skill completes

---

## Skill Architecture

**Source**: https://www.anthropic.com/engineering/equipping-agents-for-the-real-world-with-agent-skills

### Design Philosophy

**Progressive Disclosure**: Reveal information only as needed

- Optimizes token usage
- Scales to many skills without context bloat
- Flexible through filesystem access

**Autonomous Discovery**: Let LLM decide relevance

- No external systems required
- Natural language interface
- Adaptable to new use cases

**Modular Composition**: Combine multiple skills

- Each skill focused on single responsibility
- Skills work together for complex tasks
- Easier maintenance and testing

### Key Innovations

**Dual-Message Communication**:

- Visible metadata: User-facing status in conversation
- Hidden prompt (`isMeta: true`): API-sent instructions not rendered in UI
- Solves transparency-vs-clarity tension

**Token-Efficient Discovery**:

- ~15K character budget for all skill descriptions
- Forces concise, meaningful descriptions
- Strategic prioritization required

**Scoped Permissions**:

- Skills restrict tool access for safety
- Read-only workflows prevent accidents
- Reduces risk surface area

---

## YAML Frontmatter Specification

**Source**: https://code.claude.com/docs/en/skills

### Required Fields

```yaml
---
name: skill-identifier # Required
description: Brief capability summary # Required
---
```

**name**:

- Lowercase alphanumeric with hyphens only
- Max 64 characters
- Pattern: `^[a-z0-9]+(-[a-z0-9]+)*$`
- Example: `analyzing-financial-data`, `pdf-form-filler`

**description**:

- Max 1,024 characters (recommend 50-200)
- Most critical field for discovery
- Must combine: capabilities + triggers + context
- Good: "Calculate financial ratios (ROE, P/E, debt-to-equity) and interpret against industry benchmarks. Use for income statements or balance sheets."
- Bad: "Helps with data" (too vague)

### Optional Fields

```yaml
---
name: skill-name
description: Capability description
allowed-tools: Read, Write, Grep # Optional: Restrict available tools
disableModelInvocation: false # Optional: Opt-out of auto-activation
when_to_use: Alternative trigger # Optional: Additional trigger text
---
```

**allowed-tools**:

- Comma-separated list of tool names
- Security-critical for restricted workflows
- Example: `Read, Grep, Glob` for read-only skills

**disableModelInvocation**:

- Set to `true` to prevent automatic activation
- Skill must be explicitly requested
- Useful for experimental or dangerous skills

**when_to_use**:

- Alternative to description for activation
- Can be more verbose than description
- Provides additional context clues

### Validation Rules

From https://github.com/anthropics/claude-cookbooks/tree/main/skills:

1. **YAML Syntax**: Must parse correctly with yaml.safe_load()
2. **Required Fields**: Both name and description must be present
3. **Name Format**: Lowercase letters, numbers, hyphens only
4. **Description Length**: Between 10 and 1,024 characters
5. **No Duplicates**: Name must be unique across all skills

---

## Progressive Disclosure Pattern

**Source**: https://www.anthropic.com/engineering/equipping-agents-for-the-real-world-with-agent-skills

### Why Progressive Disclosure

**Problem**: Skills compete for limited context window
**Solution**: Load information incrementally as needed

**Benefits**:

- Token efficiency (skills don't compete)
- Scalable (can have many skills)
- Flexible (unbounded resources via filesystem)
- Better user experience (quick start vs deep dive)

### Implementation Strategy

<<<<<<< HEAD
**SKILL.md** (Core - <5K tokens):

- YAML frontmatter
- Purpose statement (2-3 sentences)
- When to use (trigger scenarios)
- Basic workflow (5-10 steps)
- High-level instructions
- Reference to supporting files

**reference.md** (Details - <3K tokens each):

- API references
- Configuration options
- Error handling
- Advanced usage
- Internals/architecture
- Troubleshooting

**examples.md** (Usage - <3K tokens):

- Basic examples
- Common patterns
- Advanced scenarios
- Edge cases
- Real-world usage

**scripts/** (Executable):

=======
**SKILL.md** (Core - 1,000-2,000 tokens TARGET):
- YAML frontmatter with source_urls
- Overview and purpose (2-3 sentences)
- Quick start examples
- Core concepts reference (NOT exhaustive details)
- Common patterns (3-5 most frequent use cases)
- **MANDATORY: Navigation guide** ("When to Read Supporting Files")
- High-level workflow instructions

**Split based on CONTENT, not just token count:**
- SKILL.md = Beginner-friendly, covers 80% of use cases
- Supporting files = Expert deep-dives, edge cases, internals

**reference.md** (Deep Technical Details):
- Complete API reference with all methods and parameters
- Detailed configuration options and environment setup
- Architecture and internals documentation
- Comprehensive tool/schema specifications
- Advanced configuration patterns
- Security considerations

**examples.md** (Practical Implementation):
- Working code examples (copy-paste ready)
- Step-by-step implementation guides
- Common integration patterns
- Edge cases and error handling
- Real-world usage scenarios
- Advanced use case demonstrations

**patterns.md** (Production Expertise - Optional):
- Production-ready architectural patterns
- Performance optimization techniques
- Security best practices and anti-patterns
- Scaling strategies
- Common pitfalls and solutions
- Testing and debugging approaches

**scripts/** (Executable Utilities):
>>>>>>> c72e80c3
- Deterministic operations
- Mathematical calculations
- Data parsing/validation
- API integrations
- Offload computation from LLM

### Token Budget Guidelines

**Recommended Sizes:**
- SKILL.md: 1,000-2,000 tokens (strict target, not "up to 5,000")
- reference.md: 2,000-5,000 tokens (comprehensive but focused)
- examples.md: 1,500-3,000 tokens (practical, copy-paste ready)
- patterns.md: 1,500-3,000 tokens (production wisdom)

**When to Split:**
- **Always split** skills with supporting documentation (even if SKILL.md < 2,000 tokens)
- Progressive disclosure is about CONTENT organization, not just token count
- Better to have 1,500-token SKILL.md + reference.md than 4,000-token monolithic SKILL.md
- Reference example: agent-sdk (514-line SKILL.md with 4 supporting files)

### Loading Behavior

**All .md files in root load together** when skill activates:

- SKILL.md (always)
- reference.md, examples.md, patterns.md (if present)
- Enables modular documentation
- Each file focused on specific aspect

**Supporting files load on-demand**:

- Scripts execute when referenced
- Templates read when needed
- Resources accessed during processing

### Navigation Guide Requirements

**MANDATORY for multi-file skills:**

Every skill with supporting documents MUST include a "Navigation Guide" section in SKILL.md that explicitly tells Claude when to read each file.

**Template:**
```markdown
## Navigation Guide

### When to Read Supporting Files

**reference.md** - Read when you need:
- [Specific use cases requiring this file]
- [Technical details not in SKILL.md]
- [Complete API or configuration reference]

**examples.md** - Read when you need:
- [Working code for specific patterns]
- [Step-by-step implementation guides]
- [Integration examples]

**patterns.md** - Read when you need:
- [Production best practices]
- [Performance optimization]
- [Security patterns]
```

**Good Example:** `.claude/skills/agent-sdk/SKILL.md` lines 376-408
- Lists each supporting file
- Clearly states WHEN to read it
- Specific enough to guide Claude's decision
- Prevents unnecessary file reads

**Bad Example:** Omitting navigation guide entirely
- Claude doesn't know when to load supporting files
- May load everything (token waste) or nothing (missing details)
- User experience degrades

---

## File Structure & Organization

**Source**: https://github.com/anthropics/skills (official examples)

### Standard Skill Directory

```
skill-name/
├── SKILL.md          # REQUIRED: Primary instructions with YAML frontmatter
├── reference.md      # Optional: Detailed documentation
├── examples.md       # Optional: Usage examples and sample outputs
├── scripts/          # Optional: Executable utilities
│   ├── process.py
│   ├── validate.js
│   └── helpers.sh
├── templates/        # Optional: Reusable templates
│   ├── report.md
│   └── config.json
└── resources/        # Optional: Data files and assets
    ├── benchmarks.csv
    └── schemas.json
```

### Storage Locations

**Personal Skills** (`~/.claude/skills/`):

- Available across all projects
- User-specific workflows
- Experimental capabilities
- Installation: `git clone <repo> ~/.claude/skills/skill-name`

**Project Skills** (`.claude/skills/`):

- Shared with team via git
- Project-specific expertise
- Automatically available when team pulls updates
- Committed to version control

**Plugin Skills**:

- Bundled with Claude Code plugins
- Install automatically with parent plugin
- Managed by plugin system

### Multi-File Organization

From https://github.com/anthropics/claude-cookbooks/tree/main/skills:

**Why Split Across Files**:

- **Maintainability**: Easier to update specific sections
- **Token Efficiency**: Load only what's needed
- **Readability**: Focused, scannable documentation
- **Versioning**: Track changes to specific aspects

**When to Split**:
<<<<<<< HEAD

- SKILL.md > 5,000 tokens → Move details to reference.md
=======
- Target SKILL.md at 1,000-2,000 tokens (use supporting files for rest)
>>>>>>> c72e80c3
- Many examples → Separate examples.md
- Complex logic → Scripts in scripts/
- Reusable patterns → Templates in templates/
- Production patterns → patterns.md
- Complete API reference → reference.md

### Source URL Requirements

**When to Include source_urls in YAML frontmatter:**

MANDATORY for skills based on external documentation:
- Official product documentation
- GitHub repositories
- Technical blog posts
- API references
- Tutorial series

**Format:**
```yaml
---
name: skill-name
description: Brief description
source_urls:
  - https://primary-documentation-source.com
  - https://github.com/org/repo/docs
  - https://blog.example.com/technical-guide
---
```

**Benefits:**
- **Attribution**: Gives credit to original sources
- **Drift Detection**: Enables automated checks for documentation updates
- **User Reference**: Users can consult authoritative sources directly
- **Maintenance**: Maintainers know where to check for updates

**Good Examples:**
- agent-sdk skill: Lists 4 official Anthropic documentation URLs
- Skills derived from open-source projects: Include GitHub repo URL
- Skills based on API docs: Include API documentation URL

**Bad Examples:**
- Omitting source_urls when skill is clearly based on external docs
- Generic URLs (e.g., just "https://github.com") instead of specific documentation links
- Broken or outdated URLs

### Reference Document Structure

**reference.md should follow this template:**

```markdown
# [Skill Name] - Complete API Reference

## Architecture
[Deep dive into how the system works internally]

### Component 1
[Detailed explanation]

### Component 2
[Detailed explanation]

## Setup & Configuration
[Complete configuration options]

### Environment Setup
[Detailed steps]

### Advanced Configuration
[Expert-level options]

## API Reference
[Complete method/function/tool reference]

### Method/Tool 1
**Description:** [What it does]
**Parameters:** [Complete parameter list with types]
**Returns:** [Return values]
**Examples:** [Code examples]
**Errors:** [Error conditions]

### Method/Tool 2
[Same structure]

## Advanced Topics
[Expert-level concepts]

## Troubleshooting
[Common issues and solutions]
```

**Key Principles:**
- Comprehensive but organized
- Every parameter documented
- Code examples for complex features
- Cross-references to examples.md for working code
- Table of contents for navigation

**examples.md should follow this template:**

```markdown
# [Skill Name] - Working Examples

## Basic Examples

### Example 1: [Simple Use Case]
[Description of what this demonstrates]

```[language]
[Complete, copy-paste ready code]
```

**Expected Output:**
```
[What user should see]
```

**Explanation:**
[Key points about the example]

### Example 2: [Another Common Use Case]
[Same structure]

## Intermediate Examples

### Example 3: [More Complex Scenario]
[Complete working code with explanation]

## Advanced Examples

### Example 4: [Production Pattern]
[Real-world implementation]

## Integration Examples

### Example 5: [Integrating with System X]
[How to use with other tools/systems]
```

**Key Principles:**
- Every example is complete and runnable
- Clear expected outputs
- Explains WHY, not just HOW
- Progresses from simple to complex
- Covers common integration scenarios

**patterns.md should follow this template:**

```markdown
# [Skill Name] - Production Patterns

## Architectural Patterns

### Pattern 1: [Pattern Name]
**Use Case:** [When to use this]
**Implementation:** [How to implement]
**Benefits:** [Why this works]
**Tradeoffs:** [What you give up]

### Pattern 2: [Another Pattern]
[Same structure]

## Performance Optimization

### Optimization 1: [Technique]
[Details and examples]

## Security Best Practices

### Practice 1: [Security Pattern]
**Risk:** [What this protects against]
**Implementation:** [How to do it]

## Anti-Patterns

### Anti-Pattern 1: [What NOT to do]
**Problem:** [Why this is bad]
**Better Approach:** [What to do instead]

## Common Pitfalls

### Pitfall 1: [Common Mistake]
**Symptom:** [How it manifests]
**Cause:** [Why it happens]
**Solution:** [How to fix]
```

**Key Principles:**
- Focus on production lessons learned
- Include anti-patterns (what NOT to do)
- Explain tradeoffs honestly
- Real-world war stories
- Performance and security emphasis

---

## Best Practices

**Source**: https://docs.claude.com/en/docs/agent-sdk/skills (Best Practices section)

### Description Quality (MOST CRITICAL)

**Effective descriptions combine specificity + triggers + context**:

✅ Good: "Analyze Excel spreadsheets, generate pivot tables, create charts. Use when working with .xlsx files or data analysis requests."

✅ Good: "Calculate financial ratios (ROE, P/E, current ratio, debt-to-equity) and interpret against industry benchmarks. Use for income statements, balance sheets, or financial analysis."

❌ Bad: "Helps with data" (too vague)
❌ Bad: "Document processor" (no trigger keywords)
❌ Bad: "Analysis tool" (lacks context)

**Description Checklist**:

- [ ] Specific capabilities listed (verbs: analyze, generate, calculate)
- [ ] Trigger keywords users naturally say
- [ ] File extensions or formats mentioned (.xlsx, .pdf, JSON)
- [ ] Use case context provided
- [ ] Under 1,024 characters (ideally 50-200)

### Single Responsibility Principle

**Focus on ONE expertise area**:

✅ Good: Separate skills for different domains

- `analyzing-financial-statements` (financial ratios only)
- `filling-pdf-forms` (PDF form processing only)
- `analyzing-excel-data` (Excel analysis only)

❌ Bad: Monolithic skill

- `document-processing` (tries to handle all document types)

**Benefits**:

- Better discovery (precise descriptions)
- Easier maintenance
- Composable (combine multiple skills)
- Clearer token budget

### Token Budget Management

**Recommended limits** (from Anthropic engineering):

- Frontmatter description: <500 chars (ideal), 1,024 max
- SKILL.md total: <5,000 tokens
- Supporting .md files: <3,000 tokens each
- Total skill context: <15,000 tokens

**Optimization strategies**:

1. Move detailed documentation to reference.md
2. Extract code to scripts/ directory
3. Use examples.md for sample outputs
4. Reference external resources by URL
5. Progressive disclosure through multiple files

### Security Safeguards

**Critical security practices**:

- ⚠️ Never hardcode API keys, credentials, or secrets
- ⚠️ Exclude sensitive data from skill documentation
- ⚠️ Sanitize all inputs in scripts
- ⚠️ Use `allowed-tools` to restrict capabilities
- ⚠️ Maintain audit trails for compliance
- ⚠️ Only install skills from trusted sources

**Example: Read-only skill**

```yaml
---
name: analyzing-code
description: Analyze code patterns and architecture
allowed-tools: Read, Grep, Glob # Cannot modify files
---
```

---

## Validation Guidelines

### Pre-Creation Validation

**Name Validation**:

```python
import re

def validate_skill_name(name):
    """Validate skill name follows conventions"""
    pattern = r'^[a-z0-9]+(-[a-z0-9]+)*$'
    if not re.match(pattern, name):
        return False, "Name must be kebab-case"
    if len(name) < 3:
        return False, "Name too short (minimum 3 characters)"
    if len(name) > 64:
        return False, "Name too long (maximum 64 characters)"
    return True, "Name is valid"
```

**YAML Validation**:

```python
import yaml

def validate_yaml_frontmatter(content):
    """Validate YAML frontmatter in skill content"""
    try:
        parts = content.split('---', 2)
        if len(parts) < 3:
            return False, "Missing YAML frontmatter delimiters"

        frontmatter = yaml.safe_load(parts[1])

        # Check required fields
        required = ['name', 'description']
        missing = [f for f in required if f not in frontmatter]
        if missing:
            return False, f"Missing required fields: {', '.join(missing)}"

        # Validate description length
        desc_len = len(frontmatter['description'])
        if desc_len < 10:
            return False, f"Description too short ({desc_len} chars, min 10)"
        if desc_len > 1024:
            return False, f"Description too long ({desc_len} chars, max 1024)"

        return True, "YAML frontmatter is valid"

    except yaml.YAMLError as e:
        return False, f"YAML syntax error: {e}"
```

### Token Budget Validation

```python
import tiktoken

def validate_token_budget(skill_path):
    """Validate skill stays within token budget"""
    encoding = tiktoken.encoding_for_model("claude-sonnet-4-5")

    skill_md = (skill_path / "SKILL.md").read_text()
    tokens = len(encoding.encode(skill_md))

    if tokens > 20000:
        return False, f"Exceeds absolute maximum ({tokens} tokens > 20,000)"
    if tokens > 5000:
        return True, f"Warning: Very high token count ({tokens} tokens > 5,000). Consider splitting."
    if tokens > 2000:
        return True, f"Warning: Above target ({tokens} tokens > 2,000). Should use supporting files."
    if tokens < 500:
        return True, f"Notice: Very small skill ({tokens} tokens). Consider if this is too minimal."
    return True, f"Token budget optimal ({tokens} tokens, target: 1,000-2,000)"
```

**Token Budget Philosophy:**
- **Target: 1,000-2,000 tokens** for SKILL.md
- **Warning at 2,000+**: Should move content to supporting files
- **Error at 20,000+**: Absolute maximum, must split
- **Progressive disclosure is about content organization, not just staying under 5,000 tokens**

### Structure Validation

**File Checklist**:

- [ ] SKILL.md exists with valid YAML frontmatter
- [ ] All required sections present (Purpose, Usage, Instructions)
- [ ] No broken links or missing references
- [ ] Scripts (if any) are executable
- [ ] Examples are clear and working
- [ ] No TODO/FIXME markers (zero-BS principle)

---

## Common Patterns

**Source**: https://github.com/anthropics/claude-cookbooks/blob/main/skills/notebooks/03_skills_custom_development.ipynb

### Pattern 1: Read-Process-Write

**Use Case**: File transformations, data processing

**Tools**: Read, Write, code_execution

**Template**:

```yaml
---
name: processing-csv-reports
description: Transform CSV data into formatted reports with calculations
allowed-tools: Read, Write, code_execution
---

# CSV Report Processor

## Purpose
Transforms raw CSV data into formatted analytical reports.

## Instructions
1. Read CSV file using Read tool
2. Parse and validate data structure
3. Execute calculations via code_execution
4. Generate formatted report
5. Write output using Write tool
```

### Pattern 2: Search-Analyze-Report

**Use Case**: Codebase introspection, pattern detection

**Tools**: Grep, Glob, Read

**Template**:

```yaml
---
name: analyzing-dependencies
description: Analyze project dependencies and identify version conflicts
allowed-tools: Grep, Glob, Read
---

# Dependency Analyzer

## Purpose
Identifies and analyzes project dependencies, detecting conflicts.

## Instructions
1. Use Glob to find dependency files (package.json, requirements.txt)
2. Use Grep to extract version information
3. Use Read for detailed dependency inspection
4. Analyze conflicts and compatibility
5. Generate report with recommendations
```

### Pattern 3: Wizard-Style Multi-Step

**Use Case**: Interactive processes requiring user confirmation

**Tools**: AskUserQuestion, Read, Write

**Template**:

```yaml
---
name: configuring-systems
description: Interactive system configuration with validation checkpoints
allowed-tools: AskUserQuestion, Read, Write
---

# System Configurator

## Purpose
Guides users through system configuration with validation.

## Instructions
1. Use AskUserQuestion for preferences
2. Read existing configuration
3. Validate choices against constraints
4. Ask for confirmation
5. Write updated configuration
```

---

## Agent SDK Integration

**Source**: https://docs.claude.com/en/docs/agent-sdk/skills

### Configuration Requirements

To use skills with the SDK, you MUST configure filesystem loading:

**Python**:

```python
from anthropic import Anthropic

options = ClaudeAgentOptions(
    cwd="/path/to/project",
    setting_sources=["user", "project"],  # CRITICAL: Enables skill loading
    allowed_tools=["Skill", "Read", "Write", "Bash"]  # Must include "Skill"
)

async for message in query(prompt="Help process this PDF", options=options):
    print(message)
```

**TypeScript**:

```typescript
const options = {
  cwd: "/path/to/project",
  settingSources: ["user", "project"], // CRITICAL
  allowedTools: ["Skill", "Read", "Write", "Bash"],
};
```

### Common Pitfall

**Most common SDK issue**: Not configuring `setting_sources`/`settingSources`

Without this, the SDK doesn't load any filesystem settings including skills.

### Tool Restrictions

**Claude Code vs SDK**:

- In Claude Code CLI: `allowed-tools` in YAML frontmatter restricts tools
- In SDK: Tool access controlled by `allowedTools` option only
- YAML `allowed-tools` has no effect in SDK applications

---

## Documentation Sources

### Official Anthropic Documentation

1. **Claude Code Skills**: https://code.claude.com/docs/en/skills
   - Primary reference for CLI skills
   - File structure and organization
   - Discovery and invocation

2. **Agent SDK Skills**: https://docs.claude.com/en/docs/agent-sdk/skills
   - SDK-specific configuration
   - setting_sources requirement
   - TypeScript/Python integration

3. **Agent Skills Engineering Blog**: https://www.anthropic.com/engineering/equipping-agents-for-the-real-world-with-agent-skills
   - Architecture and design philosophy
   - Progressive disclosure pattern
   - Autonomous invocation model
   - Execution context modification

4. **Claude Cookbooks**: https://github.com/anthropics/claude-cookbooks/tree/main/skills
   - Three progressive Jupyter notebooks
   - Financial analysis examples
   - Custom skill development tutorial
   - Sample data and templates

5. **Anthropic Skills Repository**: https://github.com/anthropics/skills
   - 14 official skill examples
   - Source-available document skills
   - Meta skills (skill-creator, template-skill)
   - Best practice implementations

### Community Resources

6. **metaskills/skill-builder**: https://github.com/metaskills/skill-builder
   - Meta-skill for creating skills
   - Opinionated guidance (gerund naming, Node.js, CLI-first)
   - Self-referential teaching approach
   - Excellent progressive scaffolding

7. **obra/superpowers**: https://github.com/obra/superpowers
   - 20+ battle-tested skills
   - TDD, debugging, collaboration patterns
   - Production-proven implementations

8. **Awesome Claude Skills Collections**:
   - travisvn/awesome-claude-skills
   - ComposioHQ/awesome-claude-skills
   - BehiSecc/awesome-claude-skills

### Deep Dives

9. **First Principles Analysis**: https://leehanchung.github.io/blogs/2025/10/26/claude-skills-deep-dive/
   - Architectural decisions explained
   - Progressive disclosure pattern deep-dive
   - Dual-message communication model
   - Execution context modification

10. **Simon Willison Blog**: https://simonwillison.net/2025/Oct/16/claude-skills/
    - "Skills are maybe a bigger deal than MCP"
    - Comparison with other systems
    - Practical implications

---

## Skill Builder Meta-Documentation

### How to Keep This Updated

**Manual Sync Process**:

1. Check official docs quarterly: https://code.claude.com/docs/en/skills
2. Review Agent SDK changes: https://docs.claude.com/en/docs/agent-sdk/skills
3. Monitor Anthropic engineering blog for updates
4. Track community skill examples for new patterns
5. Update this file when changes detected

**Automated Sync** (Future Enhancement):

- Could use web scraping to detect doc changes
- Compare current content vs source
- Flag outdated sections
- Generate update PRs

### Version History

**v1.0.0** (2025-11-15):

- Initial comprehensive research compilation
- 10 primary documentation sources
- All core patterns documented
- Agent SDK integration included
- Best practices from official guides

**Update Protocol**:
When official documentation changes:

1. Note change in version history
2. Update relevant section
3. Increment version number
4. Add changelog entry

---

## Token Budget Optimization Tips

**From Anthropic Engineering**:

1. **Defer to Scripts**: Offload deterministic operations
   - Sorting algorithms → Python/JS scripts
   - Mathematical calculations → code_execution
   - Data parsing → dedicated parsers
   - API calls → script wrappers

2. **Use External References**: Link instead of embedding
   - Industry benchmarks → URL references
   - Long examples → examples.md
   - API docs → external links
   - Detailed specs → reference.md

3. **Semantic Compression**: Say more with less
   - Use bullet points over paragraphs
   - Prefer concise examples
   - Remove redundant explanations
   - Consolidate similar sections

4. **Progressive Disclosure**: Structure strategically
   - SKILL.md: Core workflow only
   - reference.md: Deep details
   - examples.md: Usage patterns
   - Scripts: Implementation logic

---

**Last Updated**: 2025-11-15
**Maintainer**: amplihack framework
**Sources**: 10 official and community references<|MERGE_RESOLUTION|>--- conflicted
+++ resolved
@@ -67,7 +67,6 @@
 Skills are **prompt-based conversation and execution context modifiers** that inject specialized instructions and dynamically adjust tool permissions within scoped execution contexts.
 
 Unlike traditional tools or function calling, skills:
-
 - Modify Claude's behavior through instruction injection
 - Load progressively (metadata → instructions → resources)
 - Activate autonomously via description matching
@@ -76,21 +75,18 @@
 ### Three-Tier Progressive Disclosure
 
 **Tier 1: Metadata (~100 tokens)**
-
 - YAML frontmatter with `name` and `description`
 - Pre-loaded at startup for all available skills
 - Enables discovery without loading full content
 - Embedded in `<available_skills>` section
 
 **Tier 2: Core Instructions (<5,000 tokens)**
-
 - Full SKILL.md content loaded when skill deemed relevant
 - All .md files in root directory load together
 - Provides complete instructions and workflows
 - Token budget critical for efficiency
 
 **Tier 3: Modular Resources (unbounded)**
-
 - Supporting files: scripts/, templates/, data/
 - Loaded on-demand during execution
 - Can include any file type
@@ -106,7 +102,6 @@
 4. No regex, keyword matching, or ML classification
 
 **What This Means**:
-
 - Description quality is CRITICAL for discovery
 - Must include trigger keywords users naturally say
 - Provide contextual usage scenarios
@@ -115,24 +110,21 @@
 ### Execution Context Modification
 
 Skills yield a `contextModifier` callback that:
-
 - Dynamically adjusts tool permissions during execution
 - Creates scoped privilege elevation pattern
 - Pre-approves tools to bypass permission prompts
 - Persists only during skill execution
 
 **Example**:
-
 ```yaml
 ---
 name: read-only-analyzer
 description: Analyzes code patterns without modifications
-allowed-tools: Read, Grep, Glob # Restricts to read-only operations
+allowed-tools: Read, Grep, Glob  # Restricts to read-only operations
 ---
 ```
 
 During execution:
-
 - Only Read, Grep, Glob available
 - Write, Bash blocked
 - Permissions revert after skill completes
@@ -146,19 +138,16 @@
 ### Design Philosophy
 
 **Progressive Disclosure**: Reveal information only as needed
-
 - Optimizes token usage
 - Scales to many skills without context bloat
 - Flexible through filesystem access
 
 **Autonomous Discovery**: Let LLM decide relevance
-
 - No external systems required
 - Natural language interface
 - Adaptable to new use cases
 
 **Modular Composition**: Combine multiple skills
-
 - Each skill focused on single responsibility
 - Skills work together for complex tasks
 - Easier maintenance and testing
@@ -166,19 +155,16 @@
 ### Key Innovations
 
 **Dual-Message Communication**:
-
 - Visible metadata: User-facing status in conversation
 - Hidden prompt (`isMeta: true`): API-sent instructions not rendered in UI
 - Solves transparency-vs-clarity tension
 
 **Token-Efficient Discovery**:
-
 - ~15K character budget for all skill descriptions
 - Forces concise, meaningful descriptions
 - Strategic prioritization required
 
 **Scoped Permissions**:
-
 - Skills restrict tool access for safety
 - Read-only workflows prevent accidents
 - Reduces risk surface area
@@ -193,20 +179,18 @@
 
 ```yaml
 ---
-name: skill-identifier # Required
-description: Brief capability summary # Required
+name: skill-identifier           # Required
+description: Brief capability summary  # Required
 ---
 ```
 
 **name**:
-
 - Lowercase alphanumeric with hyphens only
 - Max 64 characters
 - Pattern: `^[a-z0-9]+(-[a-z0-9]+)*$`
 - Example: `analyzing-financial-data`, `pdf-form-filler`
 
 **description**:
-
 - Max 1,024 characters (recommend 50-200)
 - Most critical field for discovery
 - Must combine: capabilities + triggers + context
@@ -219,26 +203,23 @@
 ---
 name: skill-name
 description: Capability description
-allowed-tools: Read, Write, Grep # Optional: Restrict available tools
-disableModelInvocation: false # Optional: Opt-out of auto-activation
-when_to_use: Alternative trigger # Optional: Additional trigger text
+allowed-tools: Read, Write, Grep  # Optional: Restrict available tools
+disableModelInvocation: false     # Optional: Opt-out of auto-activation
+when_to_use: Alternative trigger   # Optional: Additional trigger text
 ---
 ```
 
 **allowed-tools**:
-
 - Comma-separated list of tool names
 - Security-critical for restricted workflows
 - Example: `Read, Grep, Glob` for read-only skills
 
 **disableModelInvocation**:
-
 - Set to `true` to prevent automatic activation
 - Skill must be explicitly requested
 - Useful for experimental or dangerous skills
 
 **when_to_use**:
-
 - Alternative to description for activation
 - Can be more verbose than description
 - Provides additional context clues
@@ -265,7 +246,6 @@
 **Solution**: Load information incrementally as needed
 
 **Benefits**:
-
 - Token efficiency (skills don't compete)
 - Scalable (can have many skills)
 - Flexible (unbounded resources via filesystem)
@@ -273,36 +253,6 @@
 
 ### Implementation Strategy
 
-<<<<<<< HEAD
-**SKILL.md** (Core - <5K tokens):
-
-- YAML frontmatter
-- Purpose statement (2-3 sentences)
-- When to use (trigger scenarios)
-- Basic workflow (5-10 steps)
-- High-level instructions
-- Reference to supporting files
-
-**reference.md** (Details - <3K tokens each):
-
-- API references
-- Configuration options
-- Error handling
-- Advanced usage
-- Internals/architecture
-- Troubleshooting
-
-**examples.md** (Usage - <3K tokens):
-
-- Basic examples
-- Common patterns
-- Advanced scenarios
-- Edge cases
-- Real-world usage
-
-**scripts/** (Executable):
-
-=======
 **SKILL.md** (Core - 1,000-2,000 tokens TARGET):
 - YAML frontmatter with source_urls
 - Overview and purpose (2-3 sentences)
@@ -341,7 +291,6 @@
 - Testing and debugging approaches
 
 **scripts/** (Executable Utilities):
->>>>>>> c72e80c3
 - Deterministic operations
 - Mathematical calculations
 - Data parsing/validation
@@ -365,14 +314,12 @@
 ### Loading Behavior
 
 **All .md files in root load together** when skill activates:
-
 - SKILL.md (always)
 - reference.md, examples.md, patterns.md (if present)
 - Enables modular documentation
 - Each file focused on specific aspect
 
 **Supporting files load on-demand**:
-
 - Scripts execute when referenced
 - Templates read when needed
 - Resources accessed during processing
@@ -444,21 +391,18 @@
 ### Storage Locations
 
 **Personal Skills** (`~/.claude/skills/`):
-
 - Available across all projects
 - User-specific workflows
 - Experimental capabilities
 - Installation: `git clone <repo> ~/.claude/skills/skill-name`
 
 **Project Skills** (`.claude/skills/`):
-
 - Shared with team via git
 - Project-specific expertise
 - Automatically available when team pulls updates
 - Committed to version control
 
 **Plugin Skills**:
-
 - Bundled with Claude Code plugins
 - Install automatically with parent plugin
 - Managed by plugin system
@@ -468,19 +412,13 @@
 From https://github.com/anthropics/claude-cookbooks/tree/main/skills:
 
 **Why Split Across Files**:
-
 - **Maintainability**: Easier to update specific sections
 - **Token Efficiency**: Load only what's needed
 - **Readability**: Focused, scannable documentation
 - **Versioning**: Track changes to specific aspects
 
 **When to Split**:
-<<<<<<< HEAD
-
-- SKILL.md > 5,000 tokens → Move details to reference.md
-=======
 - Target SKILL.md at 1,000-2,000 tokens (use supporting files for rest)
->>>>>>> c72e80c3
 - Many examples → Separate examples.md
 - Complex logic → Scripts in scripts/
 - Reusable patterns → Templates in templates/
@@ -693,7 +631,6 @@
 ❌ Bad: "Analysis tool" (lacks context)
 
 **Description Checklist**:
-
 - [ ] Specific capabilities listed (verbs: analyze, generate, calculate)
 - [ ] Trigger keywords users naturally say
 - [ ] File extensions or formats mentioned (.xlsx, .pdf, JSON)
@@ -705,17 +642,14 @@
 **Focus on ONE expertise area**:
 
 ✅ Good: Separate skills for different domains
-
 - `analyzing-financial-statements` (financial ratios only)
 - `filling-pdf-forms` (PDF form processing only)
 - `analyzing-excel-data` (Excel analysis only)
 
 ❌ Bad: Monolithic skill
-
 - `document-processing` (tries to handle all document types)
 
 **Benefits**:
-
 - Better discovery (precise descriptions)
 - Easier maintenance
 - Composable (combine multiple skills)
@@ -724,14 +658,12 @@
 ### Token Budget Management
 
 **Recommended limits** (from Anthropic engineering):
-
 - Frontmatter description: <500 chars (ideal), 1,024 max
 - SKILL.md total: <5,000 tokens
 - Supporting .md files: <3,000 tokens each
 - Total skill context: <15,000 tokens
 
 **Optimization strategies**:
-
 1. Move detailed documentation to reference.md
 2. Extract code to scripts/ directory
 3. Use examples.md for sample outputs
@@ -741,7 +673,6 @@
 ### Security Safeguards
 
 **Critical security practices**:
-
 - ⚠️ Never hardcode API keys, credentials, or secrets
 - ⚠️ Exclude sensitive data from skill documentation
 - ⚠️ Sanitize all inputs in scripts
@@ -750,12 +681,11 @@
 - ⚠️ Only install skills from trusted sources
 
 **Example: Read-only skill**
-
 ```yaml
 ---
 name: analyzing-code
 description: Analyze code patterns and architecture
-allowed-tools: Read, Grep, Glob # Cannot modify files
+allowed-tools: Read, Grep, Glob  # Cannot modify files
 ---
 ```
 
@@ -766,7 +696,6 @@
 ### Pre-Creation Validation
 
 **Name Validation**:
-
 ```python
 import re
 
@@ -783,7 +712,6 @@
 ```
 
 **YAML Validation**:
-
 ```python
 import yaml
 
@@ -847,7 +775,6 @@
 ### Structure Validation
 
 **File Checklist**:
-
 - [ ] SKILL.md exists with valid YAML frontmatter
 - [ ] All required sections present (Purpose, Usage, Instructions)
 - [ ] No broken links or missing references
@@ -868,7 +795,6 @@
 **Tools**: Read, Write, code_execution
 
 **Template**:
-
 ```yaml
 ---
 name: processing-csv-reports
@@ -896,7 +822,6 @@
 **Tools**: Grep, Glob, Read
 
 **Template**:
-
 ```yaml
 ---
 name: analyzing-dependencies
@@ -924,7 +849,6 @@
 **Tools**: AskUserQuestion, Read, Write
 
 **Template**:
-
 ```yaml
 ---
 name: configuring-systems
@@ -956,7 +880,6 @@
 To use skills with the SDK, you MUST configure filesystem loading:
 
 **Python**:
-
 ```python
 from anthropic import Anthropic
 
@@ -971,12 +894,11 @@
 ```
 
 **TypeScript**:
-
 ```typescript
 const options = {
   cwd: "/path/to/project",
-  settingSources: ["user", "project"], // CRITICAL
-  allowedTools: ["Skill", "Read", "Write", "Bash"],
+  settingSources: ['user', 'project'],  // CRITICAL
+  allowedTools: ['Skill', 'Read', 'Write', 'Bash']
 };
 ```
 
@@ -989,7 +911,6 @@
 ### Tool Restrictions
 
 **Claude Code vs SDK**:
-
 - In Claude Code CLI: `allowed-tools` in YAML frontmatter restricts tools
 - In SDK: Tool access controlled by `allowedTools` option only
 - YAML `allowed-tools` has no effect in SDK applications
@@ -1066,7 +987,6 @@
 ### How to Keep This Updated
 
 **Manual Sync Process**:
-
 1. Check official docs quarterly: https://code.claude.com/docs/en/skills
 2. Review Agent SDK changes: https://docs.claude.com/en/docs/agent-sdk/skills
 3. Monitor Anthropic engineering blog for updates
@@ -1074,7 +994,6 @@
 5. Update this file when changes detected
 
 **Automated Sync** (Future Enhancement):
-
 - Could use web scraping to detect doc changes
 - Compare current content vs source
 - Flag outdated sections
@@ -1083,7 +1002,6 @@
 ### Version History
 
 **v1.0.0** (2025-11-15):
-
 - Initial comprehensive research compilation
 - 10 primary documentation sources
 - All core patterns documented
@@ -1092,7 +1010,6 @@
 
 **Update Protocol**:
 When official documentation changes:
-
 1. Note change in version history
 2. Update relevant section
 3. Increment version number
