#!/usr/bin/env python3
"""
Excel Formula Recalculation Script
Recalculates all formulas in an Excel file using LibreOffice
"""

import json
import os
import platform
import subprocess
import sys
from pathlib import Path

from openpyxl import load_workbook


def setup_libreoffice_macro():
    """Setup LibreOffice macro for recalculation if not already configured"""
    if platform.system() == "Darwin":
        macro_dir = os.path.expanduser(
            "~/Library/Application Support/LibreOffice/4/user/basic/Standard"
        )
    else:
        macro_dir = os.path.expanduser("~/.config/libreoffice/4/user/basic/Standard")

    macro_file = os.path.join(macro_dir, "Module1.xba")

    if os.path.exists(macro_file):
        with open(macro_file) as f:
<<<<<<< HEAD
            if "RecalculateAndSave" in f.read():
=======
            if 'RecalculateAndSave' in f.read():
>>>>>>> 74d4649b
                return True

    if not os.path.exists(macro_dir):
        subprocess.run(
            ["soffice", "--headless", "--terminate_after_init"], capture_output=True, timeout=10
        )
        os.makedirs(macro_dir, exist_ok=True)

    macro_content = """<?xml version="1.0" encoding="UTF-8"?>
<!DOCTYPE script:module PUBLIC "-//OpenOffice.org//DTD OfficeDocument 1.0//EN" "module.dtd">
<script:module xmlns:script="http://openoffice.org/2000/script" script:name="Module1" script:language="StarBasic">
    Sub RecalculateAndSave()
      ThisComponent.calculateAll()
      ThisComponent.store()
      ThisComponent.close(True)
    End Sub
</script:module>"""

    try:
        with open(macro_file, "w") as f:
            f.write(macro_content)
        return True
    except Exception:
        return False


def recalc(filename, timeout=30):
    """
    Recalculate formulas in Excel file and report any errors

    Args:
        filename: Path to Excel file
        timeout: Maximum time to wait for recalculation (seconds)

    Returns:
        dict with error locations and counts
    """
    if not Path(filename).exists():
        return {"error": f"File {filename} does not exist"}

    abs_path = str(Path(filename).absolute())

    if not setup_libreoffice_macro():
        return {"error": "Failed to setup LibreOffice macro"}

    cmd = [
        "soffice",
        "--headless",
        "--norestore",
        "vnd.sun.star.script:Standard.Module1.RecalculateAndSave?language=Basic&location=application",
        abs_path,
    ]

    # Handle timeout command differences between Linux and macOS
    if platform.system() != "Windows":
        timeout_cmd = "timeout" if platform.system() == "Linux" else None
        if platform.system() == "Darwin":
            # Check if gtimeout is available on macOS
            try:
                subprocess.run(
                    ["gtimeout", "--version"], capture_output=True, timeout=1, check=False
                )
                timeout_cmd = "gtimeout"
            except (FileNotFoundError, subprocess.TimeoutExpired):
                pass

        if timeout_cmd:
            cmd = [timeout_cmd, str(timeout)] + cmd

    result = subprocess.run(cmd, capture_output=True, text=True)

    if result.returncode != 0 and result.returncode != 124:  # 124 is timeout exit code
<<<<<<< HEAD
        error_msg = result.stderr or "Unknown error during recalculation"
        if "Module1" in error_msg or "RecalculateAndSave" not in error_msg:
            return {"error": "LibreOffice macro not configured properly"}
        return {"error": error_msg}
=======
        error_msg = result.stderr or 'Unknown error during recalculation'
        if 'Module1' in error_msg or 'RecalculateAndSave' not in error_msg:
            return {'error': 'LibreOffice macro not configured properly'}
        return {'error': error_msg}
>>>>>>> 74d4649b

    # Check for Excel errors in the recalculated file - scan ALL cells
    try:
        wb = load_workbook(filename, data_only=True)

        excel_errors = ["#VALUE!", "#DIV/0!", "#REF!", "#NAME?", "#NULL!", "#NUM!", "#N/A"]
        error_details = {err: [] for err in excel_errors}
        total_errors = 0

        for sheet_name in wb.sheetnames:
            ws = wb[sheet_name]
            # Check ALL rows and columns - no limits
            for row in ws.iter_rows():
                for cell in row:
                    if cell.value is not None and isinstance(cell.value, str):
                        for err in excel_errors:
                            if err in cell.value:
                                location = f"{sheet_name}!{cell.coordinate}"
                                error_details[err].append(location)
                                total_errors += 1
                                break

        wb.close()

        # Build result summary
        result = {
            "status": "success" if total_errors == 0 else "errors_found",
            "total_errors": total_errors,
            "error_summary": {},
        }

        # Add non-empty error categories
        for err_type, locations in error_details.items():
            if locations:
                result["error_summary"][err_type] = {
                    "count": len(locations),
                    "locations": locations[:20],  # Show up to 20 locations
                }

        # Add formula count for context - also check ALL cells
        wb_formulas = load_workbook(filename, data_only=False)
        formula_count = 0
        for sheet_name in wb_formulas.sheetnames:
            ws = wb_formulas[sheet_name]
            for row in ws.iter_rows():
                for cell in row:
                    if cell.value and isinstance(cell.value, str) and cell.value.startswith("="):
                        formula_count += 1
        wb_formulas.close()

        result["total_formulas"] = formula_count

        return result

    except Exception as e:
        return {"error": str(e)}


def main():
    if len(sys.argv) < 2:
        print("Usage: python recalc.py <excel_file> [timeout_seconds]")
        print("\nRecalculates all formulas in an Excel file using LibreOffice")
        print("\nReturns JSON with error details:")
        print("  - status: 'success' or 'errors_found'")
        print("  - total_errors: Total number of Excel errors found")
        print("  - total_formulas: Number of formulas in the file")
        print("  - error_summary: Breakdown by error type with locations")
        print("    - #VALUE!, #DIV/0!, #REF!, #NAME?, #NULL!, #NUM!, #N/A")
        sys.exit(1)

    filename = sys.argv[1]
    timeout = int(sys.argv[2]) if len(sys.argv) > 2 else 30

    result = recalc(filename, timeout)
    print(json.dumps(result, indent=2))


if __name__ == "__main__":
    main()<|MERGE_RESOLUTION|>--- conflicted
+++ resolved
@@ -16,31 +16,24 @@
 
 def setup_libreoffice_macro():
     """Setup LibreOffice macro for recalculation if not already configured"""
-    if platform.system() == "Darwin":
-        macro_dir = os.path.expanduser(
-            "~/Library/Application Support/LibreOffice/4/user/basic/Standard"
-        )
+    if platform.system() == 'Darwin':
+        macro_dir = os.path.expanduser('~/Library/Application Support/LibreOffice/4/user/basic/Standard')
     else:
-        macro_dir = os.path.expanduser("~/.config/libreoffice/4/user/basic/Standard")
+        macro_dir = os.path.expanduser('~/.config/libreoffice/4/user/basic/Standard')
 
-    macro_file = os.path.join(macro_dir, "Module1.xba")
+    macro_file = os.path.join(macro_dir, 'Module1.xba')
 
     if os.path.exists(macro_file):
         with open(macro_file) as f:
-<<<<<<< HEAD
-            if "RecalculateAndSave" in f.read():
-=======
             if 'RecalculateAndSave' in f.read():
->>>>>>> 74d4649b
                 return True
 
     if not os.path.exists(macro_dir):
-        subprocess.run(
-            ["soffice", "--headless", "--terminate_after_init"], capture_output=True, timeout=10
-        )
+        subprocess.run(['soffice', '--headless', '--terminate_after_init'],
+                      capture_output=True, timeout=10)
         os.makedirs(macro_dir, exist_ok=True)
 
-    macro_content = """<?xml version="1.0" encoding="UTF-8"?>
+    macro_content = '''<?xml version="1.0" encoding="UTF-8"?>
 <!DOCTYPE script:module PUBLIC "-//OpenOffice.org//DTD OfficeDocument 1.0//EN" "module.dtd">
 <script:module xmlns:script="http://openoffice.org/2000/script" script:name="Module1" script:language="StarBasic">
     Sub RecalculateAndSave()
@@ -48,10 +41,10 @@
       ThisComponent.store()
       ThisComponent.close(True)
     End Sub
-</script:module>"""
+</script:module>'''
 
     try:
-        with open(macro_file, "w") as f:
+        with open(macro_file, 'w') as f:
             f.write(macro_content)
         return True
     except Exception:
@@ -70,31 +63,27 @@
         dict with error locations and counts
     """
     if not Path(filename).exists():
-        return {"error": f"File {filename} does not exist"}
+        return {'error': f'File {filename} does not exist'}
 
     abs_path = str(Path(filename).absolute())
 
     if not setup_libreoffice_macro():
-        return {"error": "Failed to setup LibreOffice macro"}
+        return {'error': 'Failed to setup LibreOffice macro'}
 
     cmd = [
-        "soffice",
-        "--headless",
-        "--norestore",
-        "vnd.sun.star.script:Standard.Module1.RecalculateAndSave?language=Basic&location=application",
-        abs_path,
+        'soffice', '--headless', '--norestore',
+        'vnd.sun.star.script:Standard.Module1.RecalculateAndSave?language=Basic&location=application',
+        abs_path
     ]
 
     # Handle timeout command differences between Linux and macOS
-    if platform.system() != "Windows":
-        timeout_cmd = "timeout" if platform.system() == "Linux" else None
-        if platform.system() == "Darwin":
+    if platform.system() != 'Windows':
+        timeout_cmd = 'timeout' if platform.system() == 'Linux' else None
+        if platform.system() == 'Darwin':
             # Check if gtimeout is available on macOS
             try:
-                subprocess.run(
-                    ["gtimeout", "--version"], capture_output=True, timeout=1, check=False
-                )
-                timeout_cmd = "gtimeout"
+                subprocess.run(['gtimeout', '--version'], capture_output=True, timeout=1, check=False)
+                timeout_cmd = 'gtimeout'
             except (FileNotFoundError, subprocess.TimeoutExpired):
                 pass
 
@@ -104,23 +93,16 @@
     result = subprocess.run(cmd, capture_output=True, text=True)
 
     if result.returncode != 0 and result.returncode != 124:  # 124 is timeout exit code
-<<<<<<< HEAD
-        error_msg = result.stderr or "Unknown error during recalculation"
-        if "Module1" in error_msg or "RecalculateAndSave" not in error_msg:
-            return {"error": "LibreOffice macro not configured properly"}
-        return {"error": error_msg}
-=======
         error_msg = result.stderr or 'Unknown error during recalculation'
         if 'Module1' in error_msg or 'RecalculateAndSave' not in error_msg:
             return {'error': 'LibreOffice macro not configured properly'}
         return {'error': error_msg}
->>>>>>> 74d4649b
 
     # Check for Excel errors in the recalculated file - scan ALL cells
     try:
         wb = load_workbook(filename, data_only=True)
 
-        excel_errors = ["#VALUE!", "#DIV/0!", "#REF!", "#NAME?", "#NULL!", "#NUM!", "#N/A"]
+        excel_errors = ['#VALUE!', '#DIV/0!', '#REF!', '#NAME?', '#NULL!', '#NUM!', '#N/A']
         error_details = {err: [] for err in excel_errors}
         total_errors = 0
 
@@ -141,17 +123,17 @@
 
         # Build result summary
         result = {
-            "status": "success" if total_errors == 0 else "errors_found",
-            "total_errors": total_errors,
-            "error_summary": {},
+            'status': 'success' if total_errors == 0 else 'errors_found',
+            'total_errors': total_errors,
+            'error_summary': {}
         }
 
         # Add non-empty error categories
         for err_type, locations in error_details.items():
             if locations:
-                result["error_summary"][err_type] = {
-                    "count": len(locations),
-                    "locations": locations[:20],  # Show up to 20 locations
+                result['error_summary'][err_type] = {
+                    'count': len(locations),
+                    'locations': locations[:20]  # Show up to 20 locations
                 }
 
         # Add formula count for context - also check ALL cells
@@ -161,16 +143,16 @@
             ws = wb_formulas[sheet_name]
             for row in ws.iter_rows():
                 for cell in row:
-                    if cell.value and isinstance(cell.value, str) and cell.value.startswith("="):
+                    if cell.value and isinstance(cell.value, str) and cell.value.startswith('='):
                         formula_count += 1
         wb_formulas.close()
 
-        result["total_formulas"] = formula_count
+        result['total_formulas'] = formula_count
 
         return result
 
     except Exception as e:
-        return {"error": str(e)}
+        return {'error': str(e)}
 
 
 def main():
@@ -192,5 +174,5 @@
     print(json.dumps(result, indent=2))
 
 
-if __name__ == "__main__":
+if __name__ == '__main__':
     main()