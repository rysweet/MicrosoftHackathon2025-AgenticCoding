#!/usr/bin/env python3
"""
Create thumbnail grids from PowerPoint presentation slides.

Creates a grid layout of slide thumbnails with configurable columns (max 6).
<<<<<<< HEAD
Each grid contains up to cols x (cols+1) images. For presentations with more
=======
Each grid contains up to colsx(cols+1) images. For presentations with more
>>>>>>> 74d4649b
slides, multiple numbered grid files are created automatically.

The program outputs the names of all files created.

Output:
- Single grid: {prefix}.jpg (if slides fit in one grid)
- Multiple grids: {prefix}-1.jpg, {prefix}-2.jpg, etc.

Grid limits by column count:
- 3 cols: max 12 slides per grid (3x4)
- 4 cols: max 20 slides per grid (4x5)
- 5 cols: max 30 slides per grid (5x6) [default]
- 6 cols: max 42 slides per grid (6x7)

Usage:
    python thumbnail.py input.pptx [output_prefix] [--cols N] [--outline-placeholders]

Examples:
    python thumbnail.py presentation.pptx
    # Creates: thumbnails.jpg (using default prefix)
    # Outputs:
    #   Created 1 grid(s):
    #     - thumbnails.jpg

    python thumbnail.py large-deck.pptx grid --cols 4
    # Creates: grid-1.jpg, grid-2.jpg, grid-3.jpg
    # Outputs:
    #   Created 3 grid(s):
    #     - grid-1.jpg
    #     - grid-2.jpg
    #     - grid-3.jpg

    python thumbnail.py template.pptx analysis --outline-placeholders
    # Creates thumbnail grids with red outlines around text placeholders
"""

import argparse
import subprocess
import sys
import tempfile
from pathlib import Path

from inventory import extract_text_inventory
from PIL import Image, ImageDraw, ImageFont
from pptx import Presentation

# Constants
THUMBNAIL_WIDTH = 300  # Fixed thumbnail width in pixels
CONVERSION_DPI = 100  # DPI for PDF to image conversion
MAX_COLS = 6  # Maximum number of columns
DEFAULT_COLS = 5  # Default number of columns
JPEG_QUALITY = 95  # JPEG compression quality

# Grid layout constants
GRID_PADDING = 20  # Padding between thumbnails
BORDER_WIDTH = 2  # Border width around thumbnails
FONT_SIZE_RATIO = 0.12  # Font size as fraction of thumbnail width
LABEL_PADDING_RATIO = 0.4  # Label padding as fraction of font size


def main():
    parser = argparse.ArgumentParser(description="Create thumbnail grids from PowerPoint slides.")
    parser.add_argument("input", help="Input PowerPoint file (.pptx)")
    parser.add_argument(
        "output_prefix",
        nargs="?",
        default="thumbnails",
        help="Output prefix for image files (default: thumbnails, will create prefix.jpg or prefix-N.jpg)",
    )
    parser.add_argument(
        "--cols",
        type=int,
        default=DEFAULT_COLS,
        help=f"Number of columns (default: {DEFAULT_COLS}, max: {MAX_COLS})",
    )
    parser.add_argument(
        "--outline-placeholders",
        action="store_true",
        help="Outline text placeholders with a colored border",
    )

    args = parser.parse_args()

    # Validate columns
    cols = min(args.cols, MAX_COLS)
    if args.cols > MAX_COLS:
        print(f"Warning: Columns limited to {MAX_COLS} (requested {args.cols})")

    # Validate input
    input_path = Path(args.input)
    if not input_path.exists() or input_path.suffix.lower() != ".pptx":
        print(f"Error: Invalid PowerPoint file: {args.input}")
        sys.exit(1)

    # Construct output path (always JPG)
    output_path = Path(f"{args.output_prefix}.jpg")

    print(f"Processing: {args.input}")

    try:
        with tempfile.TemporaryDirectory() as temp_dir:
            # Get placeholder regions if outlining is enabled
            placeholder_regions = None
            slide_dimensions = None
            if args.outline_placeholders:
                print("Extracting placeholder regions...")
                placeholder_regions, slide_dimensions = get_placeholder_regions(input_path)
                if placeholder_regions:
                    print(f"Found placeholders on {len(placeholder_regions)} slides")

            # Convert slides to images
            slide_images = convert_to_images(input_path, Path(temp_dir), CONVERSION_DPI)
            if not slide_images:
                print("Error: No slides found")
                sys.exit(1)

            print(f"Found {len(slide_images)} slides")

<<<<<<< HEAD
            # Create grids (max cols x (cols+1) images per grid)
=======
            # Create grids (max colsx(cols+1) images per grid)
>>>>>>> 74d4649b
            grid_files = create_grids(
                slide_images,
                cols,
                THUMBNAIL_WIDTH,
                output_path,
                placeholder_regions,
                slide_dimensions,
            )

            # Print saved files
            print(f"Created {len(grid_files)} grid(s):")
            for grid_file in grid_files:
                print(f"  - {grid_file}")

    except Exception as e:
        print(f"Error: {e}")
        sys.exit(1)


def create_hidden_slide_placeholder(size):
    """Create placeholder image for hidden slides."""
    img = Image.new("RGB", size, color="#F0F0F0")
    draw = ImageDraw.Draw(img)
    line_width = max(5, min(size) // 100)
    draw.line([(0, 0), size], fill="#CCCCCC", width=line_width)
    draw.line([(size[0], 0), (0, size[1])], fill="#CCCCCC", width=line_width)
    return img


def get_placeholder_regions(pptx_path):
    """Extract ALL text regions from the presentation.

    Returns a tuple of (placeholder_regions, slide_dimensions).
    text_regions is a dict mapping slide indices to lists of text regions.
    Each region is a dict with 'left', 'top', 'width', 'height' in inches.
    slide_dimensions is a tuple of (width_inches, height_inches).
    """
    prs = Presentation(str(pptx_path))
    inventory = extract_text_inventory(pptx_path, prs)
    placeholder_regions = {}

    # Get actual slide dimensions in inches (EMU to inches conversion)
    slide_width_inches = (prs.slide_width or 9144000) / 914400.0
    slide_height_inches = (prs.slide_height or 5143500) / 914400.0

    for slide_key, shapes in inventory.items():
        # Extract slide index from "slide-N" format
        slide_idx = int(slide_key.split("-")[1])
        regions = []

        for shape_key, shape_data in shapes.items():
            # The inventory only contains shapes with text, so all shapes should be highlighted
            regions.append(
                {
                    "left": shape_data.left,
                    "top": shape_data.top,
                    "width": shape_data.width,
                    "height": shape_data.height,
                }
            )

        if regions:
            placeholder_regions[slide_idx] = regions

    return placeholder_regions, (slide_width_inches, slide_height_inches)


def convert_to_images(pptx_path, temp_dir, dpi):
    """Convert PowerPoint to images via PDF, handling hidden slides."""
    # Detect hidden slides
    print("Analyzing presentation...")
    prs = Presentation(str(pptx_path))
    total_slides = len(prs.slides)

    # Find hidden slides (1-based indexing for display)
    hidden_slides = {
        idx + 1 for idx, slide in enumerate(prs.slides) if slide.element.get("show") == "0"
    }

    print(f"Total slides: {total_slides}")
    if hidden_slides:
        print(f"Hidden slides: {sorted(hidden_slides)}")

    pdf_path = temp_dir / f"{pptx_path.stem}.pdf"

    # Convert to PDF
    print("Converting to PDF...")
    result = subprocess.run(
        [
            "soffice",
            "--headless",
            "--convert-to",
            "pdf",
            "--outdir",
            str(temp_dir),
            str(pptx_path),
        ],
        capture_output=True,
        text=True,
    )
    if result.returncode != 0 or not pdf_path.exists():
        raise RuntimeError("PDF conversion failed")

    # Convert PDF to images
    print(f"Converting to images at {dpi} DPI...")
    result = subprocess.run(
        ["pdftoppm", "-jpeg", "-r", str(dpi), str(pdf_path), str(temp_dir / "slide")],
        capture_output=True,
        text=True,
    )
    if result.returncode != 0:
        raise RuntimeError("Image conversion failed")

    visible_images = sorted(temp_dir.glob("slide-*.jpg"))

    # Create full list with placeholders for hidden slides
    all_images = []
    visible_idx = 0

    # Get placeholder dimensions from first visible slide
    if visible_images:
        with Image.open(visible_images[0]) as img:
            placeholder_size = img.size
    else:
        placeholder_size = (1920, 1080)

    for slide_num in range(1, total_slides + 1):
        if slide_num in hidden_slides:
            # Create placeholder image for hidden slide
            placeholder_path = temp_dir / f"hidden-{slide_num:03d}.jpg"
            placeholder_img = create_hidden_slide_placeholder(placeholder_size)
            placeholder_img.save(placeholder_path, "JPEG")
            all_images.append(placeholder_path)
        else:
            # Use the actual visible slide image
            if visible_idx < len(visible_images):
                all_images.append(visible_images[visible_idx])
                visible_idx += 1

    return all_images


def create_grids(
    image_paths,
    cols,
    width,
    output_path,
    placeholder_regions=None,
    slide_dimensions=None,
):
<<<<<<< HEAD
    """Create multiple thumbnail grids from slide images, max cols x (cols+1) images per grid."""
=======
    """Create multiple thumbnail grids from slide images, max colsx(cols+1) images per grid."""
>>>>>>> 74d4649b
    # Maximum images per grid is cols x (cols + 1) for better proportions
    max_images_per_grid = cols * (cols + 1)
    grid_files = []

    print(f"Creating grids with {cols} columns (max {max_images_per_grid} images per grid)")

    # Split images into chunks
    for chunk_idx, start_idx in enumerate(range(0, len(image_paths), max_images_per_grid)):
        end_idx = min(start_idx + max_images_per_grid, len(image_paths))
        chunk_images = image_paths[start_idx:end_idx]

        # Create grid for this chunk
        grid = create_grid(
            chunk_images, cols, width, start_idx, placeholder_regions, slide_dimensions
        )

        # Generate output filename
        if len(image_paths) <= max_images_per_grid:
            # Single grid - use base filename without suffix
            grid_filename = output_path
        else:
            # Multiple grids - insert index before extension with dash
            stem = output_path.stem
            suffix = output_path.suffix
            grid_filename = output_path.parent / f"{stem}-{chunk_idx + 1}{suffix}"

        # Save grid
        grid_filename.parent.mkdir(parents=True, exist_ok=True)
        grid.save(str(grid_filename), quality=JPEG_QUALITY)
        grid_files.append(str(grid_filename))

    return grid_files


def create_grid(
    image_paths,
    cols,
    width,
    start_slide_num=0,
    placeholder_regions=None,
    slide_dimensions=None,
):
    """Create thumbnail grid from slide images with optional placeholder outlining."""
    font_size = int(width * FONT_SIZE_RATIO)
    label_padding = int(font_size * LABEL_PADDING_RATIO)

    # Get dimensions
    with Image.open(image_paths[0]) as img:
        aspect = img.height / img.width
    height = int(width * aspect)

    # Calculate grid size
    rows = (len(image_paths) + cols - 1) // cols
    grid_w = cols * width + (cols + 1) * GRID_PADDING
    grid_h = rows * (height + font_size + label_padding * 2) + (rows + 1) * GRID_PADDING

    # Create grid
    grid = Image.new("RGB", (grid_w, grid_h), "white")
    draw = ImageDraw.Draw(grid)

    # Load font with size based on thumbnail width
    try:
        # Use Pillow's default font with size
        font = ImageFont.load_default(size=font_size)
    except Exception:
        # Fall back to basic default font if size parameter not supported
        font = ImageFont.load_default()

    # Place thumbnails
    for i, img_path in enumerate(image_paths):
        row, col = i // cols, i % cols
        x = col * width + (col + 1) * GRID_PADDING
        y_base = row * (height + font_size + label_padding * 2) + (row + 1) * GRID_PADDING

        # Add label with actual slide number
        label = f"{start_slide_num + i}"
        bbox = draw.textbbox((0, 0), label, font=font)
        text_w = bbox[2] - bbox[0]
        draw.text(
            (x + (width - text_w) // 2, y_base + label_padding),
            label,
            fill="black",
            font=font,
        )

        # Add thumbnail below label with proportional spacing
        y_thumbnail = y_base + label_padding + font_size + label_padding

        with Image.open(img_path) as img:
            # Get original dimensions before thumbnail
            orig_w, orig_h = img.size

            # Apply placeholder outlines if enabled
            if placeholder_regions and (start_slide_num + i) in placeholder_regions:
                # Convert to RGBA for transparency support
                if img.mode != "RGBA":
                    img = img.convert("RGBA")

                # Get the regions for this slide
                regions = placeholder_regions[start_slide_num + i]

                # Calculate scale factors using actual slide dimensions
                if slide_dimensions:
                    slide_width_inches, slide_height_inches = slide_dimensions
                else:
                    # Fallback: estimate from image size at CONVERSION_DPI
                    slide_width_inches = orig_w / CONVERSION_DPI
                    slide_height_inches = orig_h / CONVERSION_DPI

                x_scale = orig_w / slide_width_inches
                y_scale = orig_h / slide_height_inches

                # Create a highlight overlay
                overlay = Image.new("RGBA", img.size, (255, 255, 255, 0))
                overlay_draw = ImageDraw.Draw(overlay)

                # Highlight each placeholder region
                for region in regions:
                    # Convert from inches to pixels in the original image
                    px_left = int(region["left"] * x_scale)
                    px_top = int(region["top"] * y_scale)
                    px_width = int(region["width"] * x_scale)
                    px_height = int(region["height"] * y_scale)

                    # Draw highlight outline with red color and thick stroke
                    # Using a bright red outline instead of fill
                    stroke_width = max(
                        5, min(orig_w, orig_h) // 150
                    )  # Thicker proportional stroke width
                    overlay_draw.rectangle(
                        [(px_left, px_top), (px_left + px_width, px_top + px_height)],
                        outline=(255, 0, 0, 255),  # Bright red, fully opaque
                        width=stroke_width,
                    )

                # Composite the overlay onto the image using alpha blending
                img = Image.alpha_composite(img, overlay)
                # Convert back to RGB for JPEG saving
                img = img.convert("RGB")

            img.thumbnail((width, height), Image.Resampling.LANCZOS)
            w, h = img.size
            tx = x + (width - w) // 2
            ty = y_thumbnail + (height - h) // 2
            grid.paste(img, (tx, ty))

            # Add border
            if BORDER_WIDTH > 0:
                draw.rectangle(
                    [
                        (tx - BORDER_WIDTH, ty - BORDER_WIDTH),
                        (tx + w + BORDER_WIDTH - 1, ty + h + BORDER_WIDTH - 1),
                    ],
                    outline="gray",
                    width=BORDER_WIDTH,
                )

    return grid


if __name__ == "__main__":
    main()<|MERGE_RESOLUTION|>--- conflicted
+++ resolved
@@ -3,11 +3,7 @@
 Create thumbnail grids from PowerPoint presentation slides.
 
 Creates a grid layout of slide thumbnails with configurable columns (max 6).
-<<<<<<< HEAD
-Each grid contains up to cols x (cols+1) images. For presentations with more
-=======
 Each grid contains up to colsx(cols+1) images. For presentations with more
->>>>>>> 74d4649b
 slides, multiple numbered grid files are created automatically.
 
 The program outputs the names of all files created.
@@ -126,11 +122,7 @@
 
             print(f"Found {len(slide_images)} slides")
 
-<<<<<<< HEAD
-            # Create grids (max cols x (cols+1) images per grid)
-=======
             # Create grids (max colsx(cols+1) images per grid)
->>>>>>> 74d4649b
             grid_files = create_grids(
                 slide_images,
                 cols,
@@ -281,11 +273,7 @@
     placeholder_regions=None,
     slide_dimensions=None,
 ):
-<<<<<<< HEAD
-    """Create multiple thumbnail grids from slide images, max cols x (cols+1) images per grid."""
-=======
     """Create multiple thumbnail grids from slide images, max colsx(cols+1) images per grid."""
->>>>>>> 74d4649b
     # Maximum images per grid is cols x (cols + 1) for better proportions
     max_images_per_grid = cols * (cols + 1)
     grid_files = []
