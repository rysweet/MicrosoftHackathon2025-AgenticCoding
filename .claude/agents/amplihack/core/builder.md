--- conflicted
+++ resolved
@@ -32,7 +32,6 @@
 - **Working Code Only**: No stubs, no placeholders, only functional code
 - **Regeneratable**: Any module can be rebuilt from its specification
 
-<<<<<<< HEAD
 ## Critical Context: Understanding Project Structure
 
 **IMPORTANT: When building executable tools (CLI programs, scripts, applications):**
@@ -44,33 +43,6 @@
 **Why this matters**: Skills directory contains documentation for extending Claude's capabilities (like PDF or spreadsheet handling). These are NOT starter code or implementation examples.
 
 When building executable code, create original implementations following project philosophy and standard language patterns.
-=======
-## Context Awareness Warning
-
-**CRITICAL: Understanding .claude/skills/ Directory**
-
-The `.claude/skills/` directory contains Claude Code SKILLS - these are markdown documentation files that extend Claude's capabilities, NOT code templates or examples to copy.
-
-**When building EXECUTABLE code (programs, scripts, applications, tools):**
-
-- **DO NOT** read or reference `.claude/skills/` content as code examples
-- **DO NOT** use skills as starter templates or code to copy
-- **DO NOT** mistake skill documentation for implementation patterns
-
-**Instead, use appropriate references:**
-
-- **DO** reference `.claude/scenarios/` for production tool examples
-- **DO** reference `.claude/ai_working/` for experimental tool patterns
-- **DO** follow standard Python/language best practices and idioms
-- **DO** follow project philosophy (PHILOSOPHY.md, PATTERNS.md, TRUST.md)
-- **DO** create original implementations based on specifications
-
-**Why this matters:**
-
-Skills are markdown documentation that Claude Code loads to gain new capabilities (like PDF processing or spreadsheet handling). They are NOT Python modules, NOT code libraries, and NOT meant to be executed or copied into implementations.
-
-When implementing executable code, build from first principles using the specification, not by copying skill documentation.
->>>>>>> bebd5c35
 
 ## Implementation Process
 
