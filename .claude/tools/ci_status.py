#!/usr/bin/env python3
"""
CI Status Checker Tool

A simple Python wrapper around GitHub CLI (gh) for checking CI status.
Returns structured data about CI checks for branches, PRs, or commits.
"""

import json
import re
import subprocess
import sys
<<<<<<< HEAD
from typing import Dict, List, Optional, Tuple


def run_gh_command(args: List[str], timeout: int = 30) -> Tuple[int, str, str]:
=======
from typing import Dict, List, Optional


def run_gh_command(args: List[str], timeout: int = 30) -> "tuple[int, str, str]":
>>>>>>> f0ac0605
    """
    Run a gh CLI command with timeout.

    Args:
        args: List of arguments for gh command
        timeout: Command timeout in seconds

    Returns:
        Tuple of (return_code, stdout, stderr)
    """
    try:
        result = subprocess.run(["gh"] + args, capture_output=True, text=True, timeout=timeout)
        return result.returncode, result.stdout, result.stderr
    except subprocess.TimeoutExpired:
        return 1, "", "Command timed out after 30 seconds"
    except FileNotFoundError:
        return 1, "", "gh CLI not found. Please install GitHub CLI."
    except Exception as e:
        return 1, "", f"Error running command: {e}"


def get_current_branch() -> Optional[str]:
    """Get the current git branch name."""
    try:
        result = subprocess.run(
            ["git", "rev-parse", "--abbrev-ref", "HEAD"], capture_output=True, text=True, timeout=5
        )
        if result.returncode == 0:
            return result.stdout.strip()
    except Exception:
        pass
    return None


def get_pr_for_branch(branch: str) -> Optional[int]:
    """Get PR number for the given branch if it exists."""
    code, stdout, stderr = run_gh_command(
        ["pr", "list", "--head", branch, "--json", "number", "--limit", "1"]
    )

    if code == 0 and stdout:
        try:
            data = json.loads(str(stdout))
            if data and len(data) > 0:
                return data[0].get("number")
        except json.JSONDecodeError:
            pass
    return None


def check_pr_checks(pr_number: int) -> Dict:
    """Check CI status for a specific PR."""
    code, stdout, stderr = run_gh_command(
        [
            "pr",
            "checks",
            str(pr_number),
            "--json",
            "name,state,bucket,startedAt,completedAt,link,description",
        ]
    )

    if code != 0:
        return {"success": False, "error": f"Failed to get PR checks: {stderr}"}

    try:
        checks = json.loads(str(stdout)) if stdout else []
    except json.JSONDecodeError:
        return {"success": False, "error": "Failed to parse PR checks output"}

    # Analyze check statuses using bucket field
    # bucket field categorizes state into: pass, fail, pending, skipping, or cancel
    total = len(checks)
    passed = sum(1 for c in checks if c.get("bucket") == "pass")
    failed = sum(1 for c in checks if c.get("bucket") == "fail")
    pending = sum(1 for c in checks if c.get("bucket") == "pending")
    skipped = sum(1 for c in checks if c.get("bucket") == "skipping")
    cancelled = sum(1 for c in checks if c.get("bucket") == "cancel")

    # Determine overall status
    if total == 0:
        status = "NO_CHECKS"
    elif failed > 0:
        status = "FAILING"
    elif pending > 0:
        status = "PENDING"
    elif passed == total:
        status = "PASSING"
    elif passed + skipped == total:
        status = "PASSING"  # Consider skipped as OK
    else:
        status = "MIXED"

    return {
        "success": True,
        "status": status,
        "checks": checks,
        "summary": {
            "total": total,
            "passed": passed,
            "failed": failed,
            "pending": pending,
            "skipped": skipped,
            "cancelled": cancelled,
        },
    }


def check_workflow_runs(branch: Optional[str] = None, limit: int = 10) -> Dict:
    """Check recent workflow runs for a branch or repo."""
    args = [
        "run",
        "list",
        "--json",
        "status,conclusion,name,headBranch,createdAt,url",
        "--limit",
        str(limit),
    ]

    if branch:
        args.extend(["--branch", branch])

    code, stdout, stderr = run_gh_command(args)

    if code != 0:
        return {"success": False, "error": f"Failed to get workflow runs: {stderr}"}

    try:
        runs = json.loads(str(stdout)) if stdout else []
    except json.JSONDecodeError:
        return {"success": False, "error": "Failed to parse workflow runs output"}

    # Analyze run statuses
    total = len(runs)
    completed = sum(1 for r in runs if r.get("status") == "completed")
    successful = sum(1 for r in runs if r.get("conclusion") == "success")
    failed = sum(1 for r in runs if r.get("conclusion") == "failure")
    in_progress = sum(1 for r in runs if r.get("status") == "in_progress")

    # Determine overall status from recent runs
    if total == 0:
        status = "NO_RUNS"
    elif in_progress > 0:
        status = "RUNNING"
    elif failed > 0:
        status = "FAILING"
    elif successful == completed and completed > 0:
        status = "PASSING"
    else:
        status = "MIXED"

    return {
        "success": True,
        "status": status,
        "runs": runs,
        "summary": {
            "total": total,
            "completed": completed,
            "successful": successful,
            "failed": failed,
            "in_progress": in_progress,
        },
    }


def check_ci_status(reference: Optional[str] = None) -> Dict:
    """
    Check CI status for a given reference (PR number, branch, or current).

    Args:
        reference: Can be:
            - PR number (e.g., "123" or "#123")
            - Branch name (e.g., "main", "feature/xyz")
            - None (uses current branch)

    Returns:
        Dictionary with:
            - success: Whether the check completed successfully
            - status: Overall status (PASSING, FAILING, PENDING, etc.)
            - checks: List of individual checks (for PRs)
            - runs: List of workflow runs (for branches)
            - summary: Summary statistics
            - error: Error message if success is False
    """

    # Parse reference type
    pr_number = None
    branch = None

    if reference:
        # Check if it's a PR number
        pr_match = re.match(r"#?(\d+)$", reference)
        if pr_match:
            pr_number = int(pr_match.group(1))
        else:
            # Treat as branch name
            branch = reference
    else:
        # Use current branch
        branch = get_current_branch()
        if not branch:
            return {"success": False, "error": "Could not determine current git branch"}

    # If we have a branch, check if there's an associated PR
    if branch and not pr_number:
        pr_number = get_pr_for_branch(branch)

    # Check CI status
    if pr_number:
        result = check_pr_checks(pr_number)
        result["reference_type"] = "pr"
        result["pr_number"] = pr_number
        if branch:
            result["branch"] = branch
    else:
        result = check_workflow_runs(branch)
        result["reference_type"] = "branch"
        result["branch"] = branch

    return result


def format_summary(result: Dict) -> str:
    """Format a human-readable summary of CI status."""
    if not result.get("success"):
        return f"Error: {result.get('error', 'Unknown error')}"

    lines = []
    status = result.get("status", "UNKNOWN")
    ref_type = result.get("reference_type", "unknown")

    # Header
    if ref_type == "pr":
        lines.append(f"CI Status for PR #{result.get('pr_number', '?')}: {status}")
    else:
        lines.append(f"CI Status for branch '{result.get('branch', '?')}': {status}")

    # Summary stats
    summary = result.get("summary", {})
    if summary:
        lines.append("")
        lines.append("Summary:")
        lines.append(f"  Total: {summary.get('total', 0)}")

        if ref_type == "pr":
            lines.append(f"  Passed: {summary.get('passed', 0)}")
            lines.append(f"  Failed: {summary.get('failed', 0)}")
            lines.append(f"  Pending: {summary.get('pending', 0)}")
            if summary.get("skipped", 0) > 0:
                lines.append(f"  Skipped: {summary.get('skipped', 0)}")
            if summary.get("cancelled", 0) > 0:
                lines.append(f"  Cancelled: {summary.get('cancelled', 0)}")
        else:
            lines.append(f"  Successful: {summary.get('successful', 0)}")
            lines.append(f"  Failed: {summary.get('failed', 0)}")
            lines.append(f"  In Progress: {summary.get('in_progress', 0)}")

    # Failed checks/runs details
    if status == "FAILING":
        lines.append("")
        if ref_type == "pr" and result.get("checks"):
            failed_checks = [c for c in result["checks"] if c.get("bucket") == "fail"]
            if failed_checks:
                lines.append("Failed checks:")
                for check in failed_checks[:5]:  # Show max 5
                    lines.append(f"  - {check.get('name', 'Unknown')}")
        elif result.get("runs"):
            failed_runs = [r for r in result["runs"] if r.get("conclusion") == "failure"]
            if failed_runs:
                lines.append("Failed runs:")
                for run in failed_runs[:5]:  # Show max 5
                    lines.append(f"  - {run.get('name', 'Unknown')}")

    return "\n".join(lines)


def main():
    """CLI interface for the CI status checker."""
    import argparse

    parser = argparse.ArgumentParser(description="Check CI status for GitHub branches and PRs")
    parser.add_argument(
        "reference",
        nargs="?",
        help="PR number (e.g., 123), branch name, or empty for current branch",
    )
    parser.add_argument("--json", action="store_true", help="Output raw JSON instead of summary")

    args = parser.parse_args()

    # Check CI status
    result = check_ci_status(args.reference)

    # Output results
    if args.json:
        print(json.dumps(result, indent=2))
    else:
        print(format_summary(result))

    # Exit code based on status
    if not result.get("success"):
        sys.exit(1)
    elif result.get("status") == "FAILING":
        sys.exit(1)
    else:
        sys.exit(0)


if __name__ == "__main__":
    main()<|MERGE_RESOLUTION|>--- conflicted
+++ resolved
@@ -10,17 +10,10 @@
 import re
 import subprocess
 import sys
-<<<<<<< HEAD
-from typing import Dict, List, Optional, Tuple
-
-
-def run_gh_command(args: List[str], timeout: int = 30) -> Tuple[int, str, str]:
-=======
 from typing import Dict, List, Optional
 
 
 def run_gh_command(args: List[str], timeout: int = 30) -> "tuple[int, str, str]":
->>>>>>> f0ac0605
     """
     Run a gh CLI command with timeout.
 
