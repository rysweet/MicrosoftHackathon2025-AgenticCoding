--- conflicted
+++ resolved
@@ -61,7 +61,6 @@
             context_parts.append("\n## Recent Learnings")
             context_parts.append("Check DISCOVERIES.md for recent insights.")
 
-<<<<<<< HEAD
         # Enhanced preference reading and summarization with UVX support
         preferences_file = None
         if FrameworkPathResolver:
@@ -79,11 +78,6 @@
             self.log(f"Using fallback path: {preferences_file}")
 
         if preferences_file and preferences_file.exists():
-=======
-        # Enhanced preference reading and summarization
-        preferences_file = self.project_root / ".claude" / "context" / "USER_PREFERENCES.md"
-        if preferences_file.exists():
->>>>>>> 9353aaf1
             try:
                 with open(preferences_file, "r") as f:
                     prefs_content = f.read()
@@ -142,62 +136,6 @@
                         "• Using default settings (no custom preferences configured)"
                     )
 
-<<<<<<< HEAD
-=======
-                import re
-
-                # Build comprehensive preference summary
-                context_parts.append("\n## 🎯 Active User Preferences")
-
-                # Extract all core preferences
-                preference_patterns = {
-                    "Verbosity": r"### Verbosity\s*\n\s*([^\n]+)",
-                    "Communication Style": r"### Communication Style\s*\n\s*([^\n]+)",
-                    "Update Frequency": r"### Update Frequency\s*\n\s*([^\n]+)",
-                    "Priority Type": r"### Priority Type\s*\n\s*([^\n]+)",
-                    "Collaboration Style": r"### Collaboration Style\s*\n\s*([^\n]+)",
-                    "Preferred Languages": r"### Preferred Languages\s*\n\s*([^\n]+)",
-                    "Coding Standards": r"### Coding Standards\s*\n\s*([^\n]+)",
-                    "Workflow Preferences": r"### Workflow Preferences\s*\n\s*([^\n]+)",
-                }
-
-                active_prefs = []
-
-                for pref_name, pattern in preference_patterns.items():
-                    match = re.search(pattern, prefs_content)
-                    if match:
-                        value = match.group(1).strip()
-                        if value and value != "(not set)":
-                            active_prefs.append(f"• **{pref_name}**: {value}")
-
-                            # Add enforcement instruction for any meaningful preference
-                            if pref_name == "Communication Style":
-                                preference_enforcement.append(
-                                    f"MUST use {value} communication style in ALL responses"
-                                )
-                            elif pref_name == "Verbosity":
-                                preference_enforcement.append(
-                                    f"MUST respond with {value} level of detail"
-                                )
-                            elif pref_name == "Collaboration Style":
-                                preference_enforcement.append(
-                                    f"MUST follow {value} collaboration approach"
-                                )
-                            elif pref_name == "Priority Type":
-                                preference_enforcement.append(
-                                    f"MUST prioritize {value} concerns in solutions"
-                                )
-
-                            self.log(f"Found preference - {pref_name}: {value}")
-
-                if active_prefs:
-                    context_parts.extend(active_prefs)
-                else:
-                    context_parts.append(
-                        "• Using default settings (no custom preferences configured)"
-                    )
-
->>>>>>> 9353aaf1
                 # Check for learned patterns
                 learned_match = re.search(r"### \[.*?\]\s*\n\s*([^\n]+)", prefs_content)
                 if learned_match:
@@ -251,12 +189,6 @@
 
             startup_message = "\n".join(startup_msg_parts)
 
-<<<<<<< HEAD
-            # Add preference enforcement to context
-            if preference_enforcement:
-                enforcement_header = (
-                    "Apply user preferences: " + " | ".join(preference_enforcement) + "\n\n"
-=======
             # CRITICAL: Add preference enforcement instructions to context
             if preference_enforcement:
                 enforcement_header = (
@@ -273,7 +205,6 @@
 This is not optional - user preferences are MANDATORY to follow.
 
 """
->>>>>>> 9353aaf1
                 )
                 full_context = enforcement_header + full_context
 
