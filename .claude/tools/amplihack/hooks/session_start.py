--- conflicted
+++ resolved
@@ -205,11 +205,6 @@
             # Create comprehensive startup context
             full_context = "\n".join(context_parts)
 
-<<<<<<< HEAD
-            # Simple startup message
-            startup_message = (
-                "🚀 AmplifyHack Session Initialized\n📝 Use `/ultrathink` for workflow automation"
-=======
             # Build a visible startup message (even though Claude Code may not display it)
             startup_msg_parts = ["🚀 AmplifyHack Session Initialized", "━" * 40]
 
@@ -226,8 +221,9 @@
                     "",
                     "Type `/help` for available commands",
                 ]
->>>>>>> ec25a2d3
             )
+
+            startup_message = "\n".join(startup_msg_parts)
 
             # Add preference enforcement if needed
             if preference_enforcement:
