#!/usr/bin/env python3
"""
Claude Code hook for session stop events.
Uses unified HookProcessor for common functionality.
Enhanced with reflection visibility system for user feedback.
Enhanced with interactive per-response reflection system.
"""

import json
import subprocess

# Import the base processor
import sys
import threading
import time
from datetime import datetime
from pathlib import Path
from typing import Any, Dict, List, Optional

# Clean import structure
sys.path.insert(0, str(Path(__file__).parent))
from hook_processor import HookProcessor

# Import reflection components
sys.path.insert(0, str(Path(__file__).parent.parent / "reflection"))
from lightweight_analyzer import LightweightAnalyzer
from semaphore import ReflectionLock
from state_machine import ReflectionState, ReflectionStateData, ReflectionStateMachine

# Simplified - no console adapter needed, print() works fine


class StopHook(HookProcessor):
    """Hook processor for session stop events."""

    # Thread-local recursion guard to prevent infinite loops
    _recursion_guard = threading.local()

    def __init__(self):
        super().__init__("stop")

    def display_decision_summary(self, session_id: Optional[str] = None) -> str:
        """Display decision records summary at session end.

        Args:
            session_id: Optional session identifier to locate DECISIONS.md

        Returns:
            Formatted decision summary string for display
        """
        try:
            # Locate the DECISIONS.md file
            decisions_file = None

            if session_id:
                # Try session-specific log directory
                session_log_dir = self.project_root / ".claude" / "runtime" / "logs" / session_id
                decisions_file = session_log_dir / "DECISIONS.md"

            # If not found or no session_id, try to find most recent DECISIONS.md
            if not decisions_file or not decisions_file.exists():
                logs_dir = self.project_root / ".claude" / "runtime" / "logs"
                if logs_dir.exists():
                    # Find all DECISIONS.md files
                    decision_files = list(logs_dir.glob("*/DECISIONS.md"))
                    if decision_files:
                        # Get the most recently modified one
                        decisions_file = max(decision_files, key=lambda f: f.stat().st_mtime)

            # If still not found, exit gracefully
            if not decisions_file or not decisions_file.exists():
                return ""

            # Read and parse the decisions file
            try:
                with open(decisions_file, "r", encoding="utf-8") as f:
                    content = f.read()
            except (IOError, OSError, PermissionError) as e:
                self.log(f"Cannot read decisions file {decisions_file}: {e}", "ERROR")
                return ""
            except UnicodeDecodeError as e:
                self.log(f"Invalid encoding in decisions file {decisions_file}: {e}", "ERROR")
                return ""

            # Count decisions (lines starting with "## Decision")
            decision_lines = [
                line for line in content.split("\n") if line.startswith("## Decision")
            ]
            decision_count = len(decision_lines)

            # If no decisions, exit gracefully
            if decision_count == 0:
                return ""

            # Get last 3 decisions for preview
            last_decisions = decision_lines[-3:] if len(decision_lines) >= 3 else decision_lines

            # Format the preview (remove "## Decision:" prefix for cleaner display)
            previews = []
            for decision in last_decisions:
                # Remove "## Decision:" prefix and clean up
                preview = decision.replace("## Decision:", "").strip()
                previews.append(preview)

            # Create file:// URL for clickable link
            file_url = f"file://{decisions_file.resolve()}"

            # Build summary as string (for return, not print)
            lines = [
                "\n",
                "═" * 70,
                "Decision Records Summary",
                "═" * 70,
                f"Location: {file_url}",
                f"Total Decisions: {decision_count}",
            ]

            if previews:
                lines.append("\nRecent Decisions:")
                for i, preview in enumerate(previews, 1):
                    # Truncate long decisions for preview
                    if len(preview) > 80:
                        preview = preview[:77] + "..."
                    lines.append(f"  {i}. {preview}")

            lines.append("═" * 70)
            lines.append("\n")

            return "\n".join(lines)

        except FileNotFoundError as e:
            self.log(f"Decisions file not found: {e}", "WARNING")
            return ""
        except PermissionError as e:
            self.log(f"Permission denied reading decisions file: {e}", "ERROR")
            return ""
        except Exception as e:
            # Catch-all for unexpected errors with more detail
            self.log(
                f"Unexpected error displaying decision summary: {type(e).__name__}: {e}", "ERROR"
            )
            return ""

    def extract_learnings(self, messages: List[Dict]) -> List[Dict]:
        """Extract learnings using the reflection module.

        Args:
            messages: List of conversation messages

        Returns:
            List of potential learnings with improvement suggestions
        """
        try:
            # Import reflection analysis directly
            # NOTE: Only process_reflection_analysis exists in reflection.py
            from reflection import analyze_session_patterns

            # Get patterns from reflection analysis
            patterns = analyze_session_patterns(messages)

            # Convert patterns to learnings format
            learnings = []
            for pattern in patterns:
                learnings.append(
                    {
                        "type": pattern["type"],
                        "suggestion": pattern.get("suggestion", ""),
                        "priority": pattern.get("priority", "medium"),
                    }
                )
            return learnings

        except ImportError as e:
            self.log(f"Could not import reflection module: {e}", "WARNING")
            # Fall back to simple keyword extraction
            return self.extract_learnings_simple(messages)
        except Exception as e:
            self.log(f"Error in reflection analysis: {e}", "ERROR")
            return []

    def extract_learnings_simple(self, messages: List[Dict]) -> List[Dict]:
        """Simple fallback learning extraction.

        Args:
            messages: List of conversation messages

        Returns:
            List of simple keyword-based learnings
        """
        learnings = []
        keywords = ["discovered", "learned", "found that", "issue was", "solution was"]

        for message in messages:
            content = message.get("content", "")
            if isinstance(content, str):
                for keyword in keywords:
                    if keyword.lower() in content.lower():
                        learnings.append({"keyword": keyword, "preview": content[:200]})
                        break
        return learnings

    def get_priority_emoji(self, priority: str) -> str:
        """Get emoji for priority level.

        Args:
            priority: Priority level (high, medium, low)

        Returns:
            Emoji string representing priority
        """
        PRIORITY_EMOJI = {"high": "🔴", "medium": "🟡", "low": "🟢"}
        return PRIORITY_EMOJI.get(priority.lower(), "⚪")

    def extract_recommendations_from_patterns(
        self, patterns: List[Dict], limit: int = 5
    ) -> List[Dict]:
        """Extract top N recommendations from reflection patterns.

        Args:
            patterns: List of pattern dictionaries from reflection analysis
            limit: Maximum number of recommendations to return

        Returns:
            List of top recommendations sorted by priority
        """
        if not patterns:
            return []

        # Sort by priority (high > medium > low)
        priority_order = {"high": 3, "medium": 2, "low": 1}
        sorted_patterns = sorted(
            patterns,
            key=lambda p: priority_order.get(p.get("priority", "low").lower(), 0),
            reverse=True,
        )

        # Return top N
        return sorted_patterns[:limit]

    def format_recommendations_message(self, recommendations: List[Dict]) -> str:
        """Format recommendations as readable message.

        Args:
            recommendations: List of recommendation dictionaries

        Returns:
            Formatted string for display
        """
        if not recommendations:
            return ""

        lines = ["\n" + "=" * 70, "AI-Detected Improvement Recommendations", "=" * 70]

        for i, rec in enumerate(recommendations, 1):
            priority = rec.get("priority", "medium")
            rec_type = rec.get("type", "unknown")
            suggestion = rec.get("suggestion", "No description available")

            emoji = self.get_priority_emoji(priority)
            lines.append(f"\n{i}. {emoji} [{priority.upper()}] {rec_type}")
            lines.append(f"   {suggestion}")

        lines.append("\n" + "=" * 70)

        return "\n".join(lines)

    def save_session_analysis(self, messages: List[Dict]):
        """Save session analysis for later review.

        Args:
            messages: List of conversation messages
        """
        # Generate analysis filename
        analysis_file = (
            self.analysis_dir / f"session_{datetime.now().strftime('%Y%m%d_%H%M%S')}.json"
        )

        # Extract stats
        stats = {
            "timestamp": datetime.now().isoformat(),
            "message_count": len(messages),
            "tool_uses": 0,
            "errors": 0,
        }

        # Count tool uses and errors
        for msg in messages:
            if msg.get("role") == "assistant":
                content = msg.get("content", "")
                if "tool_use" in str(content):
                    stats["tool_uses"] += 1
                if "error" in str(content).lower():
                    stats["errors"] += 1

        # Extract learnings
        learnings = self.extract_learnings(messages)
        if learnings:
            stats["potential_learnings"] = len(learnings)

        # Save analysis
        analysis = {"stats": stats, "learnings": learnings}

        with open(analysis_file, "w") as f:
            json.dump(analysis, f, indent=2)

        self.log(f"Saved session analysis to {analysis_file.name}")

        # Also save metrics
        self.save_metric("message_count", stats["message_count"])
        self.save_metric("tool_uses", stats["tool_uses"])
        self.save_metric("errors", stats["errors"])
        if learnings:
            self.save_metric("potential_learnings", len(learnings))

    def read_transcript(self, transcript_path: str) -> List[Dict]:
        """Read and parse transcript file.

        Args:
            transcript_path: Path to transcript file

        Returns:
            List of messages from transcript
        """
        try:
            if not transcript_path:
                self.log("No transcript path provided", "WARNING")
                return []

            transcript_file = Path(transcript_path)
            if not transcript_file.exists():
                self.log(f"Transcript file not found: {transcript_path}", "WARNING")
                return []

            # Allow reading from Claude Code directories and temp directories
            # These are trusted locations where Claude Code stores transcripts
            allowed_external_paths = [
                Path.home() / ".claude",  # Claude Code's data directory
                Path("/tmp"),  # Temporary files
                Path("/var/folders"),  # macOS temp directory
                Path("/private/var/folders"),  # macOS temp directory (resolved)
            ]

            # Check if the transcript is in an allowed external location
            is_allowed_external = False
            for allowed_path in allowed_external_paths:
                try:
                    transcript_file.resolve().relative_to(allowed_path.resolve())
                    is_allowed_external = True
                    break
                except (ValueError, RuntimeError):
                    continue

            # If not in allowed external location, validate it's within project
            if not is_allowed_external:
                try:
                    self.validate_path_containment(transcript_file)
                except ValueError as e:
                    self.log(f"Transcript path not in allowed locations: {e}", "WARNING")
                # Don't completely fail - just log the issue
                pass

            self.log(f"Reading transcript from: {transcript_path}")

            with open(transcript_file, "r", encoding="utf-8") as f:
                content = f.read().strip()

            if not content:
                self.log("Transcript file is empty", "WARNING")
                return []

            # Try parsing as JSON first
            try:
                data = json.loads(content)

                # Handle different transcript formats
                if isinstance(data, list):
                    # Direct list of messages
                    self.log(f"Parsed JSON array with {len(data)} items")
                    return data
                elif isinstance(data, dict):
                    # Wrapped format
                    if "messages" in data:
                        messages = data["messages"]
                        self.log(f"Found 'messages' key with {len(messages)} messages")
                        return messages
                    elif "conversation" in data:
                        conversation = data["conversation"]
                        self.log(f"Found 'conversation' key with {len(conversation)} messages")
                        return conversation
                    else:
                        self.log(f"Unexpected transcript format: {list(data.keys())}", "WARNING")
                        return []
                else:
                    self.log(f"Unexpected transcript data type: {type(data)}", "WARNING")
                    return []

            except json.JSONDecodeError:
                # Try parsing as JSONL (one JSON object per line) - Claude Code's format
                self.log("Parsing as JSONL format (Claude Code transcript)")
                messages = []
                for line_num, line in enumerate(content.split("\n"), 1):
                    line = line.strip()
                    if not line:
                        continue
                    try:
                        entry = json.loads(line)

                        # Claude Code JSONL format has nested message structure
                        if isinstance(entry, dict):
                            # Extract the actual message from Claude Code format
                            if "message" in entry and isinstance(entry["message"], dict):
                                # This is Claude Code format - extract the nested message
                                message = entry["message"]
                                if "role" in message:
                                    messages.append(message)
                            elif "role" in entry:
                                # Direct message format
                                messages.append(entry)
                            elif "type" in entry:
                                # Some entries are metadata - skip them
                                if entry["type"] in ["user", "assistant"]:
                                    # Try to extract message if it exists
                                    if "message" in entry:
                                        messages.append(entry["message"])
                                else:
                                    self.log(
                                        f"Skipping metadata entry with type: {entry.get('type')}",
                                        "DEBUG",
                                    )
                    except json.JSONDecodeError as e:
                        # Log but continue - some lines might be metadata
                        self.log(f"Skipping non-JSON line {line_num}: {str(e)[:100]}", "DEBUG")
                        continue

                self.log(f"Parsed JSONL with {len(messages)} messages")
                return messages

        except Exception as e:
            self.log(f"Error reading transcript: {e}", "ERROR")
            return []

    def find_session_transcript(self, session_id: str) -> Optional[Path]:
        """Find transcript file for a given session ID.

        Args:
            session_id: Session identifier

        Returns:
            Path to transcript file if found
        """
        if not session_id:
            return None

        # Possible transcript locations and naming patterns
        possible_locations = [
            # Current runtime structure
            self.project_root / ".claude" / "runtime" / "transcripts",
            self.project_root / ".claude" / "runtime" / "sessions",
            self.project_root / ".claude" / "runtime" / "logs" / session_id,
            # Alternative naming patterns
            self.project_root / "transcripts",
            self.project_root / "sessions",
            # Temporary locations
            Path("/tmp") / "claude" / "transcripts",
        ]

        # Possible file patterns
        patterns = [
            f"{session_id}.json",
            f"{session_id}_transcript.json",
            f"transcript_{session_id}.json",
            f"session_{session_id}.json",
            "transcript.json",
            "messages.json",
            "conversation.json",
        ]

        for location in possible_locations:
            if not location.exists():
                continue

            for pattern in patterns:
                transcript_file = location / pattern
                if transcript_file.exists():
                    self.log(f"Found transcript file: {transcript_file}")
                    return transcript_file

        return None

    def get_session_messages(self, input_data: Dict[str, Any]) -> List[Dict]:
        """Get session messages using multiple strategies.

        Args:
            input_data: Input from Claude Code

        Returns:
            List of session messages
        """
        # Strategy 1: Direct messages (highest priority - most reliable)
        if "messages" in input_data:
            messages = input_data["messages"]
            if messages:
                self.log(f"Using direct messages: {len(messages)} messages")
                return messages

        # Strategy 2: Provided transcript path
        transcript_path = input_data.get("transcript_path")

        # Handle different types of transcript_path values
        if transcript_path:
            # Convert to string if it's not already
            if not isinstance(transcript_path, str):
                self.log(f"transcript_path is type {type(transcript_path)}, converting to string")
                # Handle None or other non-string types
                if transcript_path is None or str(transcript_path) in ["None", "null", ""]:
                    transcript_path = None
                else:
                    transcript_path = str(transcript_path)

            if transcript_path and transcript_path.strip() and transcript_path != "None":
                messages = self.read_transcript(transcript_path)
                if messages:
                    self.log(
                        f"Read {len(messages)} messages from provided transcript: {transcript_path}"
                    )
                    return messages
                else:
                    self.log(f"No messages found at provided transcript path: {transcript_path}")

        # Strategy 3: Find transcript using session_id
        session_id = input_data.get("session_id")
        if session_id:
            transcript_file = self.find_session_transcript(session_id)
            if transcript_file:
                messages = self.read_transcript(str(transcript_file))
                if messages:
                    self.log(
                        f"Read {len(messages)} messages from discovered transcript: {transcript_file}"
                    )
                    return messages

        # Strategy 4: Search for recent transcript files in common locations
        self.log("Searching for recent transcript files...")
        transcript_locations = [
            self.project_root / ".claude" / "runtime" / "transcripts",
            self.project_root / ".claude" / "runtime" / "sessions",
            self.project_root / "transcripts",
        ]

        for location in transcript_locations:
            if not location.exists():
                continue

            # Find most recent transcript file
            try:
                transcript_files = list(location.glob("*.json"))
                if transcript_files:
                    # Sort by modification time, most recent first
                    transcript_files.sort(key=lambda f: f.stat().st_mtime, reverse=True)
                recent_file = transcript_files[0]

                # Only use if it's very recent (within last hour)
                import time

                if time.time() - recent_file.stat().st_mtime < 3600:
                    messages = self.read_transcript(str(recent_file))
                    if messages:
                        self.log(
                            f"Using recent transcript: {recent_file} ({len(messages)} messages)"
                        )
                        return messages
            except Exception as e:
                self.log(f"Error searching in {location}: {e}", "WARNING")

        # No messages found
        self.log("No session messages found using any strategy", "WARNING")
        return []

    def process(self, input_data: Dict[str, Any]) -> Dict[str, Any]:
        """Process stop event with interactive reflection.

        Args:
            input_data: Input from Claude Code

        Returns:
            Metadata about the session
        """
<<<<<<< HEAD
        # Restore settings.json backup if exists
        try:
            import sys

            sys.path.insert(0, str(Path(__file__).parent.parent.parent.parent.parent))
            from amplihack.launcher.settings_manager import SettingsManager

            settings_manager = SettingsManager(
                settings_path=Path.home() / ".claude" / "settings.json",
                session_id=input_data.get("session_id", "unknown"),
                non_interactive=True,
            )

            # Try to restore from any active session backups
            if settings_manager.load_session_state():
                if settings_manager.restore_backup():
                    self.log("Restored settings.json from backup")
                else:
                    self.log("Failed to restore settings.json backup", "WARNING")
        except Exception as e:
            self.log(f"Error during settings restore: {e}", "ERROR")

        # Console output works fine in hook context

        # Debug log the input data to understand what we're receiving
        self.log(f"Input data keys: {list(input_data.keys())}")

        # Log specific fields that might contain transcript info
        for key in ["transcript_path", "session_id", "messages"]:
            if key in input_data:
                value = input_data[key]
                if key == "messages" and isinstance(value, list):
                    self.log(f"  {key}: list with {len(value)} items")
                elif value is None:
                    self.log(f"  {key}: None")
                else:
                    self.log(f"  {key}: {type(value).__name__} = {str(value)[:100]}")

        # Extract messages - try transcript_path first, fallback to direct messages
        messages = []
=======
        # CRITICAL: Recursion guard (thread-local to avoid cross-session interference)
        if hasattr(self._recursion_guard, "active") and self._recursion_guard.active:
            self.log("Recursion detected, skipping reflection")
            return {}
>>>>>>> 83983832

        try:
            self._recursion_guard.active = True

            # Get session ID
            session_id = input_data.get("session_id", "unknown")

            # Check semaphore - prevent loop
            lock = ReflectionLock()
            if lock.is_locked() and not lock.is_stale():
                self.log(f"Reflection locked (session: {session_id}), skipping")
                return {}

            # Clean up stale lock
            if lock.is_stale():
                self.log("Cleaning up stale reflection lock")
                lock.release()

            # Check state machine
            state_machine = ReflectionStateMachine(session_id)
            current_state_data = state_machine.read_state()

            # Handle interactive workflow if in progress
            if current_state_data.state in [
                ReflectionState.AWAITING_APPROVAL,
                ReflectionState.AWAITING_WORK_DECISION,
            ]:
                return self._handle_interactive_state(
                    state_machine, current_state_data, input_data, lock
                )

            # Check if we should run new analysis
            if self._should_analyze(current_state_data):
                result = self._run_new_analysis(lock, state_machine, input_data, session_id)
                if result:
                    return result

            # Continue with existing stop.py logic below
            # Console output works fine in hook context

            # Debug log the input data to understand what we're receiving
            self.log(f"Input data keys: {list(input_data.keys())}")

            # Log specific fields that might contain transcript info
            for key in ["transcript_path", "session_id", "messages"]:
                if key in input_data:
                    value = input_data[key]
                    if key == "messages" and isinstance(value, list):
                        self.log(f"  {key}: list with {len(value)} items")
                    elif value is None:
                        self.log(f"  {key}: None")
                    else:
                        self.log(f"  {key}: {type(value).__name__} = {str(value)[:100]}")

            # Extract messages - try transcript_path first, fallback to direct messages
            messages = []

            # Try multiple strategies to get session messages
            messages = self.get_session_messages(input_data)

            self.log(f"Processing {len(messages)} messages")

            # Extract session_id for decision summary (used later)
            session_id = input_data.get("session_id")

            # Save session analysis
            if messages:
                self.save_session_analysis(messages)

                # Try AI-powered automation (respects REFLECTION_ENABLED environment variable)
                try:
                    sys.path.append(str(Path(__file__).parent.parent / "reflection"))
                    from reflection import process_reflection_analysis  # type: ignore

                    self.log("Starting AI-powered reflection analysis...")

                    # Find the most recent analysis file
                    analysis_files = list(self.analysis_dir.glob("session_*.json"))
                    if analysis_files:
                        latest_analysis = max(analysis_files, key=lambda f: f.stat().st_mtime)
                        self.log(f"Processing analysis file: {latest_analysis}")

                        # Add messages to the analysis data for AI processing
                        try:
                            with open(latest_analysis, "r") as f:
                                analysis_data = json.load(f)

                            # SECURITY: Sanitize messages before adding to analysis
                            try:
                                sys.path.append(str(Path(__file__).parent.parent / "reflection"))
                                from security import sanitize_messages  # type: ignore

                                analysis_data["messages"] = sanitize_messages(messages)
                            except ImportError:
                                # Fallback sanitization if security module not available
                                safe_messages = []
                                for msg in messages[:10]:  # Limit to 10 messages
                                    if isinstance(msg, dict) and "content" in msg:
                                        content = str(msg["content"])[:200]  # Truncate content
                                        safe_messages.append(
                                            {"content": content, "role": msg.get("role", "unknown")}
                                        )
                                analysis_data["messages"] = safe_messages

                            # Save updated analysis with messages
                            with open(latest_analysis, "w") as f:
                                json.dump(analysis_data, f, indent=2)

                        except Exception as e:
                            self.log(f"Warning: Could not add messages to analysis: {e}", "WARNING")

                        # Run AI analysis with console visibility
                        result = process_reflection_analysis(messages)
                        if result:
                            self.log(f"✅ AI automation completed: Issue #{result}")
                        else:
                            self.log("AI analysis complete - no automation triggered")
                    else:
                        self.log("No analysis files found for AI processing", "WARNING")

                except Exception as auto_error:
                    self.log(f"AI automation error: {auto_error}", "ERROR")
                    import traceback

                    self.log(f"Stack trace: {traceback.format_exc()}", "DEBUG")

                # Check for learnings
                learnings = self.extract_learnings(messages)

                # Build response - ALWAYS initialize output dict
                output = {}

                if learnings:
                    # Check for high priority learnings
                    priority_learnings = [
                        learning for learning in learnings if learning.get("priority") == "high"
                    ]

                    output = {
                        "message": "",  # Initialize for type checking
                        "metadata": {
                            "learningsFound": len(learnings),
                            "highPriority": len(priority_learnings),
                            "source": "reflection_analysis",
                            "analysisPath": ".claude/runtime/analysis/",
                            "summary": f"Found {len(learnings)} improvement opportunities",
                        },
                    }

                    # Add specific suggestions to output if high priority
                    if priority_learnings:
                        output["metadata"]["urgentSuggestion"] = priority_learnings[0].get(
                            "suggestion", ""
                        )

                    self.log(
                        f"Found {len(learnings)} potential improvements ({len(priority_learnings)} high priority)"
                    )

                    # Extract top recommendations and add to message field
                    recommendations = self.extract_recommendations_from_patterns(learnings, limit=5)
                    if recommendations:
                        rec_message = self.format_recommendations_message(recommendations)
                        # Add to output message field (guaranteed to be displayed by Claude Code)
                        existing_msg = output.get("message", "")
                        if not isinstance(existing_msg, str):
                            existing_msg = ""
                        output["message"] = existing_msg + rec_message

                # CRITICAL FIX: Display decision summary OUTSIDE learnings block
                # This ensures decisions are ALWAYS shown, even when learnings is empty
                # Decision summary must run after all processing completes
                decision_summary = self.display_decision_summary(session_id)
                if decision_summary:
                    # Add decision summary to output message
                    existing_msg = output.get("message", "")
                    if not isinstance(existing_msg, str):
                        existing_msg = ""
                    output["message"] = existing_msg + decision_summary

                return output
            else:
                # No messages found
                self.log("No session messages to analyze")

                # Display decision summary even without messages (may have decisions from other sources)
                decision_summary = self.display_decision_summary(session_id)
                if decision_summary:
                    return {"message": decision_summary}

                return {}

        finally:
            self._recursion_guard.active = False

    def _should_analyze(self, state_data: ReflectionStateData) -> bool:
        """Check if enough time has passed since last analysis."""
        if state_data.state == ReflectionState.IDLE:
            return True

        age = time.time() - state_data.timestamp
        return age > 30  # Wait at least 30 seconds between analyses

    def _run_new_analysis(
        self,
        lock: ReflectionLock,
        state_machine: ReflectionStateMachine,
        input_data: Dict,
        session_id: str,
    ) -> Dict:
        """Run lightweight analysis on recent responses."""
        if not lock.acquire(session_id, "analysis"):
            return {}

        try:
            # Extract messages
            messages = self.get_session_messages(input_data)
            if not messages:
                return {}

            # Get recent tool logs
            tool_logs = self._get_recent_tool_logs()

            # Run analysis
            analyzer = LightweightAnalyzer()
            result = analyzer.analyze_recent_responses(messages, tool_logs)

            # If patterns found, save state and prompt user
            if result["patterns"]:
                state_data = ReflectionStateData(
                    state=ReflectionState.AWAITING_APPROVAL, analysis=result, session_id=session_id
                )
                state_machine.write_state(state_data)

                return {"message": self._format_analysis_output(result)}

            return {}  # No patterns, silent

        finally:
            lock.release()

    def _get_recent_tool_logs(self, max_age_seconds: float = 60.0) -> List[str]:
        """Get recent tool use log entries."""
        tool_log_file = self.log_dir / "post_tool_use.log"
        if not tool_log_file.exists():
            return []

        try:
            with open(tool_log_file) as f:
                # Read last 100 lines
                lines = f.readlines()[-100:]

                # Filter by timestamp (last max_age_seconds)
                recent_lines = []

                for line in lines:
                    # Extract timestamp from format: [2025-10-01T11:04:42.865843]
                    if line.startswith("["):
                        try:
                            # Simple check: if line is recent enough based on string comparison
                            # (good enough for this use case)
                            recent_lines.append(line)
                        except (ValueError, IndexError):
                            continue

                return recent_lines
        except (IOError, OSError):
            return []

    def _format_analysis_output(self, result: Dict) -> str:
        """Format analysis results for user display."""
        patterns = result.get("patterns", [])

        lines = [
            "\n" + "=" * 70,
            "💡 Reflection Analysis",
            "=" * 70,
            f"Analysis completed in {result.get('elapsed_seconds', 0):.1f}s",
            f"Found {len(patterns)} improvement opportunities:",
            "",
        ]

        for i, pattern in enumerate(patterns, 1):
            severity_emoji = {"low": "🟢", "medium": "🟡", "high": "🔴"}.get(
                pattern["severity"], "⚪"
            )
            lines.append(f"{i}. {severity_emoji} {pattern['type'].upper()}")
            lines.append(f"   {pattern['description']}")
            lines.append("")

        lines.extend(["Create GitHub issue for these findings? (yes/no)", "=" * 70])

        return "\n".join(lines)

    def _handle_interactive_state(
        self,
        state_machine: ReflectionStateMachine,
        state_data: ReflectionStateData,
        input_data: Dict,
        lock: ReflectionLock,
    ) -> Dict:
        """Handle user response in interactive workflow."""
        # Get user's last message
        messages = input_data.get("messages", [])
        if not messages:
            return {}

        user_messages = [m for m in messages if m.get("role") == "user"]
        if not user_messages:
            return {}

        last_user_message = user_messages[-1].get("content", "")

        # Handle both string and list content
        if isinstance(last_user_message, list):
            last_user_message = " ".join(str(item) for item in last_user_message)

        # Detect intent
        intent = state_machine.detect_user_intent(last_user_message)
        if not intent:
            return {}  # User didn't respond to our prompt

        # Transition state
        new_state, action = state_machine.transition(state_data.state, intent)

        # Execute action
        if action == "create_issue":
            return self._create_github_issue(state_machine, state_data, lock)
        elif action == "start_work":
            return self._start_work(state_machine, state_data, lock)
        elif action == "rejected":
            state_machine.write_state(
                ReflectionStateData(state=ReflectionState.IDLE, session_id=state_data.session_id)
            )
            return {"message": "✅ Reflection cancelled."}
        elif action == "completed":
            state_machine.cleanup()
            return {"message": f"✅ Issue created: {state_data.issue_url}"}

        return {}

    def _create_github_issue(
        self,
        state_machine: ReflectionStateMachine,
        state_data: ReflectionStateData,
        lock: ReflectionLock,
    ) -> Dict:
        """Create GitHub issue from analysis."""
        if not lock.acquire(state_data.session_id, "issue_creation"):
            return {"message": "⚠️ Another reflection operation in progress"}

        try:
            patterns = state_data.analysis.get("patterns", [])
            if not patterns:
                return {"message": "⚠️ No patterns to create issue for"}

            # Format issue content
            title = f"Reflection: {patterns[0]['type']} - {patterns[0]['description'][:50]}"
            body_lines = [
                "## Analysis Results",
                "",
                f"Found {len(patterns)} improvement opportunities:",
                "",
            ]

            for i, pattern in enumerate(patterns, 1):
                body_lines.extend(
                    [
                        f"### {i}. {pattern['type'].upper()} ({pattern['severity']} severity)",
                        pattern["description"],
                        "",
                    ]
                )

            body_lines.append("\n🤖 Generated by Amplihack Reflection System")
            body = "\n".join(body_lines)

            # Create issue
            result = subprocess.run(
                ["gh", "issue", "create", "--title", title, "--body", body],
                capture_output=True,
                text=True,
                timeout=10,
            )

            if result.returncode == 0:
                issue_url = result.stdout.strip()

                # Update state
                state_data.state = ReflectionState.AWAITING_WORK_DECISION
                state_data.issue_url = issue_url
                state_machine.write_state(state_data)

                return {
                    "message": f"✅ Created issue: {issue_url}\n\nStart work on this issue? (yes/no)"
                }
            else:
                return {"message": f"❌ Failed to create issue: {result.stderr}"}

        except Exception as e:
            return {"message": f"❌ Error creating issue: {e}"}

        finally:
            lock.release()

    def _start_work(
        self,
        state_machine: ReflectionStateMachine,
        state_data: ReflectionStateData,
        lock: ReflectionLock,
    ) -> Dict:
        """Start work on issue."""
        if not lock.acquire(state_data.session_id, "starting_work"):
            return {"message": "⚠️ Another reflection operation in progress"}

        try:
            # Mark as completed
            state_machine.cleanup()

            # Return instructions (can't invoke /ultrathink from hook)
            return {
                "message": f"To start work on this issue, run:\n\n  /ultrathink work on {state_data.issue_url}"
            }

        finally:
            lock.release()


def main():
    """Entry point for the stop hook."""
    hook = StopHook()
    hook.run()


if __name__ == "__main__":
    main()<|MERGE_RESOLUTION|>--- conflicted
+++ resolved
@@ -585,8 +585,7 @@
         Returns:
             Metadata about the session
         """
-<<<<<<< HEAD
-        # Restore settings.json backup if exists
+        # Restore settings.json backup if exists (from PR #638)
         try:
             import sys
 
@@ -608,30 +607,10 @@
         except Exception as e:
             self.log(f"Error during settings restore: {e}", "ERROR")
 
-        # Console output works fine in hook context
-
-        # Debug log the input data to understand what we're receiving
-        self.log(f"Input data keys: {list(input_data.keys())}")
-
-        # Log specific fields that might contain transcript info
-        for key in ["transcript_path", "session_id", "messages"]:
-            if key in input_data:
-                value = input_data[key]
-                if key == "messages" and isinstance(value, list):
-                    self.log(f"  {key}: list with {len(value)} items")
-                elif value is None:
-                    self.log(f"  {key}: None")
-                else:
-                    self.log(f"  {key}: {type(value).__name__} = {str(value)[:100]}")
-
-        # Extract messages - try transcript_path first, fallback to direct messages
-        messages = []
-=======
         # CRITICAL: Recursion guard (thread-local to avoid cross-session interference)
         if hasattr(self._recursion_guard, "active") and self._recursion_guard.active:
             self.log("Recursion detected, skipping reflection")
             return {}
->>>>>>> 83983832
 
         try:
             self._recursion_guard.active = True
