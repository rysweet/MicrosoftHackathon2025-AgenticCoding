--- conflicted
+++ resolved
@@ -29,11 +29,7 @@
 
     def process(self, input_data: Dict[str, Any]) -> Dict[str, Any]:
         """Check lock flag and block stop if active.
-<<<<<<< HEAD
-        Also trigger reflection analysis and memory extraction if enabled.
-=======
-        Run synchronous reflection analysis if enabled.
->>>>>>> ef05e805
+Also trigger reflection analysis and memory extraction if enabled.
 
         Args:
             input_data: Input from Claude Code
@@ -63,19 +59,14 @@
                 "reason": "we must keep pursuing the user's objective and must not stop the turn - look for any additional TODOs, next steps, or unfinished work and pursue it diligently in as many parallel tasks as you can",
             }
 
-<<<<<<< HEAD
-        # Not locked - extract learnings from session before stopping
+        # Not locked - extract learnings and run reflection
         self._extract_agent_learnings(input_data)
-
-        # Check if reflection should be triggered
-        self._trigger_reflection_if_enabled()
-=======
+        
         # Check if reflection should run
         if not self._should_run_reflection():
-            self.log("Reflection not enabled or skipped - allowing stop")
+            self.log("Reflection not enabled - allowing stop after memory extraction")
             self.log("=== STOP HOOK ENDED (decision: approve - no reflection) ===")
             return {"decision": "approve"}
->>>>>>> ef05e805
 
         # FIX #2: Check for reflection semaphore (prevents infinite loop)
         session_id = self._get_current_session_id()
@@ -83,7 +74,6 @@
             self.project_root / ".claude" / "runtime" / "reflection" / f".reflection_presented_{session_id}"
         )
 
-<<<<<<< HEAD
     def _extract_agent_learnings(self, input_data: Dict[str, Any]):
         """Extract learnings from session for memory storage.
 
@@ -136,19 +126,6 @@
 
     def _trigger_reflection_if_enabled(self):
         """Trigger reflection analysis if enabled and not already running."""
-=======
-        if semaphore_file.exists():
-            # Reflection already presented - remove semaphore and allow stop
-            self.log(f"Reflection already presented for session {session_id} - removing semaphore and allowing stop")
-            try:
-                semaphore_file.unlink()
-            except OSError:
-                pass
-            self.log("=== STOP HOOK ENDED (decision: approve - reflection already shown) ===")
-            return {"decision": "approve"}
-
-        # RUN REFLECTION SYNCHRONOUSLY (blocks here)
->>>>>>> ef05e805
         try:
             # FIX #4: Announce reflection start (STAGE 1)
             self._announce_reflection_start()
