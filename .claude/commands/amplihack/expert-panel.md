--- conflicted
+++ resolved
@@ -1,8 +1,7 @@
 ---
-<<<<<<< HEAD
 name: expert-panel
 version: 1.0.0
-description: Byzantine-robust decision-making through parallel expert reviews and voting
+description: Expert panel review with voting and consensus decision-making
 triggers:
   - "need multiple expert reviews"
   - "code review approval gate"
@@ -26,9 +25,6 @@
 examples:
   - "/amplihack:expert-panel Review authentication implementation"
   - "/amplihack:expert-panel --unanimous Security-critical code review"
-=======
-description: Expert panel review with voting and consensus decision-making
->>>>>>> 2c90a4dd
 ---
 
 # Expert Panel Review Command
