---
<<<<<<< HEAD
name: ingest-code
version: 1.0.0
description: Ingest codebase into Neo4j graph memory for enhanced understanding
triggers:
  - "Ingest codebase into graph"
  - "Load code into Neo4j"
  - "Index codebase for memory"
  - "Build code graph"
=======
description: Ingest and analyze external codebases into Neo4j
>>>>>>> 2c90a4dd
---

# Ingest Code Command

## Input Validation

@.claude/context/AGENT_INPUT_VALIDATION.md

## Usage

`/amplihack:ingest-code [PATH]`

## Purpose

Manually ingest codebase into Neo4j graph memory for enhanced code understanding.

## Prerequisites

- Neo4j must be enabled via `--enable-neo4j-memory` flag
- Docker must be running
- Neo4j container must be healthy

## Process

1. **Verify Neo4j Enabled**
   - Check AMPLIHACK_ENABLE_NEO4J_MEMORY environment variable
   - Exit with error if not enabled

2. **Verify Neo4j Running**
   - Check connection to Neo4j
   - Show helpful error if not running

3. **Determine Scope**
   - If PATH provided: Ingest specific directory
   - If no PATH: Ingest entire project (detect git root)

4. **Execute Ingestion**
   - Use existing BlarifyIntegration.ingest_codebase()
   - Show progress feedback
   - Report statistics

5. **Verify Success**
   - Query node/relationship counts
   - Display graph statistics
   - Suggest next steps

## Implementation

```python
#!/usr/bin/env python3
"""Ingest codebase into Neo4j graph memory."""

import os
import sys
from pathlib import Path

# Check if Neo4j enabled
if os.environ.get("AMPLIHACK_ENABLE_NEO4J_MEMORY") != "1":
    print("❌ Error: Neo4j graph memory not enabled")
    print("")
    print("To use graph memory:")
    print("  amplihack launch --enable-neo4j-memory")
    print("")
    print("See docs/NEO4J.md for more information")
    sys.exit(1)

# Import Neo4j modules
try:
    from amplihack.memory.neo4j.connector import Neo4jConnector
    from amplihack.memory.neo4j.code_graph import BlarifyIntegration
    from amplihack.memory.neo4j.diagnostics import get_neo4j_stats
except ImportError as e:
    print(f"❌ Error: Could not import Neo4j modules: {e}")
    print("Ensure amplihack is properly installed")
    sys.exit(1)

# Verify Neo4j connection
try:
    with Neo4jConnector() as conn:
        result = conn.execute_query("RETURN 1 AS test")
        if not result or result[0].get("test") != 1:
            raise Exception("Connection test failed")
except Exception as e:
    print(f"❌ Error: Cannot connect to Neo4j: {e}")
    print("")
    print("Is Neo4j running? Try:")
    print("  docker ps | grep amplihack-neo4j")
    print("")
    print("If not running, restart amplihack with --enable-neo4j-memory")
    sys.exit(1)

# Determine ingestion scope
target_path = sys.argv[1] if len(sys.argv) > 1 else Path.cwd()
target_path = Path(target_path).resolve()

if not target_path.exists():
    print(f"❌ Error: Path not found: {target_path}")
    sys.exit(1)

print(f"🔍 Ingesting codebase from: {target_path}")
print("")

# Execute ingestion
try:
    blarify = BlarifyIntegration()

    print("⏳ Analyzing codebase structure...")
    result = blarify.ingest_codebase(target_path, force_refresh=True)

    if result:
        print("✅ Ingestion complete!")
        print("")

        # Show statistics
        with Neo4jConnector() as conn:
            stats = get_neo4j_stats(conn)

            print("📊 Graph Statistics:")
            print(f"   Total Nodes: {stats.get('node_count', 0):,}")
            print(f"   Total Relationships: {stats.get('relationship_count', 0):,}")

            if stats.get("label_counts"):
                print("")
                print("📋 Node Types:")
                for label, count in list(stats["label_counts"].items())[:10]:
                    print(f"   {label}: {count:,}")

        print("")
        print("💡 Tip: Agents can now query this code graph for enhanced understanding")
    else:
        print("⚠️ Ingestion completed with warnings")
        print("Check logs for details")

except Exception as e:
    print(f"❌ Error during ingestion: {e}")
    print("")
    print("This may indicate:")
    print("  - Blarify not installed (requires external tool)")
    print("  - Unsupported language or structure")
    print("  - File permission issues")
    sys.exit(1)
```

## Error Scenarios

### Neo4j Not Enabled

```
❌ Error: Neo4j graph memory not enabled

To use graph memory:
  amplihack launch --enable-neo4j-memory

See docs/NEO4J.md for more information
```

### Neo4j Not Running

```
❌ Error: Cannot connect to Neo4j: Connection refused

Is Neo4j running? Try:
  docker ps | grep amplihack-neo4j

If not running, restart amplihack with --enable-neo4j-memory
```

### Path Not Found

```
❌ Error: Path not found: /path/to/nonexistent
```

### Ingestion Failure

```
❌ Error during ingestion: Blarify not found

This may indicate:
  - Blarify not installed (requires external tool)
  - Unsupported language or structure
  - File permission issues
```

## Success Output

```
🔍 Ingesting codebase from: /home/user/project

⏳ Analyzing codebase structure...
✅ Ingestion complete!

📊 Graph Statistics:
   Total Nodes: 2,456
   Total Relationships: 5,789

📋 Node Types:
   Function: 892
   Class: 234
   Module: 67
   Import: 1,263

💡 Tip: Agents can now query this code graph for enhanced understanding
```

## Notes

- Ingestion is idempotent (safe to run multiple times)
- Large codebases may take several minutes
- Progress feedback helps user understand it's working
- Statistics provide immediate verification of success<|MERGE_RESOLUTION|>--- conflicted
+++ resolved
@@ -1,16 +1,12 @@
 ---
-<<<<<<< HEAD
 name: ingest-code
 version: 1.0.0
-description: Ingest codebase into Neo4j graph memory for enhanced understanding
+description: Ingest and analyze external codebases into Neo4j
 triggers:
   - "Ingest codebase into graph"
   - "Load code into Neo4j"
   - "Index codebase for memory"
   - "Build code graph"
-=======
-description: Ingest and analyze external codebases into Neo4j
->>>>>>> 2c90a4dd
 ---
 
 # Ingest Code Command
