--- conflicted
+++ resolved
@@ -1,8 +1,7 @@
 ---
-<<<<<<< HEAD
 name: n-version
 version: 1.0.0
-description: N-version programming for critical implementations with 30-65% error reduction
+description: N-version programming for Byzantine-robust critical implementations
 triggers:
   - "critical security code"
   - "mission-critical feature"
@@ -24,9 +23,6 @@
 examples:
   - "/amplihack:n-version Implement JWT token validation"
   - "/amplihack:n-version Create password hashing function"
-=======
-description: N-version programming for Byzantine-robust critical implementations
->>>>>>> 2c90a4dd
 ---
 
 # N-Version Programming Command
