---
<<<<<<< HEAD
name: transcripts
version: 1.0.0
description: Conversation transcript management for context preservation and restoration
triggers:
  - "View conversation history"
  - "Restore session context"
  - "Search past conversations"
  - "Find original request"
=======
description: Manage and analyze conversation transcripts
>>>>>>> 2c90a4dd
---

# /transcripts - Conversation Transcript Management

**Purpose**: amplihack-style transcript management for context preservation and restoration.

**Usage**: `/transcripts [action] [session_id]`

## Description

The `/transcripts` command provides conversation history management, implementing amplihack's "Never lose context again" approach. It handles automatic exports, restoration, and search across conversation transcripts.

## Actions

### `/transcripts` (default: list)

Shows recent conversation transcripts and original requests.

### `/transcripts list [count]`

Lists recent session transcripts with summaries.

- `count`: Number of sessions to show (default: 10)

### `/transcripts restore [session_id]`

Restores complete conversation context from a specific session.

- `session_id`: Target session (default: latest)

### `/transcripts search <query>`

Searches across all transcripts for specific content.

- `query`: Search term or phrase

### `/transcripts original [session_id]`

Shows the original request and requirements for a session.

- `session_id`: Target session (default: current)

## Implementation

The actual implementation is in `/Users/ryan/src/hackathon/MicrosoftHackathon2025-AgenticCoding/.claude/commands/transcripts.py`

## Examples

### List Recent Sessions

```
/transcripts list 5

📚 Recent Conversation Transcripts (Latest 5)
═════════════════════════════════════════════════════════════

🎯💬📦 **20250923_143022** - 2025-09-23 14:30:22
   Target: Context preservation system for original user requirements
   Messages: 47, Compactions: 2

🎯💬 **20250923_120815** - 2025-09-23 12:08:15
   Target: Fix CI pipeline authentication issues
   Messages: 23, Compactions: 0

📝 **20250923_094512** - 2025-09-23 09:45:12
   Target: General development task
   Messages: 8, Compactions: 0
```

### Restore Session Context

```
/transcripts restore 20250923_143022

🔄 Restored Session: 20250923_143022
📅 Timestamp: 2025-09-23 14:30:22

🎯 **Original Request**:
**Target**: Context preservation system for original user requirements
**Requirements**: 4 items
**Constraints**: 1 items

✅ Original request restored
✅ Conversation transcript available

📖 **Full Transcript**: .claude/runtime/logs/20250923_143022/CONVERSATION_TRANSCRIPT.md
   Use Read tool to view complete conversation history
```

### Search Transcripts

```
/transcripts search "amplihack"

🔍 Search Results for: 'amplihack'
Found 2 matches across sessions
═════════════════════════════════════════════════════════════

📄 **20250923_143022** - 2025-09-23 14:30:22
   File: ORIGINAL_REQUEST.md
   Preview: ...preservation for amplihack. Target: Context preservation system for...

📄 **20250922_211458** - 2025-09-22 21:14:58
   File: CONVERSATION_TRANSCRIPT.md
   Preview: ...amplihack's proven approach. Based on amplihack: - PreCompact Hook...
```

## Integration Notes

- **Automatic Export**: PreCompact hook automatically exports transcripts
- **Session Logging**: Session start hook preserves original requests
- **Context Restoration**: Enables full context recovery after compaction
- **Search Capability**: Find past conversations and decisions
- **Requirement Tracking**: Never lose original user requirements

## Benefits

1. **Never Lose Context**: Complete conversation history preserved
2. **Requirement Preservation**: Original user goals always accessible
3. **Easy Restoration**: Quick context recovery with `/transcripts restore`
4. **Searchable History**: Find past decisions and implementations
5. **Compaction Safe**: Automatic export before context loss

This command provides amplihack-style transcript management, ensuring that conversation context and original requirements are never lost, even during context compaction events.<|MERGE_RESOLUTION|>--- conflicted
+++ resolved
@@ -1,16 +1,12 @@
 ---
-<<<<<<< HEAD
 name: transcripts
 version: 1.0.0
-description: Conversation transcript management for context preservation and restoration
+description: Manage and analyze conversation transcripts
 triggers:
   - "View conversation history"
   - "Restore session context"
   - "Search past conversations"
   - "Find original request"
-=======
-description: Manage and analyze conversation transcripts
->>>>>>> 2c90a4dd
 ---
 
 # /transcripts - Conversation Transcript Management
