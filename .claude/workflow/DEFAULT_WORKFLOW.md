# Default Coding Workflow

This file defines the default workflow for all non-trivial code changes.
You can customize this workflow by editing this file.

## How This Workflow Works

**This workflow is the single source of truth for:**

- The order of operations (steps must be followed sequentially)
- Git workflow (branch, commit, push, PR process)
- CI/CD integration points
- Review and merge requirements

**Execution approach:**

- Start with `/ultrathink` for any non-trivial task
- UltraThink reads this workflow and orchestrates agents to execute it
- Each step leverages specialized agents for maximum effectiveness
- The workflow defines the process; agents execute the work

## Default Execution with UltraThink

**For all non-trivial tasks, start with `/ultrathink` to orchestrate the workflow:**

- `/ultrathink` reads this workflow and executes it with multi-agent coordination
- Each step below leverages specialized agents whenever possible
- UltraThink orchestrates parallel agent execution for maximum efficiency
- When you customize this workflow, UltraThink adapts automatically

## When This Workflow Applies

This workflow should be followed for:

- New features
- Bug fixes
- Refactoring
- Any non-trivial code changes

## The 14-Step Workflow

### Step 1: Rewrite and Clarify Requirements

- [ ] **FIRST: Identify explicit user requirements** that CANNOT be optimized away
- [ ] **Always use** prompt-writer agent to clarify task requirements
- [ ] **Use** analyzer agent to understand existing codebase context
- [ ] **Use** ambiguity agent if requirements are unclear
- [ ] Remove ambiguity from the task description
- [ ] Define clear success criteria
- [ ] Document acceptance criteria
- [ ] **CRITICAL: Pass explicit requirements to ALL subsequent agents**

### Step 2: Create GitHub Issue

- [ ] **Use** GitHub issue creation tool via agent
- [ ] Create issue using `gh issue create`
- [ ] Include clear problem description
- [ ] Define requirements and constraints
- [ ] Add success criteria
- [ ] Assign appropriate labels

### Step 3: Setup Worktree and Branch

- [ ] Create new git worktree for isolated development
- [ ] Create branch with format: `feat/issue-{number}-{brief-description}`
- [ ] Push branch to remote with tracking
- [ ] Switch to new worktree directory

### Step 4: Research and Design with TDD

- [ ] **Use** architect agent to design solution architecture
- [ ] **Use** api-designer agent for API contracts (if applicable)
- [ ] **Use** database agent for data model design (if applicable)
- [ ] **Use** tester agent to write failing tests (TDD approach)
- [ ] **Use** security agent to identify security requirements
- [ ] Document module specifications
- [ ] Create detailed implementation plan
- [ ] Identify risks and dependencies

### Step 5: Implement the Solution

- [ ] **Always use** builder agent to implement from specifications
- [ ] **Use** integration agent for external service connections
- [ ] Follow the architecture design
- [ ] Make failing tests pass iteratively
- [ ] Ensure all requirements are met
- [ ] Add inline documentation

### Step 6: Refactor and Simplify

- [ ] **CRITICAL: Provide cleanup agent with original user requirements**
- [ ] **Always use** cleanup agent for ruthless simplification WITHIN user constraints
- [ ] **Use** optimizer agent for performance improvements
- [ ] Remove unnecessary abstractions (that weren't explicitly requested)
- [ ] Eliminate dead code (unless user explicitly wanted it)
- [ ] Simplify complex logic (without violating user specifications)
- [ ] Ensure single responsibility principle
- [ ] Verify no placeholders remain
- [ ] **VALIDATE: All explicit user requirements still preserved**

### Step 7: Run Tests and Pre-commit Hooks

- [ ] **Use** pre-commit-diagnostic agent if hooks fail
- [ ] Run all unit tests
- [ ] Execute `pre-commit run --all-files`
- [ ] Fix any linting issues
- [ ] Fix any formatting issues
- [ ] Resolve type checking errors
- [ ] Iterate until all checks pass

### Step 8: Commit and Push

- [ ] Stage all changes
- [ ] Write detailed commit message
- [ ] Reference issue number in commit
- [ ] Describe what changed and why
- [ ] Push to remote branch
- [ ] Verify push succeeded

### Step 9: Open Pull Request

- [ ] Create PR using `gh pr create`
- [ ] Link to the GitHub issue
- [ ] Write comprehensive description
- [ ] Include test plan
- [ ] Add screenshots if UI changes
- [ ] Request appropriate reviewers

### Step 10: Review the PR

- [ ] **Always use** reviewer agent for comprehensive code review
- [ ] **Use** security agent for security review
- [ ] Check code quality and standards
- [ ] Verify philosophy compliance
- [ ] Ensure adequate test coverage
- [ ] Post review comments on PR
- [ ] Identify potential improvements

### Step 11: Implement Review Feedback

- [ ] Review all feedback comments
- [ ] **Always use** builder agent to implement changes
- [ ] **Use** relevant specialized agents for specific feedback
- [ ] Address each review comment
- [ ] Push updates to PR
- [ ] Respond to review comments
- [ ] Request re-review if needed

### Step 12: Philosophy Compliance Check

- [ ] **Always use** reviewer agent for final philosophy check
- [ ] **Use** patterns agent to verify pattern compliance
- [ ] Verify ruthless simplicity achieved
- [ ] Confirm bricks & studs pattern followed
- [ ] Ensure zero-BS implementation (no stubs)
- [ ] Verify all tests passing
- [ ] Check documentation completeness

### Step 13: Ensure PR is Mergeable

- [ ] Check CI status (all checks passing)
- [ ] **Always use** ci-diagnostic-workflow agent if CI fails
- [ ] Resolve any merge conflicts
- [ ] Verify all review comments addressed
- [ ] Confirm PR is approved
- [ ] Notify that PR is ready to merge

### Step 14: Final Cleanup and Verification

<<<<<<< HEAD
- [ ] **Always use** cleanup agent for final quality pass
- [ ] Review all changes for philosophy compliance
- [ ] Remove any temporary artifacts or test files
- [ ] Eliminate any unnecessary complexity introduced
- [ ] Verify module boundaries remain clean
- [ ] Ensure zero dead code or stub implementations
=======
- [ ] **CRITICAL: Provide cleanup agent with original user requirements AGAIN**
- [ ] **Always use** cleanup agent for final quality pass
- [ ] Review all changes for philosophy compliance WITHIN user constraints
- [ ] Remove any temporary artifacts or test files (unless user wanted them)
- [ ] Eliminate unnecessary complexity (that doesn't violate user requirements)
- [ ] Verify module boundaries remain clean
- [ ] Ensure zero dead code or stub implementations (unless explicitly requested)
- [ ] **FINAL CHECK: All explicit user requirements preserved**
>>>>>>> 7316e5a0
- [ ] Confirm PR remains mergeable after cleanup

## Customization

To customize this workflow:

1. Edit this file to modify, add, or remove steps
2. Save your changes
3. The updated workflow will be used for future tasks

## Philosophy Notes

This workflow enforces our core principles:

- **Ruthless Simplicity**: Each step has one clear purpose
- **Test-Driven Development**: Write tests before implementation
- **Quality Gates**: Multiple review and validation steps
- **Documentation**: Clear commits and PR descriptions<|MERGE_RESOLUTION|>--- conflicted
+++ resolved
@@ -167,14 +167,6 @@
 
 ### Step 14: Final Cleanup and Verification
 
-<<<<<<< HEAD
-- [ ] **Always use** cleanup agent for final quality pass
-- [ ] Review all changes for philosophy compliance
-- [ ] Remove any temporary artifacts or test files
-- [ ] Eliminate any unnecessary complexity introduced
-- [ ] Verify module boundaries remain clean
-- [ ] Ensure zero dead code or stub implementations
-=======
 - [ ] **CRITICAL: Provide cleanup agent with original user requirements AGAIN**
 - [ ] **Always use** cleanup agent for final quality pass
 - [ ] Review all changes for philosophy compliance WITHIN user constraints
@@ -183,7 +175,6 @@
 - [ ] Verify module boundaries remain clean
 - [ ] Ensure zero dead code or stub implementations (unless explicitly requested)
 - [ ] **FINAL CHECK: All explicit user requirements preserved**
->>>>>>> 7316e5a0
 - [ ] Confirm PR remains mergeable after cleanup
 
 ## Customization
