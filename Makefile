# Makefile for Scenarios Directory Pattern Tools
# Provides easy access to production-ready scenario tools

.PHONY: help analyze-codebase scenarios-help list-scenarios docs-serve docs-build docs-deploy

# Default target - show help
help:
	@echo "Scenarios Directory Pattern - Production Tools"
	@echo "============================================="
	@echo ""
	@echo "Available commands:"
	@echo "  make analyze-codebase TARGET=<path> [OPTIONS=<opts>]   - Analyze codebase structure and patterns"
	@echo "  make analyze-trace-logs [TARGET=<dir>] [OPTIONS=<opts>]- Analyze claude-trace logs for user patterns"
	@echo "  make list-scenarios                                    - List all available scenario tools"
	@echo "  make scenarios-help                                    - Show detailed help for scenarios"
	@echo ""
	@echo "Documentation commands:"
	@echo "  make docs-serve                                       - Start local documentation server"
	@echo "  make docs-build                                       - Build documentation site"
	@echo "  make docs-deploy                                      - Deploy documentation to GitHub Pages"
	@echo ""
	@echo "Examples:"
	@echo "  make analyze-codebase TARGET=./src"
	@echo "  make analyze-codebase TARGET=./src OPTIONS='--format json --depth deep'"
<<<<<<< HEAD
	@echo "  make docs-serve"
=======
	@echo "  make analyze-trace-logs"
	@echo "  make analyze-trace-logs TARGET=./.claude-trace OPTIONS='--sample-size 30'"
>>>>>>> 87b03455
	@echo ""

# List all available scenario tools
list-scenarios:
	@echo "Available Scenario Tools:"
	@echo "========================"
	@for dir in .claude/scenarios/*/; do \
		if [ -f "$$dir/tool.py" ]; then \
			tool_name=$$(basename "$$dir"); \
			description=$$(grep -o "^# .*" "$$dir/README.md" | head -1 | sed 's/^# //'); \
			echo "  $$tool_name: $$description"; \
		fi \
	done
	@echo ""
	@echo "Use 'make <tool-name>' to run a specific tool"

# Show detailed help for scenarios system
scenarios-help:
	@echo "Scenarios Directory Pattern Help"
	@echo "==============================="
	@echo ""
	@echo "The scenarios directory contains production-ready tools that follow"
	@echo "amplihack's ruthless simplicity philosophy. Each tool is:"
	@echo ""
	@echo "- Self-contained and fully functional"
	@echo "- Thoroughly tested and documented"
	@echo "- Integrated with amplihack agents and workflow"
	@echo "- Secure and validates all inputs"
	@echo ""
	@echo "Tool Structure:"
	@echo "  .claude/scenarios/<tool-name>/"
	@echo "  ├── README.md                 # Tool documentation"
	@echo "  ├── HOW_TO_CREATE_YOUR_OWN.md # Creation guide"
	@echo "  ├── tool.py                   # Main implementation"
	@echo "  ├── tests/                    # Test suite"
	@echo "  └── examples/                 # Usage examples"
	@echo ""
	@echo "For more information, see: .claude/scenarios/README.md"

# Scenario Tools
# =============

# Analyze Codebase Tool
analyze-codebase:
	@echo "🔍 Running Codebase Analysis..."
	@if [ -z "$(TARGET)" ]; then \
		echo "Error: TARGET is required"; \
		echo "Usage: make analyze-codebase TARGET=<path> [OPTIONS=<opts>]"; \
		echo "Example: make analyze-codebase TARGET=./src"; \
		exit 1; \
	fi
	@python .claude/scenarios/analyze-codebase/tool.py $(TARGET) $(OPTIONS)

# Analyze Trace Logs Tool
analyze-trace-logs:
	@echo "📊 Running Trace Log Analysis..."
	@python .claude/scenarios/analyze-trace-logs/tool.py $(TARGET) $(OPTIONS)

# Template for adding new scenario tools:
# Replace {tool-name} with actual tool name
#
# {tool-name}:
# 	@echo "🚀 Running {Tool Name}..."
# 	@if [ -z "$(TARGET)" ]; then \
# 		echo "Error: TARGET is required"; \
# 		echo "Usage: make {tool-name} TARGET=<path> [OPTIONS=<opts>]"; \
# 		exit 1; \
# 	fi
# 	@python .claude/scenarios/{tool-name}/tool.py $(TARGET) $(OPTIONS)

# Development targets for scenarios
dev-scenarios:
	@echo "Development commands for scenarios:"
	@echo "  make test-scenarios    - Run all scenario tests"
	@echo "  make lint-scenarios    - Lint all scenario code"
	@echo "  make new-scenario      - Create new scenario template"

# Run tests for all scenarios
test-scenarios:
	@echo "🧪 Running scenario tests..."
	@for dir in .claude/scenarios/*/; do \
		if [ -d "$$dir/tests" ]; then \
			echo "Testing $$(basename $$dir)..."; \
			cd "$$dir" && python -m pytest tests/ -v; \
		fi \
	done

# Lint all scenario code
lint-scenarios:
	@echo "🔍 Linting scenario code..."
	@find .claude/scenarios -name "*.py" -exec python -m flake8 {} \;

# Create new scenario from template
new-scenario:
	@if [ -z "$(NAME)" ]; then \
		echo "Error: NAME is required"; \
		echo "Usage: make new-scenario NAME=<tool-name>"; \
		echo "Example: make new-scenario NAME=generate-docs"; \
		exit 1; \
	fi
	@echo "📝 Creating new scenario: $(NAME)"
	@mkdir -p .claude/ai_working/$(NAME)
	@cp .claude/scenarios/templates/README_TEMPLATE.md .claude/ai_working/$(NAME)/README.md
	@cp .claude/scenarios/templates/HOW_TO_CREATE_YOUR_OWN_TEMPLATE.md .claude/ai_working/$(NAME)/HOW_TO_CREATE_YOUR_OWN.md
	@touch .claude/ai_working/$(NAME)/prototype.py
	@touch .claude/ai_working/$(NAME)/notes.md
	@mkdir -p .claude/ai_working/$(NAME)/examples
	@echo "✅ Scenario template created in .claude/ai_working/$(NAME)/"
	@echo "   Start developing your tool there, then graduate to scenarios/"

# Documentation targets
# ====================

# Serve documentation locally with live reload
docs-serve:
	@echo "📚 Starting documentation server..."
	@echo "Documentation will be available at http://127.0.0.1:8000"
	@mkdocs serve

# Build documentation site to site/ directory
docs-build:
	@echo "🏗️  Building documentation..."
	@mkdocs build --strict
	@echo "✅ Documentation built in site/ directory"

# Deploy documentation to GitHub Pages
docs-deploy:
	@echo "🚀 Deploying documentation to GitHub Pages..."
	@mkdocs gh-deploy --force
	@echo "✅ Documentation deployed successfully"<|MERGE_RESOLUTION|>--- conflicted
+++ resolved
@@ -22,12 +22,9 @@
 	@echo "Examples:"
 	@echo "  make analyze-codebase TARGET=./src"
 	@echo "  make analyze-codebase TARGET=./src OPTIONS='--format json --depth deep'"
-<<<<<<< HEAD
-	@echo "  make docs-serve"
-=======
 	@echo "  make analyze-trace-logs"
 	@echo "  make analyze-trace-logs TARGET=./.claude-trace OPTIONS='--sample-size 30'"
->>>>>>> 87b03455
+	@echo "  make docs-serve"
 	@echo ""
 
 # List all available scenario tools
