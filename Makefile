# Makefile for Scenarios Directory Pattern Tools
# Provides easy access to production-ready scenario tools

.PHONY: help analyze-codebase scenarios-help list-scenarios docs-serve docs-build docs-deploy

# Default target - show help
help:
	@echo "Scenarios Directory Pattern - Production Tools"
	@echo "============================================="
	@echo ""
	@echo "Available commands:"
	@echo "  make analyze-codebase TARGET=<path> [OPTIONS=<opts>]   - Analyze codebase structure and patterns"
	@echo "  make analyze-trace-logs [TARGET=<dir>] [OPTIONS=<opts>]- Analyze claude-trace logs for user patterns"
	@echo "  make list-scenarios                                    - List all available scenario tools"
	@echo "  make scenarios-help                                    - Show detailed help for scenarios"
	@echo ""
	@echo "Documentation commands:"
	@echo "  make docs-serve                                       - Start local documentation server"
	@echo "  make docs-build                                       - Build documentation site"
	@echo "  make docs-deploy                                      - Deploy documentation to GitHub Pages"
	@echo ""
	@echo "Documentation commands:"
	@echo "  make docs-serve                                       - Start local documentation server"
	@echo "  make docs-build                                       - Build documentation site"
	@echo "  make docs-deploy                                      - Deploy documentation to GitHub Pages"
	@echo ""
	@echo "Examples:"
	@echo "  make analyze-codebase TARGET=./src"
	@echo "  make analyze-codebase TARGET=./src OPTIONS='--format json --depth deep'"
<<<<<<< HEAD
=======
	@echo "  make analyze-trace-logs"
	@echo "  make analyze-trace-logs TARGET=./.claude-trace OPTIONS='--sample-size 30'"
>>>>>>> bebd5c35
	@echo "  make docs-serve"
	@echo ""

# List all available scenario tools
list-scenarios:
	@echo "Available Scenario Tools:"
	@echo "========================"
	@for dir in .claude/scenarios/*/; do \
		if [ -f "$$dir/tool.py" ]; then \
			tool_name=$$(basename "$$dir"); \
			description=$$(grep -o "^# .*" "$$dir/README.md" | head -1 | sed 's/^# //'); \
			echo "  $$tool_name: $$description"; \
		fi \
	done
	@echo ""
	@echo "Use 'make <tool-name>' to run a specific tool"

# Show detailed help for scenarios system
scenarios-help:
	@echo "Scenarios Directory Pattern Help"
	@echo "==============================="
	@echo ""
	@echo "The scenarios directory contains production-ready tools that follow"
	@echo "amplihack's ruthless simplicity philosophy. Each tool is:"
	@echo ""
	@echo "- Self-contained and fully functional"
	@echo "- Thoroughly tested and documented"
	@echo "- Integrated with amplihack agents and workflow"
	@echo "- Secure and validates all inputs"
	@echo ""
	@echo "Tool Structure:"
	@echo "  .claude/scenarios/<tool-name>/"
	@echo "  ├── README.md                 # Tool documentation"
	@echo "  ├── HOW_TO_CREATE_YOUR_OWN.md # Creation guide"
	@echo "  ├── tool.py                   # Main implementation"
	@echo "  ├── tests/                    # Test suite"
	@echo "  └── examples/                 # Usage examples"
	@echo ""
	@echo "For more information, see: .claude/scenarios/README.md"

# Scenario Tools
# =============

# Analyze Codebase Tool
analyze-codebase:
	@echo "🔍 Running Codebase Analysis..."
	@if [ -z "$(TARGET)" ]; then \
		echo "Error: TARGET is required"; \
		echo "Usage: make analyze-codebase TARGET=<path> [OPTIONS=<opts>]"; \
		echo "Example: make analyze-codebase TARGET=./src"; \
		exit 1; \
	fi
	@python .claude/scenarios/analyze-codebase/tool.py $(TARGET) $(OPTIONS)

# Analyze Trace Logs Tool
analyze-trace-logs:
	@echo "📊 Running Trace Log Analysis..."
	@python .claude/scenarios/analyze-trace-logs/tool.py $(TARGET) $(OPTIONS)

# Template for adding new scenario tools:
# Replace {tool-name} with actual tool name
#
# {tool-name}:
# 	@echo "🚀 Running {Tool Name}..."
# 	@if [ -z "$(TARGET)" ]; then \
# 		echo "Error: TARGET is required"; \
# 		echo "Usage: make {tool-name} TARGET=<path> [OPTIONS=<opts>]"; \
# 		exit 1; \
# 	fi
# 	@python .claude/scenarios/{tool-name}/tool.py $(TARGET) $(OPTIONS)

# Development targets for scenarios
dev-scenarios:
	@echo "Development commands for scenarios:"
	@echo "  make test-scenarios    - Run all scenario tests"
	@echo "  make lint-scenarios    - Lint all scenario code"
	@echo "  make new-scenario      - Create new scenario template"

# Run tests for all scenarios
test-scenarios:
	@echo "🧪 Running scenario tests..."
	@for dir in .claude/scenarios/*/; do \
		if [ -d "$$dir/tests" ]; then \
			echo "Testing $$(basename $$dir)..."; \
			cd "$$dir" && python -m pytest tests/ -v; \
		fi \
	done

# Lint all scenario code
lint-scenarios:
	@echo "🔍 Linting scenario code..."
	@find .claude/scenarios -name "*.py" -exec python -m flake8 {} \;

# Create new scenario from template
new-scenario:
	@if [ -z "$(NAME)" ]; then \
		echo "Error: NAME is required"; \
		echo "Usage: make new-scenario NAME=<tool-name>"; \
		echo "Example: make new-scenario NAME=generate-docs"; \
		exit 1; \
	fi
	@echo "📝 Creating new scenario: $(NAME)"
	@mkdir -p .claude/ai_working/$(NAME)
	@cp .claude/scenarios/templates/README_TEMPLATE.md .claude/ai_working/$(NAME)/README.md
	@cp .claude/scenarios/templates/HOW_TO_CREATE_YOUR_OWN_TEMPLATE.md .claude/ai_working/$(NAME)/HOW_TO_CREATE_YOUR_OWN.md
	@touch .claude/ai_working/$(NAME)/prototype.py
	@touch .claude/ai_working/$(NAME)/notes.md
	@mkdir -p .claude/ai_working/$(NAME)/examples
	@echo "✅ Scenario template created in .claude/ai_working/$(NAME)/"
	@echo "   Start developing your tool there, then graduate to scenarios/"

# Documentation targets
# ====================

# Serve documentation locally with live reload
docs-serve:
	@echo "📚 Starting documentation server..."
	@echo "Documentation will be available at http://127.0.0.1:8000"
	@mkdocs serve

# Build documentation site to site/ directory
docs-build:
	@echo "🏗️  Building documentation..."
	@mkdocs build --strict
	@echo "✅ Documentation built in site/ directory"

# Deploy documentation to GitHub Pages
docs-deploy:
	@echo "🚀 Deploying documentation to GitHub Pages..."
	@mkdocs gh-deploy --force
	@echo "✅ Documentation deployed successfully"<|MERGE_RESOLUTION|>--- conflicted
+++ resolved
@@ -27,11 +27,6 @@
 	@echo "Examples:"
 	@echo "  make analyze-codebase TARGET=./src"
 	@echo "  make analyze-codebase TARGET=./src OPTIONS='--format json --depth deep'"
-<<<<<<< HEAD
-=======
-	@echo "  make analyze-trace-logs"
-	@echo "  make analyze-trace-logs TARGET=./.claude-trace OPTIONS='--sample-size 30'"
->>>>>>> bebd5c35
 	@echo "  make docs-serve"
 	@echo ""
 
