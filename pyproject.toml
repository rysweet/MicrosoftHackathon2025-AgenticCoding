[project]
name = "microsofthackathon2025-agenticcoding"
version = "0.1.0"
description = "Agentic Coding Framework for Microsoft Hackathon 2025"
requires-python = ">=3.8"

[project.scripts]
amplihack = "amplihack:main"

[tool.setuptools]
package-dir = {"" = "src"}

[tool.setuptools.packages.find]
where = ["src"]
include = ["amplihack*"]

[tool.setuptools.package-data]
# Include prompts and other package-internal files
amplihack = ["prompts/*.md"]

[tool.ruff]
# Essential Ruff settings only
line-length = 100
target-version = "py38"

[tool.ruff.lint]
select = ["E", "W", "F", "I"]  # Basic errors, warnings, pyflakes, isort
ignore = ["E501"]  # Line too long - handled by formatter

[tool.pyright]
# Essential Pyright settings only
pythonVersion = "3.8"
typeCheckingMode = "standard"
exclude = [
    "**/__pycache__",
    "**/venv",
    "**/.venv",
<<<<<<< HEAD
    "tests/**",
=======
    "scripts/**/*.py",  # Exclude scripts from type checking
>>>>>>> ec25a2d3
]

[tool.pytest.ini_options]
# Pytest configuration
testpaths = ["tests", "*/test_*.py", "*/**/test_*.py"]
python_files = ["test_*.py", "*_test.py"]
python_functions = ["test_*"]
addopts = [
    "-ra",
    "--strict-markers",
    "--cov-report=term-missing",
    "--tb=short",
]
markers = [
    "slow: marks tests as slow (deselect with '-m \"not slow\"')",
    "integration: marks tests as integration tests",
]<|MERGE_RESOLUTION|>--- conflicted
+++ resolved
@@ -35,11 +35,8 @@
     "**/__pycache__",
     "**/venv",
     "**/.venv",
-<<<<<<< HEAD
     "tests/**",
-=======
     "scripts/**/*.py",  # Exclude scripts from type checking
->>>>>>> ec25a2d3
 ]
 
 [tool.pytest.ini_options]
