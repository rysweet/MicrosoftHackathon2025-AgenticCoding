[build-system]
requires = ["setuptools>=45", "wheel"]
build-backend = "setuptools.build_meta"

[project]
name = "microsofthackathon2025-agenticcoding"
version = "0.1.0"
description = "Agentic Coding Framework for Microsoft Hackathon 2025"
requires-python = ">=3.8"
dependencies = [
<<<<<<< HEAD
    "pytest-asyncio>=0.21.0",
    "cryptography>=3.4.8",
    "jinja2>=3.0.0",
    "pyyaml>=6.0.0",
]

[project.optional-dependencies]
test = [
    "pytest>=7.0.0",
    "pytest-asyncio>=0.21.0",
=======
    "flask>=2.0.0",
    "requests>=2.25.0",
    "fastapi>=0.68.0",
    "uvicorn>=0.15.0",
    "aiohttp>=3.8.0",
    "litellm>=1.0.0",
    "python-dotenv>=0.19.0",
    "pathlib2>=2.3.0; python_version<'3.6'",
]

[project.optional-dependencies]
tui-testing = [
    "pytest-asyncio>=0.21.0",
]
dev = [
    "pytest>=7.0.0",
    "pytest-cov>=4.0.0",
    "pytest-asyncio>=0.21.0",
    "black>=22.0.0",
    "ruff>=0.1.0",
    "build>=1.0.0",  # Required for test_uvx_packaging.py
>>>>>>> 0e2ee14e
]

[project.scripts]
amplihack = "amplihack:main"

[tool.setuptools]
package-dir = {"" = "src"}

[tool.setuptools.packages.find]
where = ["src"]
include = ["amplihack*"]

[tool.setuptools.package-data]
# Include prompts and framework files
# .claude/ is handled by custom build command in setup.py
amplihack = [
    "prompts/*.md",
]

[tool.ruff]
# Essential Ruff settings only
line-length = 100
target-version = "py38"

[tool.ruff.lint]
select = ["E", "W", "F", "I"]  # Basic errors, warnings, pyflakes, isort
ignore = ["E501", "E402"]  # Line too long - handled by formatter, Module level import not at top of file

[tool.pyright]
# Essential Pyright settings only
pythonVersion = "3.8"
typeCheckingMode = "standard"
exclude = [
    "**/__pycache__",
    "**/venv",
    "**/.venv",
    "tests/**",
    "examples/**/*.py",  # Example/demo code may have missing dependencies
    ".claude/tools/test-utilities/**/*.py",  # Test utilities with missing dependencies
    "scripts/**/*.py",  # Exclude scripts from type checking
    "src/amplihack/.claude/tools/amplihack/memory/tests/test_interface.py",  # TDD tests - expected to fail
    "Specs/xpia_defense_interface.py",  # Example/demo code with intentional type issues
    "Specs/xpia_usage_examples.py",     # Example/demo code with intentional type issues
    "src/amplihack/security/cli.py",    # CLI dependencies not available in CI
    "examples/**/*.py",  # Example/demo code
]

[tool.pytest.ini_options]
# Pytest configuration
testpaths = ["tests", "src"]
python_files = ["test_*.py", "*_test.py"]
python_functions = ["test_*"]
addopts = [
    "-ra",
    "--strict-markers",
    "--tb=short",
]
<<<<<<< HEAD
# Exclude standalone test scripts and other directories from collection
norecursedirs = [".git", ".tox", "dist", "build", "*.egg", "scripts"]
=======
# Add src directory to Python path for module discovery
pythonpath = ["src"]
# Exclude standalone test scripts from collection
norecursedirs = [".git", ".tox", "dist", "build", "*.egg"]
>>>>>>> 0e2ee14e
markers = [
    "slow: marks tests as slow (deselect with '-m \"not slow\"')",
    "integration: marks tests as integration tests",
    "performance: marks tests as performance tests",
    "e2e: marks tests as end-to-end tests",
<<<<<<< HEAD
    "asyncio: marks tests as async tests that require asyncio",
    "requires_sdk: marks tests that require Claude Code SDK (skip in CI)",
=======
    "tui: marks tests as TUI/interactive tests",
    "gadugi: marks tests as requiring gadugi-agentic-test",
    "slow_tui: marks tests as slow TUI tests (takes >30 seconds)",
    "asyncio: marks tests as async tests",
]
filterwarnings = [
    "ignore::DeprecationWarning",
    "ignore::PendingDeprecationWarning",
>>>>>>> 0e2ee14e
]<|MERGE_RESOLUTION|>--- conflicted
+++ resolved
@@ -8,7 +8,14 @@
 description = "Agentic Coding Framework for Microsoft Hackathon 2025"
 requires-python = ">=3.8"
 dependencies = [
-<<<<<<< HEAD
+    "flask>=2.0.0",
+    "requests>=2.25.0",
+    "fastapi>=0.68.0",
+    "uvicorn>=0.15.0",
+    "aiohttp>=3.8.0",
+    "litellm>=1.0.0",
+    "python-dotenv>=0.19.0",
+    "pathlib2>=2.3.0; python_version<'3.6'",
     "pytest-asyncio>=0.21.0",
     "cryptography>=3.4.8",
     "jinja2>=3.0.0",
@@ -19,18 +26,7 @@
 test = [
     "pytest>=7.0.0",
     "pytest-asyncio>=0.21.0",
-=======
-    "flask>=2.0.0",
-    "requests>=2.25.0",
-    "fastapi>=0.68.0",
-    "uvicorn>=0.15.0",
-    "aiohttp>=3.8.0",
-    "litellm>=1.0.0",
-    "python-dotenv>=0.19.0",
-    "pathlib2>=2.3.0; python_version<'3.6'",
 ]
-
-[project.optional-dependencies]
 tui-testing = [
     "pytest-asyncio>=0.21.0",
 ]
@@ -41,7 +37,6 @@
     "black>=22.0.0",
     "ruff>=0.1.0",
     "build>=1.0.0",  # Required for test_uvx_packaging.py
->>>>>>> 0e2ee14e
 ]
 
 [project.scripts]
@@ -99,31 +94,22 @@
     "--strict-markers",
     "--tb=short",
 ]
-<<<<<<< HEAD
+# Add src directory to Python path for module discovery
+pythonpath = ["src"]
 # Exclude standalone test scripts and other directories from collection
 norecursedirs = [".git", ".tox", "dist", "build", "*.egg", "scripts"]
-=======
-# Add src directory to Python path for module discovery
-pythonpath = ["src"]
-# Exclude standalone test scripts from collection
-norecursedirs = [".git", ".tox", "dist", "build", "*.egg"]
->>>>>>> 0e2ee14e
 markers = [
     "slow: marks tests as slow (deselect with '-m \"not slow\"')",
     "integration: marks tests as integration tests",
     "performance: marks tests as performance tests",
     "e2e: marks tests as end-to-end tests",
-<<<<<<< HEAD
-    "asyncio: marks tests as async tests that require asyncio",
-    "requires_sdk: marks tests that require Claude Code SDK (skip in CI)",
-=======
     "tui: marks tests as TUI/interactive tests",
     "gadugi: marks tests as requiring gadugi-agentic-test",
     "slow_tui: marks tests as slow TUI tests (takes >30 seconds)",
-    "asyncio: marks tests as async tests",
+    "asyncio: marks tests as async tests that require asyncio",
+    "requires_sdk: marks tests that require Claude Code SDK (skip in CI)",
 ]
 filterwarnings = [
     "ignore::DeprecationWarning",
     "ignore::PendingDeprecationWarning",
->>>>>>> 0e2ee14e
 ]