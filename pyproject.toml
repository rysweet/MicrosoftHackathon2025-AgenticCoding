[build-system]
requires = ["setuptools>=45", "wheel"]
build-backend = "setuptools.build_meta"

[project]
name = "microsofthackathon2025-agenticcoding"
version = "0.1.0"
description = "Agentic Coding Framework for Microsoft Hackathon 2025"
requires-python = ">=3.8"
dependencies = [
<<<<<<< HEAD
    "requests>=2.25.0",
    "pathlib2>=2.3.0; python_version<'3.6'",
]

[project.optional-dependencies]
tui-testing = [
    "pytest-asyncio>=0.21.0",
]
dev = [
    "pytest>=7.0.0",
    "pytest-cov>=4.0.0",
    "pytest-asyncio>=0.21.0",
    "black>=22.0.0",
    "ruff>=0.1.0",
    "build>=1.0.0",  # Required for test_uvx_packaging.py
=======
    "flask>=2.0.0",
    "requests>=2.25.0",
    "fastapi>=0.68.0",
    "uvicorn>=0.15.0",
    "aiohttp>=3.8.0",
    "litellm>=1.0.0",
    "python-dotenv>=0.19.0",
>>>>>>> 8c8e4f16
]

[project.scripts]
amplihack = "amplihack:main"

[tool.setuptools]
package-dir = {"" = "src"}

[tool.setuptools.packages.find]
where = ["src"]
include = ["amplihack*"]

[tool.setuptools.package-data]
# Include prompts and framework files
# .claude/ is handled by custom build command in setup.py
amplihack = [
    "prompts/*.md",
]

[tool.ruff]
# Essential Ruff settings only
line-length = 100
target-version = "py38"

[tool.ruff.lint]
select = ["E", "W", "F", "I"]  # Basic errors, warnings, pyflakes, isort
ignore = ["E501", "E402"]  # Line too long - handled by formatter, Module level import not at top of file

[tool.pyright]
# Essential Pyright settings only
pythonVersion = "3.8"
typeCheckingMode = "standard"
exclude = [
    "**/__pycache__",
    "**/venv",
    "**/.venv",
    "tests/**",
    "examples/**/*.py",  # Example/demo code may have missing dependencies
    ".claude/tools/test-utilities/**/*.py",  # Test utilities with missing dependencies
    "scripts/**/*.py",  # Exclude scripts from type checking
    "src/amplihack/.claude/tools/amplihack/memory/tests/test_interface.py",  # TDD tests - expected to fail
    "Specs/xpia_defense_interface.py",  # Example/demo code with intentional type issues
    "Specs/xpia_usage_examples.py",     # Example/demo code with intentional type issues
    "src/amplihack/security/cli.py",    # CLI dependencies not available in CI
]

[tool.pytest.ini_options]
# Pytest configuration
testpaths = ["tests", "src"]
python_files = ["test_*.py", "*_test.py"]
python_functions = ["test_*"]
addopts = [
    "-ra",
    "--strict-markers",
    "--tb=short",
]
<<<<<<< HEAD
# Async test configuration
asyncio_mode = "auto"
asyncio_default_fixture_loop_scope = "function"
# Add src directory to Python path for module discovery
pythonpath = ["src"]
=======
# Exclude standalone test scripts from collection
norecursedirs = [".git", ".tox", "dist", "build", "*.egg"]
>>>>>>> 8c8e4f16
markers = [
    "slow: marks tests as slow (deselect with '-m \"not slow\"')",
    "integration: marks tests as integration tests",
    "performance: marks tests as performance tests",
    "e2e: marks tests as end-to-end tests",
    "tui: marks tests as TUI/interactive tests",
    "gadugi: marks tests as requiring gadugi-agentic-test",
    "slow_tui: marks tests as slow TUI tests (takes >30 seconds)",
    "asyncio: marks tests as async tests",
]
timeout = 300
filterwarnings = [
    "ignore::DeprecationWarning",
    "ignore::PendingDeprecationWarning",
]<|MERGE_RESOLUTION|>--- conflicted
+++ resolved
@@ -8,8 +8,13 @@
 description = "Agentic Coding Framework for Microsoft Hackathon 2025"
 requires-python = ">=3.8"
 dependencies = [
-<<<<<<< HEAD
+    "flask>=2.0.0",
     "requests>=2.25.0",
+    "fastapi>=0.68.0",
+    "uvicorn>=0.15.0",
+    "aiohttp>=3.8.0",
+    "litellm>=1.0.0",
+    "python-dotenv>=0.19.0",
     "pathlib2>=2.3.0; python_version<'3.6'",
 ]
 
@@ -24,15 +29,6 @@
     "black>=22.0.0",
     "ruff>=0.1.0",
     "build>=1.0.0",  # Required for test_uvx_packaging.py
-=======
-    "flask>=2.0.0",
-    "requests>=2.25.0",
-    "fastapi>=0.68.0",
-    "uvicorn>=0.15.0",
-    "aiohttp>=3.8.0",
-    "litellm>=1.0.0",
-    "python-dotenv>=0.19.0",
->>>>>>> 8c8e4f16
 ]
 
 [project.scripts]
@@ -89,16 +85,13 @@
     "--strict-markers",
     "--tb=short",
 ]
-<<<<<<< HEAD
 # Async test configuration
 asyncio_mode = "auto"
 asyncio_default_fixture_loop_scope = "function"
 # Add src directory to Python path for module discovery
 pythonpath = ["src"]
-=======
 # Exclude standalone test scripts from collection
 norecursedirs = [".git", ".tox", "dist", "build", "*.egg"]
->>>>>>> 8c8e4f16
 markers = [
     "slow: marks tests as slow (deselect with '-m \"not slow\"')",
     "integration: marks tests as integration tests",
