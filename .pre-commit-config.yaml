--- conflicted
+++ resolved
@@ -50,11 +50,7 @@
           - --ignore=N999,N806
           - --ignore=SIM117,SIM105,SIM102,SIM110,SIM108,SIM103,SIM118
           - --ignore=RSE102
-<<<<<<< HEAD
-          - --ignore=B904,B007,B019
-=======
           - --ignore=B904,B007,B019,B011
->>>>>>> 8c8e4f16
           - --ignore=RUF001,RUF012,RUF013,RUF015,RUF022,RUF005,RUF059,RUF043
           - --ignore=E402
           - --ignore=RET504
