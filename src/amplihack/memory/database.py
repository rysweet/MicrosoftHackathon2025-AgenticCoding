"""SQLite database implementation for Agent Memory System."""

import json
import logging
import os
import sqlite3
import threading
from datetime import datetime
from pathlib import Path
from typing import Any, Dict, List, Optional, Union

from .models import MemoryEntry, MemoryQuery, MemoryType, SessionInfo

logger = logging.getLogger(__name__)


class MemoryDatabase:
    """Thread-safe SQLite database for agent memory storage."""

    def __init__(self, db_path: Optional[Union[Path, str]] = None):
        """Initialize database connection.

        Args:
            db_path: Path to SQLite database file. Defaults to ~/.amplihack/memory.db
        """
        if db_path is None:
            db_path = Path.home() / ".amplihack" / "memory.db"
        elif isinstance(db_path, str):
            db_path = Path(db_path)

        self.db_path = db_path
        self._lock = threading.RLock()
        self._connection: Optional[sqlite3.Connection] = None
        self._init_database()

    def _init_database(self) -> None:
        """Initialize database schema with secure permissions."""
        # Create parent directory with secure permissions
        self.db_path.parent.mkdir(parents=True, exist_ok=True)

        # Create database file if it doesn't exist
        if not self.db_path.exists():
            self.db_path.touch()

        # Set secure file permissions (600 - owner read/write only)
        os.chmod(self.db_path, 0o600)

        # Initialize schema using pooled connection
        conn = self._get_connection()
        self._create_tables(conn)
        self._create_indexes(conn)

    def _get_connection(self) -> sqlite3.Connection:
        """Get or create pooled database connection with proper configuration.

        Returns a single reusable connection instance that persists for the
        lifetime of the MemoryDatabase object.
        """
        with self._lock:
            # Return existing connection if healthy
            if self._connection is not None:
                try:
                    # Health check: verify connection is still valid
                    self._connection.execute("SELECT 1")
                    return self._connection
                except sqlite3.Error:
                    # Connection is broken, will create a new one
                    try:
                        self._connection.close()
                    except Exception:
                        pass
                    self._connection = None

            # Create new connection
            conn = sqlite3.connect(
                self.db_path,
                timeout=30.0,  # 30 second timeout
                check_same_thread=False,  # Allow multi-threading
            )

            # Configure for performance and safety
            conn.execute("PRAGMA journal_mode=WAL")  # Write-Ahead Logging
            conn.execute("PRAGMA synchronous=NORMAL")  # Balance safety/speed
            conn.execute("PRAGMA temp_store=MEMORY")  # Use memory for temp tables
            conn.execute("PRAGMA mmap_size=268435456")  # 256MB memory map
            conn.execute("PRAGMA foreign_keys=ON")  # Enable foreign key constraints

            self._connection = conn
            return conn

    def _create_tables(self, conn: sqlite3.Connection) -> None:
        """Create database tables."""
        # Main memory entries table
        conn.execute("""
            CREATE TABLE IF NOT EXISTS memory_entries (
                id TEXT PRIMARY KEY,
                session_id TEXT NOT NULL,
                agent_id TEXT NOT NULL,
                memory_type TEXT NOT NULL,
                title TEXT NOT NULL,
                content TEXT NOT NULL,
                metadata TEXT NOT NULL DEFAULT '{}',
                tags TEXT DEFAULT NULL,
                importance INTEGER DEFAULT NULL,
                created_at TEXT NOT NULL,
                accessed_at TEXT NOT NULL,
                expires_at TEXT DEFAULT NULL,
                parent_id TEXT DEFAULT NULL,
                FOREIGN KEY (parent_id) REFERENCES memory_entries(id) ON DELETE SET NULL
            )
        """)

        # Sessions tracking table
        conn.execute("""
            CREATE TABLE IF NOT EXISTS sessions (
                session_id TEXT PRIMARY KEY,
                created_at TEXT NOT NULL,
                last_accessed TEXT NOT NULL,
                metadata TEXT NOT NULL DEFAULT '{}'
            )
        """)

        # Session agents tracking (many-to-many)
        conn.execute("""
            CREATE TABLE IF NOT EXISTS session_agents (
                session_id TEXT NOT NULL,
                agent_id TEXT NOT NULL,
                first_used TEXT NOT NULL,
                last_used TEXT NOT NULL,
                PRIMARY KEY (session_id, agent_id),
                FOREIGN KEY (session_id) REFERENCES sessions(session_id) ON DELETE CASCADE
            )
        """)

        conn.commit()

    def _create_indexes(self, conn: sqlite3.Connection) -> None:
        """Create indexes for efficient queries."""
        indexes = [
            # Core lookup indexes for <50ms operations
            "CREATE INDEX IF NOT EXISTS idx_memory_session_agent ON memory_entries(session_id, agent_id)",
            "CREATE INDEX IF NOT EXISTS idx_memory_type ON memory_entries(memory_type)",
            "CREATE INDEX IF NOT EXISTS idx_memory_created ON memory_entries(created_at)",
            "CREATE INDEX IF NOT EXISTS idx_memory_accessed ON memory_entries(accessed_at)",
            "CREATE INDEX IF NOT EXISTS idx_memory_expires ON memory_entries(expires_at)",
            "CREATE INDEX IF NOT EXISTS idx_memory_importance ON memory_entries(importance)",
            # Session tracking indexes
            "CREATE INDEX IF NOT EXISTS idx_sessions_accessed ON sessions(last_accessed)",
            "CREATE INDEX IF NOT EXISTS idx_session_agents_used ON session_agents(last_used)",
            # Content search indexes
            "CREATE INDEX IF NOT EXISTS idx_memory_title ON memory_entries(title)",
            # Hierarchy support
            "CREATE INDEX IF NOT EXISTS idx_memory_parent ON memory_entries(parent_id)",
        ]

        for index_sql in indexes:
            conn.execute(index_sql)

        conn.commit()

    def __enter__(self):
        """Context manager entry."""
        return self

    def __exit__(self, exc_type, exc_val, exc_tb):
        """Context manager exit with proper cleanup."""
        self.close()
        return False

    def close(self) -> None:
        """Close database connection and cleanup resources."""
        with self._lock:
            if self._connection is not None:
                try:
                    self._connection.close()
                except Exception:
                    pass
                finally:
                    self._connection = None

    def store_memory(self, memory: MemoryEntry) -> bool:
        """Store a memory entry.

        Args:
            memory: Memory entry to store

        Returns:
            True if successful, False otherwise
        """
        with self._lock:
            conn = None
            try:
                conn = self._get_connection()
<<<<<<< HEAD

=======
>>>>>>> d8c20a71
                # Update session tracking
                self._update_session(conn, memory.session_id, memory.agent_id)

                # Store memory entry
                conn.execute(
                    """
                    INSERT OR REPLACE INTO memory_entries (
                        id, session_id, agent_id, memory_type, title, content,
                        metadata, tags, importance, created_at, accessed_at,
                        expires_at, parent_id
                    ) VALUES (?, ?, ?, ?, ?, ?, ?, ?, ?, ?, ?, ?, ?)
                """,
                    (
                        memory.id,
                        memory.session_id,
                        memory.agent_id,
                        memory.memory_type.value,
                        memory.title,
                        memory.content,
                        json.dumps(memory.metadata),
                        json.dumps(memory.tags) if memory.tags else None,
                        memory.importance,
                        memory.created_at.isoformat(),
                        memory.accessed_at.isoformat(),
                        memory.expires_at.isoformat() if memory.expires_at else None,
                        memory.parent_id,
                    ),
                )

                conn.commit()
                return True

            except sqlite3.Error as e:
                if conn:
                    conn.rollback()
                logger.error(f"Database error storing memory {memory.id}: {e}")
                return False
            finally:
                if conn:
                    conn.close()

    def retrieve_memories(self, query: MemoryQuery) -> List[MemoryEntry]:
        """Retrieve memories matching the query.

        Args:
            query: Query parameters

        Returns:
            List of matching memory entries
        """
        with self._lock:
            conn = None
            try:
                conn = self._get_connection()
                where_clause, params = query.to_sql_where()

                sql = f"""
                    SELECT id, session_id, agent_id, memory_type, title, content,
                           metadata, tags, importance, created_at, accessed_at,
                           expires_at, parent_id
                    FROM memory_entries
                    WHERE {where_clause}
                    ORDER BY accessed_at DESC, importance DESC NULLS LAST
                """

                if query.limit:
                    sql += f" LIMIT {query.limit}"
                    if query.offset:
                        sql += f" OFFSET {query.offset}"

                cursor = conn.execute(sql, params)
                rows = cursor.fetchall()

                memories = []
                for row in rows:
                    memory = self._row_to_memory(row)
                    if memory:
                        memories.append(memory)

                # Update access times for retrieved memories
                if memories:
                    memory_ids = [m.id for m in memories]
                    placeholders = ",".join(["?"] * len(memory_ids))
                    conn.execute(
                        f"""
                        UPDATE memory_entries
                        SET accessed_at = ?
                        WHERE id IN ({placeholders})
                    """,
                        [datetime.now().isoformat()] + memory_ids,
                    )
                    conn.commit()

                return memories

            except sqlite3.Error as e:
                if conn:
                    conn.rollback()
                logger.error(f"Database error retrieving memories: {e}")
                return []
            finally:
                if conn:
                    conn.close()

    def get_memory_by_id(self, memory_id: str) -> Optional[MemoryEntry]:
        """Get a specific memory by ID.

        Args:
            memory_id: Unique memory identifier

        Returns:
            Memory entry if found, None otherwise
        """
        with self._lock:
            conn = None
            try:
                conn = self._get_connection()
                cursor = conn.execute(
                    """
                    SELECT id, session_id, agent_id, memory_type, title, content,
                           metadata, tags, importance, created_at, accessed_at,
                           expires_at, parent_id
                    FROM memory_entries
                    WHERE id = ?
                """,
                    (memory_id,),
                )

                row = cursor.fetchone()
                if row:
                    memory = self._row_to_memory(row)
                    if memory:
                        # Update access time
                        conn.execute(
                            """
                            UPDATE memory_entries
                            SET accessed_at = ?
                            WHERE id = ?
                        """,
                            (datetime.now().isoformat(), memory_id),
                        )
                        conn.commit()
                    return memory

            except sqlite3.Error as e:
                if conn:
                    conn.rollback()
                logger.error(f"Database error retrieving memory {memory_id}: {e}")
            finally:
                if conn:
                    conn.close()

        return None

    def delete_memory(self, memory_id: str) -> bool:
        """Delete a memory entry.

        Args:
            memory_id: Unique memory identifier

        Returns:
            True if deleted, False otherwise
        """
        with self._lock:
            conn = None
            try:
                conn = self._get_connection()
                cursor = conn.execute("DELETE FROM memory_entries WHERE id = ?", (memory_id,))
                conn.commit()
                return cursor.rowcount > 0

            except sqlite3.Error as e:
                if conn:
                    conn.rollback()
                logger.error(f"Database error deleting memory {memory_id}: {e}")
                return False
            finally:
                if conn:
                    conn.close()

    def cleanup_expired(self) -> int:
        """Remove expired memory entries.

        Returns:
            Number of entries removed
        """
        with self._lock:
            conn = None
            try:
                conn = self._get_connection()
                cursor = conn.execute(
                    """
                    DELETE FROM memory_entries
                    WHERE expires_at IS NOT NULL AND expires_at < ?
                """,
                    (datetime.now().isoformat(),),
                )
                conn.commit()
                return cursor.rowcount

            except sqlite3.Error as e:
                if conn:
                    conn.rollback()
                logger.error(f"Database error during cleanup: {e}")
                return 0
            finally:
                if conn:
                    conn.close()

    def get_session_info(self, session_id: str) -> Optional[SessionInfo]:
        """Get information about a session.

        Args:
            session_id: Session identifier

        Returns:
            Session information if found
        """
        with self._lock:
            conn = None
            try:
                conn = self._get_connection()
                # Get session basic info
                cursor = conn.execute(
                    """
                    SELECT session_id, created_at, last_accessed, metadata
                    FROM sessions WHERE session_id = ?
                """,
                    (session_id,),
                )

                session_row = cursor.fetchone()
                if not session_row:
                    return None

                # Get agent IDs for this session
                cursor = conn.execute(
                    """
                    SELECT agent_id FROM session_agents
                    WHERE session_id = ?
                    ORDER BY last_used DESC
                """,
                    (session_id,),
                )
                agent_ids = [row[0] for row in cursor.fetchall()]

                # Get memory count
                cursor = conn.execute(
                    """
                    SELECT COUNT(*) FROM memory_entries WHERE session_id = ?
                """,
                    (session_id,),
                )
                memory_count = cursor.fetchone()[0]

                return SessionInfo(
                    session_id=session_row[0],
                    created_at=datetime.fromisoformat(session_row[1]),
                    last_accessed=datetime.fromisoformat(session_row[2]),
                    agent_ids=agent_ids,
                    memory_count=memory_count,
                    metadata=json.loads(session_row[3]),
                )

            except sqlite3.Error as e:
                if conn:
                    conn.rollback()
                logger.error(f"Database error getting session info: {e}")
            finally:
                if conn:
                    conn.close()

        return None

    def list_sessions(self, limit: Optional[int] = None) -> List[SessionInfo]:
        """List all sessions ordered by last accessed.

        Args:
            limit: Maximum number of sessions to return

        Returns:
            List of session information
        """
        with self._lock:
            conn = None
            try:
                conn = self._get_connection()
                sql = """
                    SELECT session_id, created_at, last_accessed, metadata
                    FROM sessions
                    ORDER BY last_accessed DESC
                """
                if limit:
                    sql += f" LIMIT {limit}"

                cursor = conn.execute(sql)
                sessions = []

                for row in cursor.fetchall():
                    session_id = row[0]

                    # Get agent IDs for this session
                    agent_cursor = conn.execute(
                        """
                        SELECT agent_id FROM session_agents
                        WHERE session_id = ?
                        ORDER BY last_used DESC
                    """,
                        (session_id,),
                    )
                    agent_ids = [agent_row[0] for agent_row in agent_cursor.fetchall()]

                    # Get memory count
                    count_cursor = conn.execute(
                        """
                        SELECT COUNT(*) FROM memory_entries WHERE session_id = ?
                    """,
                        (session_id,),
                    )
                    memory_count = count_cursor.fetchone()[0]

                    sessions.append(
                        SessionInfo(
                            session_id=row[0],
                            created_at=datetime.fromisoformat(row[1]),
                            last_accessed=datetime.fromisoformat(row[2]),
                            agent_ids=agent_ids,
                            memory_count=memory_count,
                            metadata=json.loads(row[3]),
                        )
                    )

                return sessions

            except sqlite3.Error as e:
                if conn:
                    conn.rollback()
                logger.error(f"Database error listing sessions: {e}")
                return []
            finally:
                if conn:
                    conn.close()

    def get_stats(self) -> Dict[str, Any]:
        """Get database statistics.

        Returns:
            Dictionary with database statistics
        """
        with self._lock:
            conn = None
            try:
                conn = self._get_connection()
                stats = {}

                # Total memory count
                cursor = conn.execute("SELECT COUNT(*) FROM memory_entries")
                stats["total_memories"] = cursor.fetchone()[0]

                # Session count
                cursor = conn.execute("SELECT COUNT(*) FROM sessions")
                stats["total_sessions"] = cursor.fetchone()[0]

                # Memory types breakdown
                cursor = conn.execute("""
                    SELECT memory_type, COUNT(*)
                    FROM memory_entries
                    GROUP BY memory_type
                """)
                stats["memory_types"] = dict(cursor.fetchall())

                # Agent activity
                cursor = conn.execute("""
                    SELECT agent_id, COUNT(*)
                    FROM memory_entries
                    GROUP BY agent_id
                    ORDER BY COUNT(*) DESC
                    LIMIT 10
                """)
                stats["top_agents"] = dict(cursor.fetchall())

                # Database size
                stats["db_size_bytes"] = self.db_path.stat().st_size

                return stats

            except sqlite3.Error as e:
                if conn:
                    conn.rollback()
                logger.error(f"Database error getting stats: {e}")
                return {}
            finally:
                if conn:
                    conn.close()

    def _update_session(self, conn: sqlite3.Connection, session_id: str, agent_id: str) -> None:
        """Update session and agent tracking."""
        now = datetime.now().isoformat()

        # Update or create session
        conn.execute(
            """
            INSERT OR REPLACE INTO sessions (session_id, created_at, last_accessed, metadata)
            VALUES (?, COALESCE((SELECT created_at FROM sessions WHERE session_id = ?), ?), ?, '{}')
        """,
            (session_id, session_id, now, now),
        )

        # Update or create session-agent relationship
        conn.execute(
            """
            INSERT OR REPLACE INTO session_agents (session_id, agent_id, first_used, last_used)
            VALUES (?, ?, COALESCE((SELECT first_used FROM session_agents WHERE session_id = ? AND agent_id = ?), ?), ?)
        """,
            (session_id, agent_id, session_id, agent_id, now, now),
        )

    def _row_to_memory(self, row: tuple) -> Optional[MemoryEntry]:
        """Convert database row to MemoryEntry."""
        try:
            return MemoryEntry(
                id=row[0],
                session_id=row[1],
                agent_id=row[2],
                memory_type=MemoryType(row[3]),
                title=row[4],
                content=row[5],
                metadata=json.loads(row[6]) if row[6] else {},
                tags=json.loads(row[7]) if row[7] else None,
                importance=row[8],
                created_at=datetime.fromisoformat(row[9]),
                accessed_at=datetime.fromisoformat(row[10]),
                expires_at=datetime.fromisoformat(row[11]) if row[11] else None,
                parent_id=row[12],
            )
        except (ValueError, TypeError, json.JSONDecodeError) as e:
            print(f"Error converting row to memory: {e}")
            return None<|MERGE_RESOLUTION|>--- conflicted
+++ resolved
@@ -191,10 +191,6 @@
             conn = None
             try:
                 conn = self._get_connection()
-<<<<<<< HEAD
-
-=======
->>>>>>> d8c20a71
                 # Update session tracking
                 self._update_session(conn, memory.session_id, memory.agent_id)
 
