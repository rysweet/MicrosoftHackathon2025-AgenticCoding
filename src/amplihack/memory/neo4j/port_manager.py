"""Smart port management for Neo4j with conflict detection and auto-selection.

Handles:
- Port conflict detection
- Auto port selection if conflicts found
- Verification it's OUR Neo4j vs another instance
- .env updates with selected ports
"""

import logging
import socket
import subprocess
from pathlib import Path
from typing import Optional, Tuple

logger = logging.getLogger(__name__)

# Safer defaults (not standard Neo4j ports to avoid conflicts)
DEFAULT_BOLT_PORT = 7787  # Not 7687 (standard)
DEFAULT_HTTP_PORT = 7774  # Not 7474 (standard)


def is_port_in_use(port: int, host: str = "127.0.0.1") -> bool:
    """Check if port is in use.

    Args:
        port: Port number to check
        host: Host to check (default localhost)

    Returns:
        True if port is in use, False if available
    """
    try:
        with socket.socket(socket.AF_INET, socket.SOCK_STREAM) as sock:
            sock.settimeout(1)
            result = sock.connect_ex((host, port))
            return result == 0  # 0 means connection successful (port in use)
    except Exception as e:
        logger.debug("Port check failed for %d: %s", port, e)
        return False


def find_available_port(start_port: int, max_attempts: int = 100) -> Optional[int]:
    """Find an available port starting from start_port.

    Args:
        start_port: Port to start searching from
        max_attempts: Maximum ports to try

    Returns:
        Available port number, or None if none found
    """
    for port in range(start_port, start_port + max_attempts):
        if not is_port_in_use(port):
            return port
    return None


def is_our_neo4j_container(container_name: str = "amplihack-neo4j") -> bool:
    """Check if our Neo4j container is running.

    Args:
        container_name: Expected container name

    Returns:
        True if our container is running
    """
    try:
        result = subprocess.run(
            ["docker", "ps", "--filter", f"name={container_name}", "--format", "{{.Names}}"],
            capture_output=True,
            timeout=5,
            text=True,
        )
        return container_name in result.stdout
    except Exception as e:
        logger.debug("Container check failed: %s", e)
        return False


def _parse_port_from_docker_line(line: str, container_port: str, port_type: str) -> Optional[int]:
    """Parse host port number from docker port output line.

    Args:
        line: Output line from 'docker port' command
        container_port: Container port to match (e.g., "7687/tcp")
        port_type: Port type for logging (e.g., "bolt", "HTTP")

    Returns:
        Host port number if successfully parsed, None otherwise

    Example:
        >>> _parse_port_from_docker_line("7687/tcp -> 0.0.0.0:7787", "7687/tcp", "bolt")
        7787
    """
    if container_port not in line or "->" not in line:
        return None

    parts = line.split("->")
    if len(parts) != 2:
        return None

    host_part = parts[1].strip()
    # Format is "0.0.0.0:PORT" or "[::]:PORT"
    if ":" not in host_part:
        return None

    port_str = host_part.split(":")[-1]
    try:
        return int(port_str)
    except ValueError:
        logger.debug("Could not parse %s port from: %s", port_type, line)
        return None


def get_container_ports(container_name: str = "amplihack-neo4j") -> Optional[Tuple[int, int]]:
    """Get the actual mapped ports from a running Docker container.

    Uses `docker port <container>` to retrieve the host-side port mappings
    for the Neo4j bolt (7687) and HTTP (7474) ports.

    Args:
        container_name: Name of the Docker container to query

    Returns:
        (bolt_port, http_port) tuple if container is running and ports are mapped,
        None if container not found, not running, or ports cannot be determined

    Example:
        >>> ports = get_container_ports("amplihack-neo4j")
        >>> if ports:
        ...     bolt_port, http_port = ports
        ...     print(f"Container using ports {bolt_port}/{http_port}")
    """
    try:
        # Run docker port command to get port mappings
        result = subprocess.run(
            ["docker", "port", container_name],
            capture_output=True,
            timeout=5,
            text=True,
            check=False,  # Don't raise on non-zero exit (container might not exist)
        )

        # If command failed (e.g., container not found), return None
        if result.returncode != 0:
            logger.debug("docker port command failed for %s: %s", container_name, result.stderr)
            return None

        # Parse output to find port mappings
        # Expected format:
        # 7474/tcp -> 0.0.0.0:7774
        # 7687/tcp -> 0.0.0.0:7787
        bolt_port = None
        http_port = None

        for line in result.stdout.splitlines():
            line = line.strip()
            if not line:
                continue

            # Parse bolt port (7687)
            if bolt_port is None:
                bolt_port = _parse_port_from_docker_line(line, "7687/tcp", "bolt")

            # Parse HTTP port (7474)
            if http_port is None:
                http_port = _parse_port_from_docker_line(line, "7474/tcp", "HTTP")

        # Return tuple only if both ports found
        if bolt_port and http_port:
            logger.debug("Found container ports: bolt=%d, http=%d", bolt_port, http_port)
            return (bolt_port, http_port)

        logger.debug("Could not find both ports in docker output for %s", container_name)
        return None

    except subprocess.TimeoutExpired:
        logger.debug("docker port command timed out for %s", container_name)
        return None
    except Exception as e:
        logger.debug("Error getting container ports for %s: %s", container_name, e)
        return None


def detect_neo4j_on_port(port: int, password: str) -> Tuple[bool, bool]:
    """Detect if there's a Neo4j instance on port and if we can connect.

    Args:
        port: Port to check
        password: Our Neo4j password

    Returns:
        (is_neo4j, can_connect) tuple
    """
    if not is_port_in_use(port):
        return False, False

    # Port is in use - try to connect as Neo4j
    try:
        from neo4j import GraphDatabase
        from neo4j.exceptions import AuthError, ServiceUnavailable

        driver = GraphDatabase.driver(f"bolt://localhost:{port}", auth=("neo4j", password))

        try:
            # Try a simple query
            with driver.session() as session:
                session.run("RETURN 1")
            driver.close()
            return True, True  # Is Neo4j, can connect
        except AuthError:
            driver.close()
            return True, False  # Is Neo4j, wrong password
        except Exception:
            driver.close()
            return False, False  # Not Neo4j or connection failed

    except ServiceUnavailable:
        return False, False  # Not Neo4j (or not responding)
    except Exception as e:
        logger.debug("Neo4j connection test failed: %s", e)
        return False, False


def resolve_port_conflicts(
    bolt_port: int,
    http_port: int,
    password: str,
    project_root: Optional[Path] = None,
    container_name: str = "amplihack-neo4j",
) -> Tuple[int, int, list[str]]:
    """Resolve port conflicts and select safe ports.

    Strategy:
    1. Check if ports are in use
    2. If in use, check if it's OUR Neo4j container (specific name)
    3. If our container: reuse ports
    4. If NOT our container: find different ports and update .env

    Args:
        bolt_port: Desired bolt port
        http_port: Desired HTTP port
        password: Neo4j password
        project_root: Project root for .env updates
        container_name: Specific container name to check for

    Returns:
        (final_bolt_port, final_http_port, messages)
    """
    messages = []

<<<<<<< HEAD
    # Check if our SPECIFIC container is running with these ports
    if is_our_neo4j_container(container_name):
        messages.append(f"✅ Container '{container_name}' found on ports {bolt_port}/{http_port}")
        return bolt_port, http_port, messages
=======
    # Check if our container is running and get its actual ports
    container_ports = get_container_ports()
    if container_ports:
        actual_bolt, actual_http = container_ports

        # If container ports match what we expect, we're good
        if actual_bolt == bolt_port and actual_http == http_port:
            messages.append(f"✅ Our Neo4j container found on ports {bolt_port}/{http_port}")
            return bolt_port, http_port, messages

        # Container is running but on different ports than .env
        # This happens when .env is out of sync with actual container
        messages.append(
            f"⚠️  Container running on ports {actual_bolt}/{actual_http}, "
            f"but .env specifies {bolt_port}/{http_port}"
        )
        messages.append("    Updating .env to match actual container ports...")

        # Update .env to match reality
        if project_root:
            try:
                _update_env_ports(project_root, actual_bolt, actual_http)
                messages.append(f"✅ Updated .env with actual container ports {actual_bolt}/{actual_http}")
            except Exception as e:
                messages.append(f"⚠️  Could not update .env: {e}")

        return actual_bolt, actual_http, messages
>>>>>>> fd31f3a9

    # Check bolt port
    bolt_in_use = is_port_in_use(bolt_port)
    http_in_use = is_port_in_use(http_port)

    if not bolt_in_use and not http_in_use:
        messages.append(f"✅ Ports {bolt_port}/{http_port} available")
        return bolt_port, http_port, messages

    # Port conflict detected
    if bolt_in_use:
        is_neo4j, can_connect = detect_neo4j_on_port(bolt_port, password)

        if is_neo4j and can_connect:
            messages.append(
                f"✅ Found existing Neo4j on port {bolt_port} (our credentials work - reusing)"
            )
            return bolt_port, http_port, messages
        if is_neo4j and not can_connect:
            # Neo4j on port but WRONG password - belongs to ANOTHER app!
            messages.append(
                f"⚠️  CONFLICT: Neo4j on port {bolt_port} belongs to another application"
            )
            messages.append("    (Cannot authenticate - different instance)")
            messages.append("    Selecting alternative port to avoid interference...")

            # MUST select different port - can't use this one
            new_bolt = find_available_port(bolt_port + 100)
            if new_bolt:
                messages.append(f"✅ Selected safe alternative bolt port: {new_bolt}")
                bolt_port = new_bolt
            else:
                messages.append("❌ Could not find available bolt port")
                # Try wider range
                new_bolt = find_available_port(8000, max_attempts=1000)
                if new_bolt:
                    messages.append(f"✅ Found alternative in range 8000+: {new_bolt}")
                    bolt_port = new_bolt
        else:
            messages.append(f"⚠️  Port {bolt_port} in use by another application")
            # Find alternative port
            new_bolt = find_available_port(bolt_port + 100)
            if new_bolt:
                messages.append(f"✅ Selected alternative bolt port: {new_bolt}")
                bolt_port = new_bolt
            else:
                messages.append("❌ Could not find available bolt port")

    if http_in_use:
        new_http = find_available_port(http_port + 100)
        if new_http:
            messages.append(f"✅ Selected alternative HTTP port: {new_http}")
            http_port = new_http

    # Update .env with new ports
    if project_root:
        try:
            _update_env_ports(project_root, bolt_port, http_port)
            messages.append(f"✅ Updated .env with ports {bolt_port}/{http_port}")
        except Exception as e:
            messages.append(f"⚠️  Could not update .env: {e}")

    return bolt_port, http_port, messages


def _update_env_ports(project_root: Path, bolt_port: int, http_port: int) -> None:
    """Update .env file with selected ports."""
    env_file = project_root / ".env"

    if not env_file.exists():
        return  # Will be created by auto_setup

    lines = env_file.read_text().splitlines()
    updated_lines = []
    bolt_found = False
    http_found = False

    for line in lines:
        if line.startswith("NEO4J_BOLT_PORT="):
            updated_lines.append(f"NEO4J_BOLT_PORT={bolt_port}")
            bolt_found = True
        elif line.startswith("NEO4J_HTTP_PORT="):
            updated_lines.append(f"NEO4J_HTTP_PORT={http_port}")
            http_found = True
        elif line.startswith("NEO4J_URI="):
            updated_lines.append(f"NEO4J_URI=bolt://localhost:{bolt_port}")
        else:
            updated_lines.append(line)

    # Add if not found
    if not bolt_found:
        updated_lines.append(f"NEO4J_BOLT_PORT={bolt_port}")
    if not http_found:
        updated_lines.append(f"NEO4J_HTTP_PORT={http_port}")

    env_file.write_text("\n".join(updated_lines))
    logger.info("Updated .env with ports: bolt=%d, http=%d", bolt_port, http_port)


if __name__ == "__main__":
    # Test port conflict detection
    print("=" * 70)
    print("Testing Port Conflict Detection")
    print("=" * 70)

    bolt, http, msgs = resolve_port_conflicts(7787, 7774, "test_password", Path.cwd())

    for msg in msgs:
        print(msg)

    print(f"\nFinal ports: bolt={bolt}, http={http}")<|MERGE_RESOLUTION|>--- conflicted
+++ resolved
@@ -250,26 +250,20 @@
     """
     messages = []
 
-<<<<<<< HEAD
-    # Check if our SPECIFIC container is running with these ports
-    if is_our_neo4j_container(container_name):
-        messages.append(f"✅ Container '{container_name}' found on ports {bolt_port}/{http_port}")
-        return bolt_port, http_port, messages
-=======
-    # Check if our container is running and get its actual ports
-    container_ports = get_container_ports()
+    # Check if our container is running and get its actual ports (pass specific container_name)
+    container_ports = get_container_ports(container_name)
     if container_ports:
         actual_bolt, actual_http = container_ports
 
         # If container ports match what we expect, we're good
         if actual_bolt == bolt_port and actual_http == http_port:
-            messages.append(f"✅ Our Neo4j container found on ports {bolt_port}/{http_port}")
+            messages.append(f"✅ Container '{container_name}' found on ports {bolt_port}/{http_port}")
             return bolt_port, http_port, messages
 
         # Container is running but on different ports than .env
         # This happens when .env is out of sync with actual container
         messages.append(
-            f"⚠️  Container running on ports {actual_bolt}/{actual_http}, "
+            f"⚠️  Container '{container_name}' running on ports {actual_bolt}/{actual_http}, "
             f"but .env specifies {bolt_port}/{http_port}"
         )
         messages.append("    Updating .env to match actual container ports...")
@@ -283,7 +277,6 @@
                 messages.append(f"⚠️  Could not update .env: {e}")
 
         return actual_bolt, actual_http, messages
->>>>>>> fd31f3a9
 
     # Check bolt port
     bolt_in_use = is_port_in_use(bolt_port)
