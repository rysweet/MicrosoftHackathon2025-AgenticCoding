--- conflicted
+++ resolved
@@ -1,47 +1,159 @@
-# Neo4j Code Ingestion Metadata Tracking
-
-This module provides functionality for tracking code ingestion metadata in Neo4j, including codebase identity, ingestion timestamps, and audit trails.
+# Neo4j Memory System
+
+**Status**: Foundation + Code Ingestion Tracking
+**Version**: 1.1.0
+**GitHub Issues**: #1071 (Foundation), #1181 (Code Ingestion)
 
 ## Overview
 
-The code ingestion tracker solves the problem of identifying when a codebase has been indexed and whether a new ingestion represents a new codebase or an update to an existing one.
-
-### Core Concepts
-
-- **Codebase Identity**: Unique identification of a codebase based on Git remote URL and branch
-- **Ingestion Metadata**: Timestamp and commit SHA of when code was ingested
-- **Audit Trail**: Historical record of all ingestions with SUPERSEDED_BY relationships
-
-### Decision Logic
-
-The tracker uses the following logic:
-
-1. **Same unique_key** (repo + branch) → **UPDATE**
-   - Increment ingestion counter
-   - Create new Ingestion node
-   - Link to previous ingestion via SUPERSEDED_BY
-
-2. **Different unique_key** → **NEW**
-   - Create Codebase node
-   - Create Ingestion node
-   - Link via INGESTION_OF relationship
-
-## Module Structure
-
-```
-neo4j/
-├── __init__.py              # Public API exports
-├── models.py                # Data models (CodebaseIdentity, IngestionMetadata, IngestionResult)
-├── identifier.py            # Extract codebase identity from Git
-├── neo4j_schema.py         # Schema initialization and management
-├── query_builder.py        # Secure Cypher query construction
-├── ingestion_tracker.py    # Main tracking logic
-└── README.md               # This file
+This module provides two key capabilities for the amplihack framework:
+
+1. **Neo4j Memory System Foundation** - Docker container lifecycle management, secure connections, and schema initialization
+2. **Code Ingestion Metadata Tracking** - Tracking which codebases have been indexed, when, and managing ingestion history
+
+## Features
+
+### Foundation Features
+
+- **Automatic Container Management**: Neo4j starts automatically on session start
+- **Secure Password Generation**: 190-bit entropy passwords with secure storage
+- **Localhost-Only Binding**: Ports bound to 127.0.0.1 for security
+- **Graceful Degradation**: Falls back to existing memory if Neo4j unavailable
+- **Goal-Seeking Agent**: Guides users to working state with clear instructions
+- **Idempotent Operations**: Safe to call multiple times, handles existing containers
+
+### Code Ingestion Tracking Features
+
+- **Codebase Identity**: Unique identification based on Git remote URL and branch
+- **Ingestion Metadata**: Timestamp and commit SHA tracking
+- **Audit Trail**: Historical record with SUPERSEDED_BY relationships
+- **Smart Decision Logic**: Automatic detection of new codebases vs updates
+- **Secure Queries**: Parameterized queries prevent Cypher injection
+
+## Architecture
+
+```
+amplihack.launcher.core
+    ↓ (background thread)
+amplihack.memory.neo4j.lifecycle
+    ↓ (checks prerequisites)
+amplihack.memory.neo4j.connector
+    ↓ (initializes schema)
+amplihack.memory.neo4j.schema
+    ↓ (code ingestion tracking)
+amplihack.memory.neo4j.ingestion_tracker
+```
+
+## Prerequisites
+
+1. **Docker Engine** (20.10+)
+2. **Docker Compose** (V2 preferred, V1 acceptable)
+3. **Python neo4j driver** (>=5.15.0) - auto-installed via pip
+
+## Quick Start
+
+### Automatic Setup (Recommended)
+
+The Neo4j memory system starts automatically when you launch amplihack:
+
+```bash
+amplihack
+```
+
+If prerequisites are missing, you'll see clear guidance on what to install.
+
+### Manual Setup
+
+If you want to set up Neo4j manually before first use:
+
+```bash
+# 1. Install Docker (if needed)
+# Ubuntu/Debian
+sudo apt-get install docker.io
+
+# macOS
+brew install --cask docker
+
+# 2. Start Docker daemon
+sudo systemctl start docker
+
+# 3. Add your user to docker group (Linux only)
+sudo usermod -aG docker $USER
+# Then log out and log back in
+
+# 4. Verify Docker is working
+docker ps
+
+# 5. Start amplihack (Neo4j will start automatically)
+amplihack
+```
+
+### Password Management
+
+Neo4j passwords are auto-generated and stored securely:
+
+- **Location**: `~/.amplihack/.neo4j_password`
+- **Permissions**: 0o600 (owner read/write only)
+- **Entropy**: 190 bits (32 characters)
+
+To override the auto-generated password:
+
+```bash
+export NEO4J_PASSWORD='YOUR_PASSWORD_HERE'  # ggignore
+```
+
+## Configuration
+
+All configuration via environment variables:
+
+```bash
+# Connection (optional, has defaults)
+export NEO4J_URI=bolt://localhost:7687
+export NEO4J_USER=neo4j
+export NEO4J_PASSWORD='your_password'  # Auto-generated if not set
+
+# Ports (optional, defaults: 7687/7474)
+export NEO4J_BOLT_PORT=7687
+export NEO4J_HTTP_PORT=7474
+
+# Resources (optional)
+export NEO4J_HEAP_SIZE=2G
+export NEO4J_PAGE_CACHE_SIZE=1G
 ```
 
 ## Usage
 
-### Basic Usage
+### Foundation - Basic Neo4j Operations
+
+```python
+# Start Neo4j container
+from amplihack.memory.neo4j import ensure_neo4j_running
+ensure_neo4j_running(blocking=True)
+
+# Connect to Neo4j
+from amplihack.memory.neo4j import Neo4jConnector
+with Neo4jConnector() as conn:
+    results = conn.execute_query("RETURN 1 as num")
+    print(results[0]["num"])  # 1
+
+# Initialize schema
+from amplihack.memory.neo4j import SchemaManager
+with Neo4jConnector() as conn:
+    manager = SchemaManager(conn)
+    manager.initialize_schema()
+    assert manager.verify_schema()
+
+# Check prerequisites
+from amplihack.memory.neo4j import check_neo4j_prerequisites
+prereqs = check_neo4j_prerequisites()
+if not prereqs['all_passed']:
+    for issue in prereqs['issues']:
+        print(issue)
+```
+
+### Code Ingestion Tracking
+
+#### Basic Usage
 
 ```python
 from pathlib import Path
@@ -74,7 +186,7 @@
 tracker.close()
 ```
 
-### Context Manager
+#### Context Manager
 
 ```python
 with IngestionTracker(driver) as tracker:
@@ -82,7 +194,7 @@
     # tracker.close() called automatically
 ```
 
-### Manual Identity Creation
+#### Manual Identity Creation
 
 ```python
 from amplihack.memory.neo4j import CodebaseIdentifier
@@ -97,7 +209,7 @@
 result = tracker.track_manual_ingestion(identity)
 ```
 
-### Custom Metadata
+#### Custom Metadata
 
 ```python
 # Add custom metadata to ingestion
@@ -109,6 +221,20 @@
 
 result = tracker.track_ingestion(repo_path, metadata=metadata)
 ```
+
+### Decision Logic
+
+The tracker uses the following logic:
+
+1. **Same unique_key** (repo + branch) → **UPDATE**
+   - Increment ingestion counter
+   - Create new Ingestion node
+   - Link to previous ingestion via SUPERSEDED_BY
+
+2. **Different unique_key** → **NEW**
+   - Create Codebase node
+   - Create Ingestion node
+   - Link via INGESTION_OF relationship
 
 ## Neo4j Schema
 
@@ -133,7 +259,6 @@
 
 - `(Ingestion)-[:INGESTION_OF]->(Codebase)`: Links ingestion to its codebase
 - `(Ingestion)-[:SUPERSEDED_BY]->(Ingestion)`: Audit trail of ingestions
-- `(Codebase)-[:FROM_CODEBASE]->(Ingestion)`: Implicit via INGESTION_OF
 
 ### Constraints
 
@@ -147,254 +272,211 @@
 - `ingestion_timestamp`: Temporal queries
 - `ingestion_commit_sha`: Commit-based queries
 
-## Security
-
-### Parameterized Queries
-
-All queries use parameter binding to prevent Cypher injection:
-
-```python
-# Safe - uses parameters
-query = "MATCH (c:Codebase {unique_key: $unique_key}) RETURN c"
-session.run(query, unique_key=user_input)
-
-# Unsafe - string concatenation (NOT used)
-query = f"MATCH (c:Codebase {{unique_key: '{user_input}'}}) RETURN c"
-```
-
-### Query Validation
-
-The `QueryBuilder.validate_query_params()` method checks for dangerous patterns:
-
-```python
-params = {"key": "MATCH (n) DELETE n"}
-QueryBuilder.validate_query_params(params)  # Returns False
-```
-
-### URL Normalization
-
-Remote URLs are normalized to remove authentication:
-
-```python
-# Input: https://user:pass@github.com/org/repo.git
-# Output: https://github.com/org/repo.git
-```
-
-## Data Models
-
-### CodebaseIdentity
-
-Represents a codebase with stable identification:
-
-```python
-@dataclass
-class CodebaseIdentity:
-    remote_url: str       # Normalized Git URL
-    branch: str           # Branch name
-    commit_sha: str       # Current commit (40-char hex)
-    unique_key: str       # SHA-256 hash (64-char hex)
-    metadata: Dict[str, str]  # Additional metadata
-```
-
-### IngestionMetadata
-
-Tracks a single ingestion operation:
-
-```python
-@dataclass
-class IngestionMetadata:
-    ingestion_id: str     # UUID
-    timestamp: datetime   # When ingestion occurred
-    commit_sha: str       # Commit at ingestion time
-    ingestion_counter: int  # Sequential counter (>= 1)
-    metadata: Dict[str, str]  # Additional metadata
-```
-
-### IngestionResult
-
-Result of tracking operation:
-
-```python
-@dataclass
-class IngestionResult:
-    status: IngestionStatus  # NEW, UPDATE, or ERROR
-    codebase_identity: CodebaseIdentity
-    ingestion_metadata: IngestionMetadata
-    previous_ingestion_id: Optional[str]  # If UPDATE
-    error_message: Optional[str]  # If ERROR
-```
-
-## Testing
-
-### Running Tests
-
-```bash
-# Set Neo4j connection
-export NEO4J_URI=bolt://localhost:7687
-export NEO4J_USER=neo4j
-export NEO4J_PASSWORD=password
-
-# Run all tests
-pytest tests/neo4j/
-
-# Run with coverage
-pytest tests/neo4j/ --cov=amplihack.memory.neo4j --cov-report=term-missing
-```
-
-### Test Organization
-
-<<<<<<< HEAD
-- `test_models.py`: Data model validation
-- `test_identifier.py`: Git extraction and normalization
-- `test_schema.py`: Schema initialization and constraints
-- `test_query_builder.py`: Query construction and security
-- `test_ingestion_tracker.py`: End-to-end tracking logic
-=======
+## Module Structure
+
+```
+neo4j/
+├── __init__.py              # Public API exports
+├── config.py                # Configuration & password management
+├── connector.py             # Neo4j driver wrapper
+├── lifecycle.py             # Container lifecycle management
+├── schema.py                # Schema initialization
+├── exceptions.py            # Custom exceptions
+├── models.py                # Data models (CodebaseIdentity, IngestionMetadata, IngestionResult)
+├── identifier.py            # Extract codebase identity from Git
+├── neo4j_schema.py          # Schema initialization and management
+├── query_builder.py         # Secure Cypher query construction
+├── ingestion_tracker.py     # Main tracking logic
+└── README.md                # This file
+```
+
+## Docker Commands
+
+```bash
+# Check container status
+docker ps | grep amplihack-neo4j
+
+# View container logs
+docker logs amplihack-neo4j
+
+# Stop container
+docker-compose -f docker/docker-compose.neo4j.yml down
+
+# Start container manually
+docker-compose -f docker/docker-compose.neo4j.yml up -d
+
+# Access Neo4j browser
+# Open http://localhost:7474 in browser
+# Username: neo4j
+# Password: (from ~/.amplihack/.neo4j_password)
+```
+
+## Troubleshooting
+
+### Container Won't Start
+
+```bash
+# Check Docker is running
+docker ps
+
+# Check ports are available
+sudo lsof -i :7687
+sudo lsof -i :7474
+
+# Check container logs
+docker logs amplihack-neo4j
+
+# Check prerequisites
+python -c "from amplihack.memory.neo4j import check_neo4j_prerequisites; import json; print(json.dumps(check_neo4j_prerequisites(), indent=2))"
+```
+
+### Permission Denied
+
+```bash
+# Add user to docker group (Linux)
+sudo usermod -aG docker $USER
+# Then log out and log back in
+
+# Verify permissions
+docker ps
+```
+
+### Port Conflicts
+
+If ports 7687 or 7474 are in use:
+
+```bash
+# Option 1: Change Neo4j ports
+export NEO4J_BOLT_PORT=7688
+export NEO4J_HTTP_PORT=7475
+
+# Option 2: Stop conflicting service
+sudo lsof -i :7687  # Find process using port
+sudo kill <PID>     # Stop the process
+```
+
+### Neo4j Unavailable
+
 If Neo4j fails to start, amplihack will:
 
 1. Display warning with specific issue
 2. Provide fix instructions
 3. Fall back to existing memory system
 4. Continue working normally
->>>>>>> 99c53dc3
-
-### Coverage Target
-
-The test suite maintains >85% coverage following the 60/30/10 pyramid:
-- 60% unit tests (models, identifier, query builder)
-- 30% integration tests (schema, tracker)
-- 10% end-to-end tests (full tracking workflows)
-
-## Examples
-
-### Example 1: First Ingestion
-
-```python
-# First time indexing a codebase
-result = tracker.track_ingestion(Path("/path/to/repo"))
-
-assert result.is_new()
-assert result.ingestion_metadata.ingestion_counter == 1
-assert result.previous_ingestion_id is None
-```
-
-### Example 2: Subsequent Ingestion
-
-```python
-# Second time indexing the same codebase
-result = tracker.track_ingestion(Path("/path/to/repo"))
-
-assert result.is_update()
-assert result.ingestion_metadata.ingestion_counter == 2
-assert result.previous_ingestion_id is not None
-```
-
-### Example 3: Different Branch
-
-```python
-# Different branch = different codebase
-result_main = tracker.track_ingestion(main_branch_path)
-result_dev = tracker.track_ingestion(dev_branch_path)
-
-assert result_main.is_new()
-assert result_dev.is_new()
-assert result_main.codebase_identity.unique_key != result_dev.codebase_identity.unique_key
-```
-
-### Example 4: Error Handling
-
-```python
-# Invalid path
-result = tracker.track_ingestion(Path("/nonexistent"))
-
-assert result.is_error()
-assert result.error_message is not None
-print(f"Error: {result.error_message}")
-```
-
-## Performance
-
-### Query Performance
-
-All queries are optimized with proper indexes:
-- Codebase lookups by unique_key: O(1) with constraint index
-- Latest ingestion query: O(log n) with timestamp index
-- History queries: O(n) where n = number of ingestions for codebase
-
-### Transaction Safety
-
-Operations use Neo4j transactions for ACID guarantees:
-- New codebase: Single transaction creates both nodes and relationship
-- Update: Single transaction updates codebase and creates ingestion
-- Rollback on failure
-
-## Troubleshooting
-
-### Connection Issues
-
-```python
-from neo4j.exceptions import ServiceUnavailable
-
-try:
-    tracker = IngestionTracker(driver)
-except ServiceUnavailable:
-    print("Neo4j is not running or not accessible")
-```
-
-### Schema Issues
-
-```python
-# Verify schema is initialized
-if not tracker.schema.verify_schema():
-    tracker.schema.initialize_schema()
-```
-
-### Clearing Test Data
-
-```python
-# WARNING: Deletes all data
-tracker.schema.clear_all_data()
-```
-
-## Integration
-
-### With Existing Memory System
-
-```python
-from amplihack.memory.manager import MemoryManager
-from amplihack.memory.neo4j import IngestionTracker
-
-# Use alongside existing SQLite memory
-memory = MemoryManager()
-ingestion_tracker = IngestionTracker(neo4j_driver)
-
-# Track ingestion before indexing
-result = ingestion_tracker.track_ingestion(repo_path)
-if result.is_new():
-    # First time - do full indexing
-    memory.index_codebase(repo_path)
-elif result.is_update():
-    # Update - do incremental indexing
-    memory.update_codebase(repo_path)
-```
-
-## Future Enhancements
-
-Possible future additions:
-- Query by commit SHA to find which ingestion indexed specific commit
-- Query by timestamp range to find ingestions in time window
-- Support for multiple remotes per repository
-- Ingestion metadata tags for categorization
-- Performance metrics tracking per ingestion
-
-## References
-
-<<<<<<< HEAD
-- [Neo4j Python Driver](https://neo4j.com/docs/python-manual/current/)
-- [Cypher Query Language](https://neo4j.com/docs/cypher-manual/current/)
-- [Neo4j Constraints](https://neo4j.com/docs/cypher-manual/current/constraints/)
-- [Issue #1181](https://github.com/amplihack/repo/issues/1181)
-=======
+
+## Security
+
+### Foundation Security
+
+- **Localhost-Only**: Ports bound to 127.0.0.1 (not accessible from network)
+- **Secure Passwords**: 190-bit entropy, stored with 0o600 permissions
+- **No Default Passwords**: Random password generated on first use
+- **Authenticated Access**: Neo4j requires authentication (no anonymous access)
+- **Data Persistence**: Docker volume with restricted permissions
+
+### Code Ingestion Security
+
+#### Parameterized Queries
+
+All queries use parameter binding to prevent Cypher injection:
+
+```python
+# Safe - uses parameters
+query = "MATCH (c:Codebase {unique_key: $unique_key}) RETURN c"
+session.run(query, unique_key=user_input)
+
+# Unsafe - string concatenation (NOT used)
+query = f"MATCH (c:Codebase {{unique_key: '{user_input}'}}) RETURN c"
+```
+
+#### Query Validation
+
+The `QueryBuilder.validate_query_params()` method checks for dangerous patterns:
+
+```python
+params = {"key": "MATCH (n) DELETE n"}
+QueryBuilder.validate_query_params(params)  # Returns False
+```
+
+#### URL Normalization
+
+Remote URLs are normalized to remove authentication:
+
+```python
+# Input: https://user:pass@github.com/org/repo.git
+# Output: https://github.com/org/repo.git
+```
+
+## Testing
+
+```bash
+# Install test dependencies
+pip install pytest neo4j
+
+# Run unit tests (no Docker required)
+pytest tests/unit/memory/neo4j/ -v
+
+# Run integration tests (requires Docker)
+pytest tests/integration/memory/neo4j/ -v
+
+# Run code ingestion tests
+pytest tests/test_neo4j/ -v
+
+# Run all tests
+pytest tests/ -k neo4j -v
+```
+
+## Limitations (Current Phase)
+
+This is the foundation + code ingestion implementation. Not yet included:
+
+- Full memory CRUD API (Phase 3)
+- Agent type memory sharing (Phase 5)
+- Code graph integration with Blarify (Phase 4)
+- Vector embeddings for semantic search (Future)
+- Production hardening and monitoring (Phase 6)
+
+These will be implemented in future phases.
+
+## Development
+
+### Adding New Schema Elements
+
+1. Create Cypher script in `docker/neo4j/init/`
+2. Add constraint/index creation in `schema.py` or `neo4j_schema.py`
+3. Update verification methods
+4. Add tests
+
+### Debugging
+
+Enable debug logging:
+
+```python
+import logging
+logging.basicConfig(level=logging.DEBUG)
+```
+
+View container logs:
+
+```bash
+docker logs amplihack-neo4j --tail 100 -f
+```
+
+## Support
+
+- **Documentation**: See `docs/memory/` for detailed guides
+- **GitHub Issues**: #1071 (Foundation), #1181 (Code Ingestion)
+- **Troubleshooting**: See `.claude/agents/amplihack/infrastructure/neo4j-setup-agent.md`
+
+## Version History
+
+### 1.1.0 (2025-11-07)
+
+- Code ingestion metadata tracking
+- Codebase identity and ingestion audit trail
+- Secure query builder with parameterization
+- 59 tests with 97% coverage
+
 ### 1.0.0 (2025-11-02)
 
 - Initial foundation implementation
@@ -402,5 +484,4 @@
 - Secure password generation
 - Session integration
 - Goal-seeking agent
-- Basic schema (constraints, indexes, agent types)
->>>>>>> 99c53dc3
+- Basic schema (constraints, indexes, agent types)