--- conflicted
+++ resolved
@@ -1,4 +1,4 @@
-"""Enhanced CLI for amplihack with proxy and launcher support."""  # noqa
+"""Enhanced CLI for amplihack with proxy and launcher support."""
 
 import argparse
 import os
@@ -26,12 +26,12 @@
     use_docker = getattr(args, "docker", False) or DockerManager.should_use_docker()
 
     if use_docker:
-        print(  # noqa: T201 (print)
+        print(
             "Docker mode enabled"
             + (
                 " via --docker flag"
                 if getattr(args, "docker", False)
-                else " via AMPLIHACK_USE_DOCKER"  # noqa
+                else " via AMPLIHACK_USE_DOCKER"
             )
         )
         docker_manager = DockerManager()
@@ -51,7 +51,7 @@
     # If in UVX mode, ensure we use --add-dir for the ORIGINAL directory
     if is_uvx_deployment():
         # Get the original directory (before we changed to temp)
-        original_cwd = os.environ.get("AMPLIHACK_ORIGINAL_CWD", os.getcwd())  # noqa
+        original_cwd = os.environ.get("AMPLIHACK_ORIGINAL_CWD", os.getcwd())
         # Add --add-dir to claude_args if not already present
         if claude_args and "--add-dir" not in claude_args:
             claude_args = ["--add-dir", original_cwd] + claude_args
@@ -65,14 +65,14 @@
     if args.with_proxy_config:
         config_path = Path(args.with_proxy_config).resolve()
         if not config_path.exists():
-            print(f"Error: Proxy configuration file not found: {config_path}")  # noqa: T201 (print)
+            print(f"Error: Proxy configuration file not found: {config_path}")
             return 1
 
-        print(f"Loading proxy configuration from: {config_path}")  # noqa: T201 (print)
+        print(f"Loading proxy configuration from: {config_path}")
         proxy_config = ProxyConfig(config_path)
 
         if not proxy_config.validate():
-            print(  # noqa: T201 (print)
+            print(
                 "Error: Invalid proxy configuration. Check that OPENAI_API_KEY is set in your .env file"
             )
             return 1
@@ -83,7 +83,7 @@
         default_prompt = Path(__file__).parent / "prompts" / "azure_persistence.md"
         if default_prompt.exists():
             system_prompt_path = default_prompt
-            print("Auto-appending Azure persistence prompt for proxy integration")  # noqa: T201 (print)
+            print("Auto-appending Azure persistence prompt for proxy integration")
 
     # Launch Claude with checkout repo if specified
     launcher = ClaudeLauncher(
@@ -113,52 +113,52 @@
     # Split arguments on -- separator
     try:
         separator_index = argv.index("--")
-        amplihack_args = argv[:separator_index]  # noqa
+        amplihack_args = argv[:separator_index]
         claude_args = argv[separator_index + 1 :]
     except ValueError:
         # No -- separator found
-        amplihack_args = argv  # noqa
+        amplihack_args = argv
         claude_args = []
 
     parser = create_parser()
 
     # If no amplihack command specified and we have claude_args, default to launch
-    if not amplihack_args and claude_args:  # noqa
-        amplihack_args = ["launch"]  # noqa
-    elif not amplihack_args:  # noqa
+    if not amplihack_args and claude_args:
+        amplihack_args = ["launch"]
+    elif not amplihack_args:
         # No command and no claude args - show help
         pass
 
-    args = parser.parse_args(amplihack_args)  # noqa
+    args = parser.parse_args(amplihack_args)
     return args, claude_args
 
 
 def create_parser() -> argparse.ArgumentParser:
-    """Create the argument parser for amplihack CLI.  # noqa
+    """Create the argument parser for amplihack CLI.
 
     Returns:
         Configured argument parser.
     """
     parser = argparse.ArgumentParser(
-        prog="amplihack",  # noqa
-        description="Amplihack CLI - Enhanced tools for Claude Code development",  # noqa
+        prog="amplihack",
+        description="Amplihack CLI - Enhanced tools for Claude Code development",
         epilog="""Examples:
-  amplihack                                    # Launch Claude directly  # noqa
-  amplihack -- --model claude-3-opus-20240229 # Forward model argument to Claude  # noqa
-  amplihack -- --verbose                      # Forward verbose flag to Claude  # noqa
-  amplihack launch -- --help                  # Get Claude help  # noqa
-  amplihack install                           # Install amplihack (no forwarding)  # noqa
-  amplihack install -- --verbose             # Install with Claude args forwarded""",  # noqa
+  amplihack                                    # Launch Claude directly
+  amplihack -- --model claude-3-opus-20240229 # Forward model argument to Claude
+  amplihack -- --verbose                      # Forward verbose flag to Claude
+  amplihack launch -- --help                  # Get Claude help
+  amplihack install                           # Install amplihack (no forwarding)
+  amplihack install -- --verbose             # Install with Claude args forwarded""",
         formatter_class=argparse.RawDescriptionHelpFormatter,
     )
 
     subparsers = parser.add_subparsers(dest="command", help="Available commands")
 
     # Install command (existing)
-    subparsers.add_parser("install", help="Install amplihack agents and tools to ~/.claude")  # noqa
+    subparsers.add_parser("install", help="Install amplihack agents and tools to ~/.claude")
 
     # Uninstall command (existing)
-    subparsers.add_parser("uninstall", help="Remove amplihack agents and tools from ~/.claude")  # noqa
+    subparsers.add_parser("uninstall", help="Remove amplihack agents and tools from ~/.claude")
 
     # Launch command (new)
     launch_parser = subparsers.add_parser(
@@ -177,21 +177,8 @@
     launch_parser.add_argument(
         "--docker",
         action="store_true",
-        help="Run amplihack in Docker container for isolated execution",  # noqa
-    )
-
-    # Auto-mode command (imported dynamically to avoid circular imports)
-    try:
-        from .commands.auto_mode_cli import AutoModeCLI
-
-        auto_cli = AutoModeCLI()
-        auto_cli.create_auto_parser(subparsers)
-    except ImportError:
-        # Auto-mode not available - create placeholder
-        auto_parser = subparsers.add_parser(
-            "auto", help="Auto-mode (requires auto-mode components)"
-        )
-        auto_parser.add_argument("auto_action", nargs="?", help="Auto-mode action")
+        help="Run amplihack in Docker container for isolated execution",
+    )
 
     # UVX helper command
     uvx_parser = subparsers.add_parser("uvx-help", help="Get help with UVX deployment")
@@ -206,7 +193,7 @@
 
 
 def main(argv: Optional[List[str]] = None) -> int:
-    """Main entry point for amplihack CLI.  # noqa
+    """Main entry point for amplihack CLI.
 
     Args:
         argv: Command line arguments. Uses sys.argv if None.
@@ -220,35 +207,35 @@
         # Create temporary Claude environment for UVX zero-install
         import tempfile
 
-        temp_dir = tempfile.mkdtemp(prefix="amplihack_uvx_")  # noqa
+        temp_dir = tempfile.mkdtemp(prefix="amplihack_uvx_")
         temp_claude_dir = os.path.join(temp_dir, ".claude")
 
         # Save original directory - we'll use this for --add-dir
         original_cwd = os.getcwd()
 
         # Store it for later use in --add-dir
-        os.environ["AMPLIHACK_ORIGINAL_CWD"] = original_cwd  # noqa
+        os.environ["AMPLIHACK_ORIGINAL_CWD"] = original_cwd
 
         # Change to temp directory - this sets CLAUDE_PROJECT_DIR
         os.chdir(temp_dir)
 
-        if os.environ.get("AMPLIHACK_DEBUG", "").lower() == "true":  # noqa
-            print(f"UVX mode: Created temp Claude environment at {temp_dir}")  # noqa: T201 (print)
-            print(f"Changed working directory to {temp_dir}")  # noqa: T201 (print)
+        if os.environ.get("AMPLIHACK_DEBUG", "").lower() == "true":
+            print(f"UVX mode: Created temp Claude environment at {temp_dir}")
+            print(f"Changed working directory to {temp_dir}")
 
         # Stage framework files to the temp .claude directory
         # Use the built-in _local_install function to copy framework files
         # Find the amplihack package location
         # Find amplihack package location for .claude files
-        import amplihack  # noqa
+        import amplihack
 
         from . import copytree_manifest
 
-        amplihack_src = os.path.dirname(os.path.abspath(amplihack.__file__))  # noqa
+        amplihack_src = os.path.dirname(os.path.abspath(amplihack.__file__))
 
         # Copy .claude contents to temp .claude directory
         # Note: copytree_manifest copies TO the dst, not INTO dst/.claude
-        copied = copytree_manifest(amplihack_src, temp_claude_dir, ".claude")  # noqa
+        copied = copytree_manifest(amplihack_src, temp_claude_dir, ".claude")
 
         # Create settings.json with relative paths (Claude will resolve relative to CLAUDE_PROJECT_DIR)
         # When CLAUDE_PROJECT_DIR is set, Claude will use settings.json from that directory only
@@ -264,7 +251,7 @@
                             "hooks": [
                                 {
                                     "type": "command",
-                                    "command": "$CLAUDE_PROJECT_DIR/.claude/tools/amplihack/hooks/session_start.py",  # noqa
+                                    "command": "$CLAUDE_PROJECT_DIR/.claude/tools/amplihack/hooks/session_start.py",
                                     "timeout": 10000,
                                 }
                             ]
@@ -275,7 +262,7 @@
                             "hooks": [
                                 {
                                     "type": "command",
-                                    "command": "$CLAUDE_PROJECT_DIR/.claude/tools/amplihack/hooks/stop.py",  # noqa
+                                    "command": "$CLAUDE_PROJECT_DIR/.claude/tools/amplihack/hooks/stop.py",
                                     "timeout": 30000,
                                 }
                             ]
@@ -287,7 +274,7 @@
                             "hooks": [
                                 {
                                     "type": "command",
-                                    "command": "$CLAUDE_PROJECT_DIR/.claude/tools/amplihack/hooks/post_tool_use.py",  # noqa
+                                    "command": "$CLAUDE_PROJECT_DIR/.claude/tools/amplihack/hooks/post_tool_use.py",
                                 }
                             ],
                         }
@@ -297,7 +284,7 @@
                             "hooks": [
                                 {
                                     "type": "command",
-                                    "command": "$CLAUDE_PROJECT_DIR/.claude/tools/amplihack/hooks/pre_compact.py",  # noqa
+                                    "command": "$CLAUDE_PROJECT_DIR/.claude/tools/amplihack/hooks/pre_compact.py",
                                     "timeout": 30000,
                                 }
                             ]
@@ -311,9 +298,9 @@
             with open(settings_path, "w") as f:
                 json.dump(settings, f, indent=2)
 
-            if os.environ.get("AMPLIHACK_DEBUG", "").lower() == "true":  # noqa
-                print(f"UVX staging completed to {temp_claude_dir}")  # noqa: T201 (print)
-                print("Created settings.json with relative hook paths")  # noqa: T201 (print)
+            if os.environ.get("AMPLIHACK_DEBUG", "").lower() == "true":
+                print(f"UVX staging completed to {temp_claude_dir}")
+                print("Created settings.json with relative hook paths")
 
     args, claude_args = parse_args_with_passthrough(argv)
 
@@ -323,13 +310,13 @@
             # If in UVX mode, ensure we use --add-dir for the ORIGINAL directory
             if is_uvx_deployment():
                 # Get the original directory (before we changed to temp)
-                original_cwd = os.environ.get("AMPLIHACK_ORIGINAL_CWD", os.getcwd())  # noqa
+                original_cwd = os.environ.get("AMPLIHACK_ORIGINAL_CWD", os.getcwd())
                 if "--add-dir" not in claude_args:
                     claude_args = ["--add-dir", original_cwd] + claude_args
 
             # Check if Docker should be used for direct launch
             if DockerManager.should_use_docker():
-                print("Docker mode enabled via AMPLIHACK_USE_DOCKER")  # noqa: T201 (print)
+                print("Docker mode enabled via AMPLIHACK_USE_DOCKER")
                 docker_manager = DockerManager()
                 docker_args = ["launch", "--"] + claude_args
                 return docker_manager.run_command(docker_args)
@@ -348,13 +335,13 @@
         import tempfile
 
         with tempfile.TemporaryDirectory() as tmp:
-            repo_url = "https://github.com/rysweet/MicrosoftHackathon2025-AgenticCoding"  # noqa
+            repo_url = "https://github.com/rysweet/MicrosoftHackathon2025-AgenticCoding"
             try:
                 subprocess.check_call(["git", "clone", "--depth", "1", repo_url, tmp])
                 _local_install(tmp)
                 return 0
             except subprocess.CalledProcessError as e:
-                print(f"Failed to install: {e}")  # noqa: T201 (print)
+                print(f"Failed to install: {e}")
                 return 1
 
     elif args.command == "uninstall":
@@ -369,43 +356,20 @@
         # If in UVX mode, ensure we use --add-dir for the ORIGINAL directory
         if is_uvx_deployment():
             # Get the original directory (before we changed to temp)
-            original_cwd = os.environ.get("AMPLIHACK_ORIGINAL_CWD", os.getcwd())  # noqa
+            original_cwd = os.environ.get("AMPLIHACK_ORIGINAL_CWD", os.getcwd())
             # Add --add-dir to claude_args if not already present
             if "--add-dir" not in claude_args:
                 claude_args = ["--add-dir", original_cwd] + (claude_args or [])
         return launch_command(args, claude_args)
 
-    elif args.command == "auto":
-        try:
-            from .commands.auto_mode_cli import auto_command_handler
-
-            return auto_command_handler(args)
-        except ImportError:
-            print("Error: Auto-mode components not available", file=sys.stderr)  # noqa: T201 (print)
-            print("Please ensure auto-mode is properly installed", file=sys.stderr)  # noqa: T201 (print)
-            return 1
-        except Exception as e:
-            print(f"Error running auto-mode: {e}", file=sys.stderr)  # noqa: T201 (print)
-            return 1
-
     elif args.command == "uvx-help":
         from .commands.uvx_helper import find_uvx_installation_path, print_uvx_usage_instructions
 
         if args.find_path:
             path = find_uvx_installation_path()
             if path:
-                print(str(path))  # noqa: T201 (print)
+                print(str(path))
                 return 0
-<<<<<<< HEAD
-            print("UVX installation path not found", file=sys.stderr)  # noqa: T201 (print)
-            return 1
-        if args.info:
-            # Show UVX staging information
-            print("\nUVX Information:")  # noqa: T201 (print)
-            print(f"  Is UVX: {is_uvx_deployment()}")  # noqa: T201 (print)
-            print("\nEnvironment Variables:")  # noqa: T201 (print)
-            print(f"  AMPLIHACK_ROOT={os.environ.get('AMPLIHACK_ROOT', '(not set)')}")  # noqa: T201 (print)
-=======
             print("UVX installation path not found", file=sys.stderr)
             return 1
         if args.info:
@@ -414,7 +378,6 @@
             print(f"  Is UVX: {is_uvx_deployment()}")
             print("\nEnvironment Variables:")
             print(f"  AMPLIHACK_ROOT={os.environ.get('AMPLIHACK_ROOT', '(not set)')}")
->>>>>>> 9696d364
             return 0
         print_uvx_usage_instructions()
         return 0
