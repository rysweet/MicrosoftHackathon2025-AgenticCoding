"""Enhanced CLI for amplihack with proxy and launcher support."""

import argparse
import os
import sys
from pathlib import Path
from typing import List, Optional

from .docker import DockerManager
from .launcher import ClaudeLauncher
from .proxy import ProxyConfig, ProxyManager
from .utils import is_uvx_deployment


def launch_command(args: argparse.Namespace, claude_args: Optional[List[str]] = None) -> int:
    """Handle the launch command.

    Args:
        args: Parsed command line arguments.
        claude_args: Additional arguments to forward to Claude.

    Returns:
        Exit code.
    """
    # Check if Docker should be used (CLI flag takes precedence over env var)
    use_docker = getattr(args, "docker", False) or DockerManager.should_use_docker()

    if use_docker:
        print(
            "Docker mode enabled"
            + (
                " via --docker flag"
                if getattr(args, "docker", False)
                else " via AMPLIHACK_USE_DOCKER"
            )
        )
        docker_manager = DockerManager()

        # Build command arguments for Docker
        docker_args = ["launch"]
        if getattr(args, "with_proxy_config", None):
            docker_args.extend(["--with-proxy-config", args.with_proxy_config])
        if getattr(args, "checkout_repo", None):
            docker_args.extend(["--checkout-repo", args.checkout_repo])
        if claude_args:
            docker_args.append("--")
            docker_args.extend(claude_args)

        return docker_manager.run_command(docker_args)

    # If in UVX mode, ensure we use --add-dir for the ORIGINAL directory
    if is_uvx_deployment():
        # Get the original directory (before we changed to temp)
        original_cwd = os.environ.get("AMPLIHACK_ORIGINAL_CWD", os.getcwd())
        # Add --add-dir to claude_args if not already present
        if claude_args and "--add-dir" not in claude_args:
            claude_args = ["--add-dir", original_cwd] + claude_args
        elif not claude_args:
            claude_args = ["--add-dir", original_cwd]

    proxy_manager = None
    system_prompt_path = None

    # Set up proxy if configuration provided
    if args.with_proxy_config:
        config_path = Path(args.with_proxy_config).resolve()
        if not config_path.exists():
            print(f"Error: Proxy configuration file not found: {config_path}")
            return 1

        print(f"Loading proxy configuration from: {config_path}")
        proxy_config = ProxyConfig(config_path)

        if not proxy_config.validate():
            print(
                "Error: Invalid proxy configuration. Check that OPENAI_API_KEY is set in your .env file"
            )
            return 1

        # Check if built-in proxy should be used
<<<<<<< HEAD
        # Note: use_builtin_proxy was removed from ProxyManager.__init__ signature
=======
        use_builtin_proxy = getattr(args, "builtin_proxy", False)  # noqa: F841
>>>>>>> df9d324d
        proxy_manager = ProxyManager(proxy_config)

        # When using proxy, automatically use Azure persistence prompt
        default_prompt = Path(__file__).parent / "prompts" / "azure_persistence.md"
        if default_prompt.exists():
            system_prompt_path = default_prompt
            print("Auto-appending Azure persistence prompt for proxy integration")

    # Launch Claude with checkout repo if specified
    launcher = ClaudeLauncher(
        proxy_manager=proxy_manager,
        append_system_prompt=system_prompt_path,
        checkout_repo=getattr(args, "checkout_repo", None),
        claude_args=claude_args,
    )

    return launcher.launch_interactive()


def parse_args_with_passthrough(
    argv: Optional[List[str]] = None,
) -> "tuple[argparse.Namespace, List[str]]":
    """Parse arguments with support for -- separator for Claude argument forwarding.

    Args:
        argv: Command line arguments. Uses sys.argv if None.

    Returns:
        Tuple of (parsed_args, claude_args) where claude_args are arguments after --
    """
    if argv is None:
        argv = sys.argv[1:]

    # Split arguments on -- separator
    try:
        separator_index = argv.index("--")
        amplihack_args = argv[:separator_index]
        claude_args = argv[separator_index + 1 :]
    except ValueError:
        # No -- separator found
        amplihack_args = argv
        claude_args = []

    parser = create_parser()

    # If no amplihack command specified and we have claude_args, default to launch
    if not amplihack_args and claude_args:
        amplihack_args = ["launch"]
    elif not amplihack_args:
        # No command and no claude args - show help
        pass

    args = parser.parse_args(amplihack_args)
    return args, claude_args


def create_parser() -> argparse.ArgumentParser:
    """Create the argument parser for amplihack CLI.

    Returns:
        Configured argument parser.
    """
    parser = argparse.ArgumentParser(
        prog="amplihack",
        description="Amplihack CLI - Enhanced tools for Claude Code development",
        epilog="""Examples:
  amplihack                                    # Launch Claude directly
  amplihack -- --model claude-3-opus-20240229 # Forward model argument to Claude
  amplihack -- --verbose                      # Forward verbose flag to Claude
  amplihack launch -- --help                  # Get Claude help
  amplihack install                           # Install amplihack (no forwarding)
  amplihack install -- --verbose             # Install with Claude args forwarded""",
        formatter_class=argparse.RawDescriptionHelpFormatter,
    )

    subparsers = parser.add_subparsers(dest="command", help="Available commands")

    # Install command (existing)
    subparsers.add_parser("install", help="Install amplihack agents and tools to ~/.claude")

    # Uninstall command (existing)
    subparsers.add_parser("uninstall", help="Remove amplihack agents and tools from ~/.claude")

    # Launch command (new)
    launch_parser = subparsers.add_parser(
        "launch", help="Launch Claude Code with optional proxy configuration"
    )
    launch_parser.add_argument(
        "--with-proxy-config",
        metavar="PATH",
        help="Path to .env file with proxy configuration (for Azure OpenAI integration with auto persistence prompt)",
    )
    launch_parser.add_argument(
        "--builtin-proxy",
        action="store_true",
        help="Use built-in proxy server with OpenAI Responses API support instead of external claude-code-proxy",
    )
    launch_parser.add_argument(
        "--checkout-repo",
        metavar="GITHUB_URI",
        help="Clone a GitHub repository and use it as working directory. Supports: owner/repo, https://github.com/owner/repo, git@github.com:owner/repo",
    )
    launch_parser.add_argument(
        "--docker",
        action="store_true",
        help="Run amplihack in Docker container for isolated execution",
    )

    # UVX helper command
    uvx_parser = subparsers.add_parser("uvx-help", help="Get help with UVX deployment")
    uvx_parser.add_argument("--find-path", action="store_true", help="Find UVX installation path")
    uvx_parser.add_argument("--info", action="store_true", help="Show UVX staging information")

    # Hidden local install command
    local_install_parser = subparsers.add_parser("_local_install", help=argparse.SUPPRESS)
    local_install_parser.add_argument("repo_root", help="Repository root directory")

    return parser


def main(argv: Optional[List[str]] = None) -> int:
    """Main entry point for amplihack CLI.

    Args:
        argv: Command line arguments. Uses sys.argv if None.

    Returns:
        Exit code.
    """
    # Initialize UVX staging if needed (before parsing args)
    temp_claude_dir = None
    if is_uvx_deployment():
        # Create temporary Claude environment for UVX zero-install
        import tempfile

        temp_dir = tempfile.mkdtemp(prefix="amplihack_uvx_")
        temp_claude_dir = os.path.join(temp_dir, ".claude")

        # Save original directory - we'll use this for --add-dir
        original_cwd = os.getcwd()

        # Store it for later use in --add-dir
        os.environ["AMPLIHACK_ORIGINAL_CWD"] = original_cwd

        # Change to temp directory - this sets CLAUDE_PROJECT_DIR
        os.chdir(temp_dir)

        if os.environ.get("AMPLIHACK_DEBUG", "").lower() == "true":
            print(f"UVX mode: Created temp Claude environment at {temp_dir}")
            print(f"Changed working directory to {temp_dir}")

        # Stage framework files to the temp .claude directory
        # Use the built-in _local_install function to copy framework files
        # Find the amplihack package location
        # Find amplihack package location for .claude files
        import amplihack

        from . import copytree_manifest

        amplihack_src = os.path.dirname(os.path.abspath(amplihack.__file__))

        # Copy .claude contents to temp .claude directory
        # Note: copytree_manifest copies TO the dst, not INTO dst/.claude
        copied = copytree_manifest(amplihack_src, temp_claude_dir, ".claude")

        # Create settings.json with relative paths (Claude will resolve relative to CLAUDE_PROJECT_DIR)
        # When CLAUDE_PROJECT_DIR is set, Claude will use settings.json from that directory only
        if copied:
            settings_path = os.path.join(temp_claude_dir, "settings.json")
            import json

            # Create minimal settings.json with just amplihack hooks
            settings = {
                "hooks": {
                    "SessionStart": [
                        {
                            "hooks": [
                                {
                                    "type": "command",
                                    "command": "$CLAUDE_PROJECT_DIR/.claude/tools/amplihack/hooks/session_start.py",
                                    "timeout": 10000,
                                }
                            ]
                        }
                    ],
                    "Stop": [
                        {
                            "hooks": [
                                {
                                    "type": "command",
                                    "command": "$CLAUDE_PROJECT_DIR/.claude/tools/amplihack/hooks/stop.py",
                                    "timeout": 30000,
                                }
                            ]
                        }
                    ],
                    "PostToolUse": [
                        {
                            "matcher": "*",
                            "hooks": [
                                {
                                    "type": "command",
                                    "command": "$CLAUDE_PROJECT_DIR/.claude/tools/amplihack/hooks/post_tool_use.py",
                                }
                            ],
                        }
                    ],
                    "PreCompact": [
                        {
                            "hooks": [
                                {
                                    "type": "command",
                                    "command": "$CLAUDE_PROJECT_DIR/.claude/tools/amplihack/hooks/pre_compact.py",
                                    "timeout": 30000,
                                }
                            ]
                        }
                    ],
                }
            }

            # Write settings.json
            os.makedirs(temp_claude_dir, exist_ok=True)
            with open(settings_path, "w") as f:
                json.dump(settings, f, indent=2)

            if os.environ.get("AMPLIHACK_DEBUG", "").lower() == "true":
                print(f"UVX staging completed to {temp_claude_dir}")
                print("Created settings.json with relative hook paths")

    args, claude_args = parse_args_with_passthrough(argv)

    if not args.command:
        # If we have claude_args but no command, default to launching Claude directly
        if claude_args:
            # If in UVX mode, ensure we use --add-dir for the ORIGINAL directory
            if is_uvx_deployment():
                # Get the original directory (before we changed to temp)
                original_cwd = os.environ.get("AMPLIHACK_ORIGINAL_CWD", os.getcwd())
                if "--add-dir" not in claude_args:
                    claude_args = ["--add-dir", original_cwd] + claude_args

            # Check if Docker should be used for direct launch
            if DockerManager.should_use_docker():
                print("Docker mode enabled via AMPLIHACK_USE_DOCKER")
                docker_manager = DockerManager()
                docker_args = ["launch", "--"] + claude_args
                return docker_manager.run_command(docker_args)

            launcher = ClaudeLauncher(claude_args=claude_args)
            return launcher.launch_interactive()
        create_parser().print_help()
        return 1

    # Import the original functions for backward compatibility
    from . import _local_install, uninstall

    if args.command == "install":
        # Use the existing install logic
        import subprocess
        import tempfile

        with tempfile.TemporaryDirectory() as tmp:
            repo_url = "https://github.com/rysweet/MicrosoftHackathon2025-AgenticCoding"
            try:
                subprocess.check_call(["git", "clone", "--depth", "1", repo_url, tmp])
                _local_install(tmp)
                return 0
            except subprocess.CalledProcessError as e:
                print(f"Failed to install: {e}")
                return 1

    elif args.command == "uninstall":
        uninstall()
        return 0

    elif args.command == "_local_install":
        _local_install(args.repo_root)
        return 0

    elif args.command == "launch":
        # If in UVX mode, ensure we use --add-dir for the ORIGINAL directory
        if is_uvx_deployment():
            # Get the original directory (before we changed to temp)
            original_cwd = os.environ.get("AMPLIHACK_ORIGINAL_CWD", os.getcwd())
            # Add --add-dir to claude_args if not already present
            if "--add-dir" not in claude_args:
                claude_args = ["--add-dir", original_cwd] + (claude_args or [])
        return launch_command(args, claude_args)

    elif args.command == "uvx-help":
        from .commands.uvx_helper import find_uvx_installation_path, print_uvx_usage_instructions

        if args.find_path:
            path = find_uvx_installation_path()
            if path:
                print(str(path))
                return 0
            print("UVX installation path not found", file=sys.stderr)
            return 1
        if args.info:
            # Show UVX staging information
            print("\nUVX Information:")
            print(f"  Is UVX: {is_uvx_deployment()}")
            print("\nEnvironment Variables:")
            print(f"  AMPLIHACK_ROOT={os.environ.get('AMPLIHACK_ROOT', '(not set)')}")
            return 0
        print_uvx_usage_instructions()
        return 0

    else:
        create_parser().print_help()
        return 1


if __name__ == "__main__":
    sys.exit(main())<|MERGE_RESOLUTION|>--- conflicted
+++ resolved
@@ -78,11 +78,7 @@
             return 1
 
         # Check if built-in proxy should be used
-<<<<<<< HEAD
-        # Note: use_builtin_proxy was removed from ProxyManager.__init__ signature
-=======
         use_builtin_proxy = getattr(args, "builtin_proxy", False)  # noqa: F841
->>>>>>> df9d324d
         proxy_manager = ProxyManager(proxy_config)
 
         # When using proxy, automatically use Azure persistence prompt
