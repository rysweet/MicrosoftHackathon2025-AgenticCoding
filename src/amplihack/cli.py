"""Enhanced CLI for amplihack with proxy and launcher support."""

import argparse
import os
import sys
from pathlib import Path
from typing import List, Optional

from .docker import DockerManager
from .launcher import ClaudeLauncher
from .proxy import ProxyConfig, ProxyManager
from .utils import is_uvx_deployment


def launch_command(args: argparse.Namespace, claude_args: Optional[List[str]] = None) -> int:
    """Handle the launch command.

    Args:
        args: Parsed command line arguments.
        claude_args: Additional arguments to forward to Claude.

    Returns:
        Exit code.
    """
    # Set environment variable for Neo4j opt-in (Why: Makes flag accessible to session hooks)
    if getattr(args, "use_graph_mem", False):
        os.environ["AMPLIHACK_USE_GRAPH_MEM"] = "1"
        print("Neo4j graph memory enabled")

    # Check if Docker should be used (CLI flag takes precedence over env var)
    use_docker = getattr(args, "docker", False) or DockerManager.should_use_docker()

    # Handle --no-reflection flag (disable always wins priority)
    if getattr(args, "no_reflection", False):
        os.environ["AMPLIHACK_SKIP_REFLECTION"] = "1"

    if use_docker:
        print(
            "Docker mode enabled"
            + (
                " via --docker flag"
                if getattr(args, "docker", False)
                else " via AMPLIHACK_USE_DOCKER"
            )
        )
        docker_manager = DockerManager()

        # Build command arguments for Docker
        docker_args = ["launch"]
        if getattr(args, "with_proxy_config", None):
            docker_args.extend(["--with-proxy-config", args.with_proxy_config])
        if getattr(args, "checkout_repo", None):
            docker_args.extend(["--checkout-repo", args.checkout_repo])
        if claude_args:
            docker_args.append("--")
            docker_args.extend(claude_args)

        return docker_manager.run_command(docker_args)

    # In UVX mode, Claude now runs from the current directory so no --add-dir needed

    proxy_manager = None
    system_prompt_path = None

    # Set up proxy if configuration provided
    if args.with_proxy_config:
        # For UVX mode, resolve relative paths from original directory
        if not Path(args.with_proxy_config).is_absolute():
            original_cwd = os.environ.get("AMPLIHACK_ORIGINAL_CWD", os.getcwd())
            config_path = Path(original_cwd) / args.with_proxy_config
            config_path = config_path.resolve()
        else:
            config_path = Path(args.with_proxy_config).resolve()

        if not config_path.exists():
            print(f"Error: Proxy configuration file not found: {config_path}")
            return 1

        print(f"Loading proxy configuration from: {config_path}")
        proxy_config = ProxyConfig(config_path)

        if not proxy_config.validate():
            print(
                "Error: Invalid proxy configuration. Check that OPENAI_API_KEY is set in your .env file"
            )
            return 1

        # Check if built-in proxy should be used
        use_builtin_proxy = getattr(args, "builtin_proxy", False)  # noqa: F841
        proxy_manager = ProxyManager(proxy_config)

        # When using proxy, automatically use Azure persistence prompt
        default_prompt = Path(__file__).parent / "prompts" / "azure_persistence.md"
        if default_prompt.exists():
            system_prompt_path = default_prompt
            print("Auto-appending Azure persistence prompt for proxy integration")

    # Launch Claude with checkout repo if specified
    launcher = ClaudeLauncher(
        proxy_manager=proxy_manager,
        append_system_prompt=system_prompt_path,
        checkout_repo=getattr(args, "checkout_repo", None),
        claude_args=claude_args,
        verbose=False,  # Interactive mode does not use --verbose
    )

    # Check if claude_args contains a prompt (-p) - if so, use non-interactive mode
    has_prompt = claude_args and ("-p" in claude_args)
    if has_prompt:
        return launcher.launch()
    return launcher.launch_interactive()


def handle_auto_mode(
    sdk: str, args: argparse.Namespace, cmd_args: Optional[List[str]]
) -> Optional[int]:
    """Handle auto mode for claude, copilot, or codex commands.

    Args:
        sdk: "claude", "copilot", or "codex"
        args: Parsed arguments
        cmd_args: Command arguments (for extracting prompt)

    Returns:
        Exit code if auto mode, None if not auto mode
    """
    if not getattr(args, "auto", False):
        return None

    # Disable reflection in auto mode (Issue #1146)
    # Reflection is interactive and blocks autonomous execution
    # Note: --no-reflection flag (Issue #1147) is also handled in non-auto mode paths
    os.environ["AMPLIHACK_SKIP_REFLECTION"] = "1"

    from .launcher.auto_mode import AutoMode

    # Extract prompt from args
    prompt = None
    if cmd_args and "-p" in cmd_args:
        idx = cmd_args.index("-p")
        if idx + 1 < len(cmd_args):
            prompt = cmd_args[idx + 1]

    if not prompt:
        print(f'Error: --auto requires a prompt. Use: amplihack {sdk} --auto -- -p "your prompt"')
        return 1

    # Check if UI mode is enabled
    ui_mode = getattr(args, "ui", False)

    auto = AutoMode(sdk, prompt, args.max_turns, ui_mode=ui_mode)
    return auto.run()


def handle_append_instruction(args: argparse.Namespace) -> int:
    """Handle --append flag to inject instructions into running auto mode.

    Args:
        args: Parsed command line arguments

    Returns:
        Exit code (0=success, 1=error)
    """
    if not getattr(args, "append", None):
        return 0

    from .launcher.append_handler import append_instructions, AppendError

    instruction = args.append

    try:
        result = append_instructions(instruction)

        # Print success message
        print(f"✓ Instruction appended to session: {result.session_id}")
        print(f"  File: {result.filename}")
        print(f"  The auto mode session will process this on its next turn.")
        return 0

    except ValueError as e:
        print(f"Error: {e}")
        return 1

    except AppendError as e:
        print(f"Error: {e}")
        return 1

    except Exception as e:
        print(f"Error: Failed to append instruction: {e}")
        return 1


def parse_args_with_passthrough(
    argv: Optional[List[str]] = None,
) -> "tuple[argparse.Namespace, List[str]]":
    """Parse arguments with support for -- separator for Claude argument forwarding.

    Args:
        argv: Command line arguments. Uses sys.argv if None.

    Returns:
        Tuple of (parsed_args, claude_args) where claude_args are arguments after --
    """
    if argv is None:
        argv = sys.argv[1:]

    # Split arguments on -- separator
    try:
        separator_index = argv.index("--")
        amplihack_args = argv[:separator_index]
        claude_args = argv[separator_index + 1 :]
    except ValueError:
        # No -- separator found
        amplihack_args = argv
        claude_args = []

    parser = create_parser()

    # If no amplihack command specified and we have claude_args, default to launch
    if not amplihack_args and claude_args:
        amplihack_args = ["launch"]
    elif not amplihack_args:
        # No command and no claude args - show help
        pass

    args = parser.parse_args(amplihack_args)
    return args, claude_args


def create_parser() -> argparse.ArgumentParser:
    """Create the argument parser for amplihack CLI.

    Returns:
        Configured argument parser.
    """
    parser = argparse.ArgumentParser(
        prog="amplihack",
        description="Amplihack CLI - Enhanced tools for Claude Code development",
        epilog="""Examples:
  amplihack                                    # Launch Claude directly
  amplihack -- --model claude-3-opus-20240229 # Forward model argument to Claude
  amplihack -- --verbose                      # Forward verbose flag to Claude
  amplihack launch -- --help                  # Get Claude help
  amplihack install                           # Install amplihack (no forwarding)
  amplihack install -- --verbose             # Install with Claude args forwarded

Auto Mode Examples:
  amplihack launch --auto -- -p "implement user authentication"
  amplihack claude --auto --max-turns 20 -- -p "refactor the API module"
  amplihack copilot --auto -- -p "add logging to all services"
  amplihack codex --auto -- -p "optimize database queries"

For comprehensive auto mode documentation, see docs/AUTO_MODE.md""",
        formatter_class=argparse.RawDescriptionHelpFormatter,
    )

    subparsers = parser.add_subparsers(dest="command", help="Available commands")

    # Install command (existing)
    subparsers.add_parser("install", help="Install amplihack agents and tools to ~/.claude")

    # Uninstall command (existing)
    subparsers.add_parser("uninstall", help="Remove amplihack agents and tools from ~/.claude")

    # Launch command (new)
    launch_parser = subparsers.add_parser(
        "launch", help="Launch Claude Code with optional proxy configuration"
    )
    launch_parser.add_argument(
        "--with-proxy-config",
        metavar="PATH",
        help="Path to .env file with proxy configuration (for Azure OpenAI integration with auto persistence prompt)",
    )
    launch_parser.add_argument(
        "--builtin-proxy",
        action="store_true",
        help="Use built-in proxy server with OpenAI Responses API support instead of external claude-code-proxy",
    )
    launch_parser.add_argument(
        "--checkout-repo",
        metavar="GITHUB_URI",
        help="Clone a GitHub repository and use it as working directory. Supports: owner/repo, https://github.com/owner/repo, git@github.com:owner/repo",
    )
    launch_parser.add_argument(
        "--docker",
        action="store_true",
        help="Run amplihack in Docker container for isolated execution",
    )
    launch_parser.add_argument(
        "--auto",
        action="store_true",
        help="Run in autonomous agentic mode with iterative loop (clarify → plan → execute → evaluate). Usage: --auto -- -p 'your task'. See docs/AUTO_MODE.md for details.",
    )
    launch_parser.add_argument(
        "--max-turns",
        type=int,
        default=10,
        help="Max turns for auto mode (default: 10). Guidance: 5-10 for simple tasks, 10-15 for medium complexity, 15-30 for complex tasks.",
    )
    launch_parser.add_argument(
        "--append",
        metavar="PROMPT",
        help="Append new instructions to a running auto mode session. Finds the active auto mode log directory in the current project and injects the new prompt.",
    )
    launch_parser.add_argument(
        "--ui",
        action="store_true",
        help="Enable interactive UI mode for auto mode (requires Rich library). Shows real-time execution state, logs, and allows prompt injection.",
    )
    launch_parser.add_argument(
<<<<<<< HEAD
        "--use-graph-mem",
        action="store_true",
        help="Enable Neo4j graph memory system (opt-in). Requires Docker. See docs/NEO4J.md for setup.",
=======
        "--no-reflection",
        action="store_true",
        help="Disable post-session reflection analysis. Reflection normally runs after sessions to capture insights and learnings.",
>>>>>>> c60a2902
    )

    # Claude command (alias for launch)
    claude_parser = subparsers.add_parser("claude", help="Launch Claude Code (alias for launch)")
    claude_parser.add_argument("--with-proxy-config", metavar="PATH")
    claude_parser.add_argument("--builtin-proxy", action="store_true")
    claude_parser.add_argument("--checkout-repo", metavar="GITHUB_URI")
    claude_parser.add_argument("--docker", action="store_true")
    claude_parser.add_argument(
        "--auto",
        action="store_true",
        help="Run in autonomous agentic mode. Usage: --auto -- -p 'your task'. See docs/AUTO_MODE.md for details.",
    )
    claude_parser.add_argument(
        "--max-turns",
        type=int,
        default=10,
        help="Max turns for auto mode (default: 10). Guidance: 5-10 for simple tasks, 10-15 for medium complexity, 15-30 for complex tasks.",
    )
    claude_parser.add_argument(
        "--append",
        metavar="PROMPT",
        help="Append new instructions to a running auto mode session. Finds the active auto mode log directory in the current project and injects the new prompt.",
    )
    claude_parser.add_argument(
        "--ui",
        action="store_true",
        help="Enable interactive UI mode for auto mode (requires Rich library). Shows real-time execution state, logs, and allows prompt injection.",
    )
    claude_parser.add_argument(
<<<<<<< HEAD
        "--use-graph-mem",
        action="store_true",
        help="Enable Neo4j graph memory system (opt-in). Requires Docker. See docs/NEO4J.md for setup.",
=======
        "--no-reflection",
        action="store_true",
        help="Disable post-session reflection analysis. Reflection normally runs after sessions to capture insights and learnings.",
>>>>>>> c60a2902
    )

    # Copilot command
    copilot_parser = subparsers.add_parser("copilot", help="Launch GitHub Copilot CLI")
    copilot_parser.add_argument(
        "--auto",
        action="store_true",
        help="Run in autonomous agentic mode. Usage: --auto -- -p 'your task'. See docs/AUTO_MODE.md for details.",
    )
    copilot_parser.add_argument(
        "--max-turns",
        type=int,
        default=10,
        help="Max turns for auto mode (default: 10). Guidance: 5-10 for simple tasks, 10-15 for medium complexity, 15-30 for complex tasks.",
    )
    copilot_parser.add_argument(
        "--ui",
        action="store_true",
        help="Enable interactive UI mode for auto mode (requires Rich library). Shows real-time execution state, logs, and allows prompt injection.",
    )
    copilot_parser.add_argument(
        "--no-reflection",
        action="store_true",
        help="Disable post-session reflection analysis. Reflection normally runs after sessions to capture insights and learnings.",
    )

    # Codex command
    codex_parser = subparsers.add_parser("codex", help="Launch OpenAI Codex CLI")
    codex_parser.add_argument(
        "--auto",
        action="store_true",
        help="Run in autonomous agentic mode. Usage: --auto -- -p 'your task'. See docs/AUTO_MODE.md for details.",
    )
    codex_parser.add_argument(
        "--max-turns",
        type=int,
        default=10,
        help="Max turns for auto mode (default: 10). Guidance: 5-10 for simple tasks, 10-15 for medium complexity, 15-30 for complex tasks.",
    )
    codex_parser.add_argument(
        "--ui",
        action="store_true",
        help="Enable interactive UI mode for auto mode (requires Rich library). Shows real-time execution state, logs, and allows prompt injection.",
    )
    codex_parser.add_argument(
        "--no-reflection",
        action="store_true",
        help="Disable post-session reflection analysis. Reflection normally runs after sessions to capture insights and learnings.",
    )

    # UVX helper command
    uvx_parser = subparsers.add_parser("uvx-help", help="Get help with UVX deployment")
    uvx_parser.add_argument("--find-path", action="store_true", help="Find UVX installation path")
    uvx_parser.add_argument("--info", action="store_true", help="Show UVX staging information")

    # Hidden local install command
    local_install_parser = subparsers.add_parser("_local_install", help=argparse.SUPPRESS)
    local_install_parser.add_argument("repo_root", help="Repository root directory")

    return parser


def main(argv: Optional[List[str]] = None) -> int:
    """Main entry point for amplihack CLI.

    Args:
        argv: Command line arguments. Uses sys.argv if None.

    Returns:
        Exit code.
    """
    # Initialize UVX staging if needed (before parsing args)
    temp_claude_dir = None
    if is_uvx_deployment():
        # Stage Claude environment in current directory for UVX zero-install

        # Save original directory (which is now also the working directory)
        original_cwd = os.getcwd()

        # Store it for later use (though now it's the same as current directory)
        os.environ["AMPLIHACK_ORIGINAL_CWD"] = original_cwd

        # Use .claude directory in current working directory instead of temp
        temp_claude_dir = os.path.join(original_cwd, ".claude")

        if os.environ.get("AMPLIHACK_DEBUG", "").lower() == "true":
            print(f"UVX mode: Staging Claude environment in current directory: {original_cwd}")
            print(f"Working directory remains: {original_cwd}")

        # Stage framework files to the current directory's .claude directory
        # Find the amplihack package location
        # Find amplihack package location for .claude files
        import amplihack

        from . import copytree_manifest

        amplihack_src = os.path.dirname(os.path.abspath(amplihack.__file__))

        # Copy .claude contents to temp .claude directory
        # Note: copytree_manifest copies TO the dst, not INTO dst/.claude
        copied = copytree_manifest(amplihack_src, temp_claude_dir, ".claude")

        # Create settings.json with relative paths (Claude will resolve relative to CLAUDE_PROJECT_DIR)
        # When CLAUDE_PROJECT_DIR is set, Claude will use settings.json from that directory only
        if copied:
            settings_path = os.path.join(temp_claude_dir, "settings.json")
            import json

            # Create minimal settings.json with just amplihack hooks
            settings = {
                "hooks": {
                    "SessionStart": [
                        {
                            "hooks": [
                                {
                                    "type": "command",
                                    "command": "$CLAUDE_PROJECT_DIR/.claude/tools/amplihack/hooks/session_start.py",
                                    "timeout": 10000,
                                }
                            ]
                        }
                    ],
                    "Stop": [
                        {
                            "hooks": [
                                {
                                    "type": "command",
                                    "command": "$CLAUDE_PROJECT_DIR/.claude/tools/amplihack/hooks/stop.py",
                                    "timeout": 30000,
                                }
                            ]
                        }
                    ],
                    "PostToolUse": [
                        {
                            "matcher": "*",
                            "hooks": [
                                {
                                    "type": "command",
                                    "command": "$CLAUDE_PROJECT_DIR/.claude/tools/amplihack/hooks/post_tool_use.py",
                                }
                            ],
                        }
                    ],
                    "PreCompact": [
                        {
                            "hooks": [
                                {
                                    "type": "command",
                                    "command": "$CLAUDE_PROJECT_DIR/.claude/tools/amplihack/hooks/pre_compact.py",
                                    "timeout": 30000,
                                }
                            ]
                        }
                    ],
                }
            }

            # Write settings.json
            os.makedirs(temp_claude_dir, exist_ok=True)
            with open(settings_path, "w") as f:
                json.dump(settings, f, indent=2)

            if os.environ.get("AMPLIHACK_DEBUG", "").lower() == "true":
                print(f"UVX staging completed to {temp_claude_dir}")
                print("Created settings.json with relative hook paths")

    args, claude_args = parse_args_with_passthrough(argv)

    if not args.command:
        # If we have claude_args but no command, default to launching Claude directly
        if claude_args:
            # If in UVX mode, ensure we use --add-dir for the ORIGINAL directory
            if is_uvx_deployment():
                # Get the original directory (before we changed to temp)
                original_cwd = os.environ.get("AMPLIHACK_ORIGINAL_CWD", os.getcwd())
                if "--add-dir" not in claude_args:
                    claude_args = ["--add-dir", original_cwd] + claude_args

            # Check if Docker should be used for direct launch
            if DockerManager.should_use_docker():
                print("Docker mode enabled via AMPLIHACK_USE_DOCKER")
                docker_manager = DockerManager()
                docker_args = ["launch", "--"] + claude_args
                return docker_manager.run_command(docker_args)

            launcher = ClaudeLauncher(claude_args=claude_args, verbose=False)
            return launcher.launch_interactive()
        create_parser().print_help()
        return 1

    # Import the original functions for backward compatibility
    from . import _local_install, uninstall

    if args.command == "install":
        # Use the existing install logic
        import subprocess
        import tempfile

        with tempfile.TemporaryDirectory() as tmp:
            repo_url = "https://github.com/rysweet/MicrosoftHackathon2025-AgenticCoding"
            try:
                subprocess.check_call(["git", "clone", "--depth", "1", repo_url, tmp])
                _local_install(tmp)
                return 0
            except subprocess.CalledProcessError as e:
                print(f"Failed to install: {e}")
                return 1

    elif args.command == "uninstall":
        uninstall()
        return 0

    elif args.command == "_local_install":
        _local_install(args.repo_root)
        return 0

    elif args.command == "launch":
        # Handle append mode FIRST (before any other initialization)
        if getattr(args, "append", None):
            return handle_append_instruction(args)

        # If in UVX mode, ensure we use --add-dir for the ORIGINAL directory
        if is_uvx_deployment():
            # Get the original directory (before we changed to temp)
            original_cwd = os.environ.get("AMPLIHACK_ORIGINAL_CWD", os.getcwd())
            # Add --add-dir to claude_args if not already present
            if claude_args and "--add-dir" not in claude_args:
                claude_args = ["--add-dir", original_cwd] + claude_args
            elif not claude_args:
                claude_args = ["--add-dir", original_cwd]

        # Handle auto mode
        exit_code = handle_auto_mode("claude", args, claude_args)
        if exit_code is not None:
            return exit_code

        return launch_command(args, claude_args)

    elif args.command == "claude":
        # Handle append mode FIRST (before any other initialization)
        if getattr(args, "append", None):
            return handle_append_instruction(args)

        # Claude is an alias for launch
        if is_uvx_deployment():
            original_cwd = os.environ.get("AMPLIHACK_ORIGINAL_CWD", os.getcwd())
            if claude_args and "--add-dir" not in claude_args:
                claude_args = ["--add-dir", original_cwd] + claude_args
            elif not claude_args:
                claude_args = ["--add-dir", original_cwd]

        # Handle auto mode
        exit_code = handle_auto_mode("claude", args, claude_args)
        if exit_code is not None:
            return exit_code

        return launch_command(args, claude_args)

    elif args.command == "copilot":
        from .launcher.copilot import launch_copilot

        # Handle auto mode
        exit_code = handle_auto_mode("copilot", args, claude_args)
        if exit_code is not None:
            return exit_code

        # Handle --no-reflection flag (disable always wins priority)
        if getattr(args, "no_reflection", False):
            os.environ["AMPLIHACK_SKIP_REFLECTION"] = "1"

        # Normal copilot launch
        has_prompt = claude_args and "-p" in claude_args
        return launch_copilot(claude_args, interactive=not has_prompt)

    elif args.command == "codex":
        from .launcher.codex import launch_codex

        # Handle auto mode
        exit_code = handle_auto_mode("codex", args, claude_args)
        if exit_code is not None:
            return exit_code

        # Handle --no-reflection flag (disable always wins priority)
        if getattr(args, "no_reflection", False):
            os.environ["AMPLIHACK_SKIP_REFLECTION"] = "1"

        # Normal codex launch
        has_prompt = claude_args and "-p" in claude_args
        return launch_codex(claude_args, interactive=not has_prompt)

    elif args.command == "uvx-help":
        from .commands.uvx_helper import find_uvx_installation_path, print_uvx_usage_instructions

        if args.find_path:
            path = find_uvx_installation_path()
            if path:
                print(str(path))
                return 0
            print("UVX installation path not found", file=sys.stderr)
            return 1
        if args.info:
            # Show UVX staging information
            print("\nUVX Information:")
            print(f"  Is UVX: {is_uvx_deployment()}")
            print("\nEnvironment Variables:")
            print(f"  AMPLIHACK_ROOT={os.environ.get('AMPLIHACK_ROOT', '(not set)')}")
            return 0
        print_uvx_usage_instructions()
        return 0

    else:
        create_parser().print_help()
        return 1


if __name__ == "__main__":
    sys.exit(main())<|MERGE_RESOLUTION|>--- conflicted
+++ resolved
@@ -308,15 +308,14 @@
         help="Enable interactive UI mode for auto mode (requires Rich library). Shows real-time execution state, logs, and allows prompt injection.",
     )
     launch_parser.add_argument(
-<<<<<<< HEAD
         "--use-graph-mem",
         action="store_true",
         help="Enable Neo4j graph memory system (opt-in). Requires Docker. See docs/NEO4J.md for setup.",
-=======
+    )
+    launch_parser.add_argument(
         "--no-reflection",
         action="store_true",
         help="Disable post-session reflection analysis. Reflection normally runs after sessions to capture insights and learnings.",
->>>>>>> c60a2902
     )
 
     # Claude command (alias for launch)
@@ -347,15 +346,14 @@
         help="Enable interactive UI mode for auto mode (requires Rich library). Shows real-time execution state, logs, and allows prompt injection.",
     )
     claude_parser.add_argument(
-<<<<<<< HEAD
         "--use-graph-mem",
         action="store_true",
         help="Enable Neo4j graph memory system (opt-in). Requires Docker. See docs/NEO4J.md for setup.",
-=======
+    )
+    claude_parser.add_argument(
         "--no-reflection",
         action="store_true",
         help="Disable post-session reflection analysis. Reflection normally runs after sessions to capture insights and learnings.",
->>>>>>> c60a2902
     )
 
     # Copilot command
