"""Enhanced CLI for amplihack with proxy and launcher support."""

import argparse
import os
import sys
from pathlib import Path
from typing import List, Optional

from .docker import DockerManager
from .launcher import ClaudeLauncher
from .proxy import ProxyConfig, ProxyManager
from .utils import is_uvx_deployment


def launch_command(args: argparse.Namespace, claude_args: Optional[List[str]] = None) -> int:
    """Handle the launch command.

    Args:
        args: Parsed command line arguments.
        claude_args: Additional arguments to forward to Claude.

    Returns:
        Exit code.
    """
    # Check if Docker should be used (CLI flag takes precedence over env var)
    use_docker = getattr(args, "docker", False) or DockerManager.should_use_docker()

    # Handle --no-reflection flag (disable always wins priority)
    if getattr(args, "no_reflection", False):
        os.environ["AMPLIHACK_SKIP_REFLECTION"] = "1"

    if use_docker:
        print(
            "Docker mode enabled"
            + (
                " via --docker flag"
                if getattr(args, "docker", False)
                else " via AMPLIHACK_USE_DOCKER"
            )
        )
        docker_manager = DockerManager()

        # Build command arguments for Docker
        docker_args = ["launch"]
        if getattr(args, "with_proxy_config", None):
            docker_args.extend(["--with-proxy-config", args.with_proxy_config])
        if getattr(args, "checkout_repo", None):
            docker_args.extend(["--checkout-repo", args.checkout_repo])
        if claude_args:
            docker_args.append("--")
            docker_args.extend(claude_args)

        return docker_manager.run_command(docker_args)

    # In UVX mode, Claude now runs from the current directory so no --add-dir needed

    proxy_manager = None
    system_prompt_path = None

    # Set up proxy if configuration provided
    if args.with_proxy_config:
        # For UVX mode, resolve relative paths from original directory
        if not Path(args.with_proxy_config).is_absolute():
            original_cwd = os.environ.get("AMPLIHACK_ORIGINAL_CWD", os.getcwd())
            config_path = Path(original_cwd) / args.with_proxy_config
            config_path = config_path.resolve()
        else:
            config_path = Path(args.with_proxy_config).resolve()

        if not config_path.exists():
            print(f"Error: Proxy configuration file not found: {config_path}")
            return 1

        print(f"Loading proxy configuration from: {config_path}")
        proxy_config = ProxyConfig(config_path)

        if not proxy_config.validate():
            print(
                "Error: Invalid proxy configuration. Check that OPENAI_API_KEY is set in your .env file"
            )
            return 1

        # Check if built-in proxy should be used
        use_builtin_proxy = getattr(args, "builtin_proxy", False)  # noqa: F841
        proxy_manager = ProxyManager(proxy_config)

        # When using proxy, automatically use Azure persistence prompt
        default_prompt = Path(__file__).parent / "prompts" / "azure_persistence.md"
        if default_prompt.exists():
            system_prompt_path = default_prompt
            print("Auto-appending Azure persistence prompt for proxy integration")

    # Launch Claude with checkout repo if specified
    launcher = ClaudeLauncher(
        proxy_manager=proxy_manager,
        append_system_prompt=system_prompt_path,
        checkout_repo=getattr(args, "checkout_repo", None),
        claude_args=claude_args,
        verbose=False,  # Interactive mode does not use --verbose
    )

    # Check if claude_args contains a prompt (-p) - if so, use non-interactive mode
    has_prompt = claude_args and ("-p" in claude_args)
    if has_prompt:
        return launcher.launch()
    return launcher.launch_interactive()


def handle_auto_mode(
    sdk: str, args: argparse.Namespace, cmd_args: Optional[List[str]]
) -> Optional[int]:
    """Handle auto mode for claude, copilot, or codex commands.

    Args:
        sdk: "claude", "copilot", or "codex"
        args: Parsed arguments
        cmd_args: Command arguments (for extracting prompt)

    Returns:
        Exit code if auto mode, None if not auto mode
    """
    if not getattr(args, "auto", False):
        return None

<<<<<<< HEAD
    # Handle --no-reflection flag (disable always wins priority)
    if getattr(args, "no_reflection", False):
        os.environ["AMPLIHACK_SKIP_REFLECTION"] = "1"
=======
    # Disable reflection in auto mode (Issue #1146)
    # Reflection is interactive and blocks autonomous execution
    os.environ["AMPLIHACK_SKIP_REFLECTION"] = "1"
>>>>>>> 198cfbc8

    from .launcher.auto_mode import AutoMode

    # Extract prompt from args
    prompt = None
    if cmd_args and "-p" in cmd_args:
        idx = cmd_args.index("-p")
        if idx + 1 < len(cmd_args):
            prompt = cmd_args[idx + 1]

    if not prompt:
        print(f'Error: --auto requires a prompt. Use: amplihack {sdk} --auto -- -p "your prompt"')
        return 1

    # Check if UI mode is enabled
    ui_mode = getattr(args, "ui", False)

    auto = AutoMode(sdk, prompt, args.max_turns, ui_mode=ui_mode)
    return auto.run()


def handle_append_instruction(args: argparse.Namespace) -> int:
    """Handle --append flag to inject instructions into running auto mode.

    Args:
        args: Parsed command line arguments

    Returns:
        Exit code (0=success, 1=error)
    """
    if not getattr(args, "append", None):
        return 0

    from .launcher.append_handler import append_instructions, AppendError

    instruction = args.append

    try:
        result = append_instructions(instruction)

        # Print success message
        print(f"✓ Instruction appended to session: {result.session_id}")
        print(f"  File: {result.filename}")
        print("  The auto mode session will process this on its next turn.")
        return 0

    except ValueError as e:
        print(f"Error: {e}")
        return 1

    except AppendError as e:
        print(f"Error: {e}")
        return 1

    except Exception as e:
        print(f"Error: Failed to append instruction: {e}")
        return 1


def parse_args_with_passthrough(
    argv: Optional[List[str]] = None,
) -> "tuple[argparse.Namespace, List[str]]":
    """Parse arguments with support for -- separator for Claude argument forwarding.

    Args:
        argv: Command line arguments. Uses sys.argv if None.

    Returns:
        Tuple of (parsed_args, claude_args) where claude_args are arguments after --
    """
    if argv is None:
        argv = sys.argv[1:]

    # Split arguments on -- separator
    try:
        separator_index = argv.index("--")
        amplihack_args = argv[:separator_index]
        claude_args = argv[separator_index + 1 :]
    except ValueError:
        # No -- separator found
        amplihack_args = argv
        claude_args = []

    parser = create_parser()

    # If no amplihack command specified and we have claude_args, default to launch
    if not amplihack_args and claude_args:
        amplihack_args = ["launch"]
    elif not amplihack_args:
        # No command and no claude args - show help
        pass

    args = parser.parse_args(amplihack_args)
    return args, claude_args


def create_parser() -> argparse.ArgumentParser:
    """Create the argument parser for amplihack CLI.

    Returns:
        Configured argument parser.
    """
    parser = argparse.ArgumentParser(
        prog="amplihack",
        description="Amplihack CLI - Enhanced tools for Claude Code development",
        epilog="""Examples:
  amplihack                                    # Launch Claude directly
  amplihack -- --model claude-3-opus-20240229 # Forward model argument to Claude
  amplihack -- --verbose                      # Forward verbose flag to Claude
  amplihack launch -- --help                  # Get Claude help
  amplihack install                           # Install amplihack (no forwarding)
  amplihack install -- --verbose             # Install with Claude args forwarded

Auto Mode Examples:
  amplihack launch --auto -- -p "implement user authentication"
  amplihack claude --auto --max-turns 20 -- -p "refactor the API module"
  amplihack copilot --auto -- -p "add logging to all services"
  amplihack codex --auto -- -p "optimize database queries"

For comprehensive auto mode documentation, see docs/AUTO_MODE.md""",
        formatter_class=argparse.RawDescriptionHelpFormatter,
    )

    subparsers = parser.add_subparsers(dest="command", help="Available commands")

    # Install command (existing)
    subparsers.add_parser("install", help="Install amplihack agents and tools to ~/.claude")

    # Uninstall command (existing)
    subparsers.add_parser("uninstall", help="Remove amplihack agents and tools from ~/.claude")

    # Launch command (new)
    launch_parser = subparsers.add_parser(
        "launch", help="Launch Claude Code with optional proxy configuration"
    )
    launch_parser.add_argument(
        "--with-proxy-config",
        metavar="PATH",
        help="Path to .env file with proxy configuration (for Azure OpenAI integration with auto persistence prompt)",
    )
    launch_parser.add_argument(
        "--builtin-proxy",
        action="store_true",
        help="Use built-in proxy server with OpenAI Responses API support instead of external claude-code-proxy",
    )
    launch_parser.add_argument(
        "--checkout-repo",
        metavar="GITHUB_URI",
        help="Clone a GitHub repository and use it as working directory. Supports: owner/repo, https://github.com/owner/repo, git@github.com:owner/repo",
    )
    launch_parser.add_argument(
        "--docker",
        action="store_true",
        help="Run amplihack in Docker container for isolated execution",
    )
    launch_parser.add_argument(
        "--auto",
        action="store_true",
        help="Run in autonomous agentic mode with iterative loop (clarify → plan → execute → evaluate). Usage: --auto -- -p 'your task'. See docs/AUTO_MODE.md for details.",
    )
    launch_parser.add_argument(
        "--max-turns",
        type=int,
        default=10,
        help="Max turns for auto mode (default: 10). Guidance: 5-10 for simple tasks, 10-15 for medium complexity, 15-30 for complex tasks.",
    )
    launch_parser.add_argument(
        "--append",
        metavar="PROMPT",
        help="Append new instructions to a running auto mode session. Finds the active auto mode log directory in the current project and injects the new prompt.",
    )
    launch_parser.add_argument(
        "--ui",
        action="store_true",
        help="Enable interactive UI mode for auto mode (requires Rich library). Shows real-time execution state, logs, and allows prompt injection.",
    )
    launch_parser.add_argument(
        "--no-reflection",
        action="store_true",
        help="Disable post-session reflection analysis. Reflection normally runs after sessions to capture insights and learnings.",
    )

    # Claude command (alias for launch)
    claude_parser = subparsers.add_parser("claude", help="Launch Claude Code (alias for launch)")
    claude_parser.add_argument("--with-proxy-config", metavar="PATH")
    claude_parser.add_argument("--builtin-proxy", action="store_true")
    claude_parser.add_argument("--checkout-repo", metavar="GITHUB_URI")
    claude_parser.add_argument("--docker", action="store_true")
    claude_parser.add_argument(
        "--auto",
        action="store_true",
        help="Run in autonomous agentic mode. Usage: --auto -- -p 'your task'. See docs/AUTO_MODE.md for details.",
    )
    claude_parser.add_argument(
        "--max-turns",
        type=int,
        default=10,
        help="Max turns for auto mode (default: 10). Guidance: 5-10 for simple tasks, 10-15 for medium complexity, 15-30 for complex tasks.",
    )
    claude_parser.add_argument(
        "--append",
        metavar="PROMPT",
        help="Append new instructions to a running auto mode session. Finds the active auto mode log directory in the current project and injects the new prompt.",
    )
    claude_parser.add_argument(
        "--ui",
        action="store_true",
        help="Enable interactive UI mode for auto mode (requires Rich library). Shows real-time execution state, logs, and allows prompt injection.",
    )
    claude_parser.add_argument(
        "--no-reflection",
        action="store_true",
        help="Disable post-session reflection analysis. Reflection normally runs after sessions to capture insights and learnings.",
    )

    # Copilot command
    copilot_parser = subparsers.add_parser("copilot", help="Launch GitHub Copilot CLI")
    copilot_parser.add_argument(
        "--auto",
        action="store_true",
        help="Run in autonomous agentic mode. Usage: --auto -- -p 'your task'. See docs/AUTO_MODE.md for details.",
    )
    copilot_parser.add_argument(
        "--max-turns",
        type=int,
        default=10,
        help="Max turns for auto mode (default: 10). Guidance: 5-10 for simple tasks, 10-15 for medium complexity, 15-30 for complex tasks.",
    )
    copilot_parser.add_argument(
        "--ui",
        action="store_true",
        help="Enable interactive UI mode for auto mode (requires Rich library). Shows real-time execution state, logs, and allows prompt injection.",
    )
    copilot_parser.add_argument(
        "--no-reflection",
        action="store_true",
        help="Disable post-session reflection analysis. Reflection normally runs after sessions to capture insights and learnings.",
    )

    # Codex command
    codex_parser = subparsers.add_parser("codex", help="Launch OpenAI Codex CLI")
    codex_parser.add_argument(
        "--auto",
        action="store_true",
        help="Run in autonomous agentic mode. Usage: --auto -- -p 'your task'. See docs/AUTO_MODE.md for details.",
    )
    codex_parser.add_argument(
        "--max-turns",
        type=int,
        default=10,
        help="Max turns for auto mode (default: 10). Guidance: 5-10 for simple tasks, 10-15 for medium complexity, 15-30 for complex tasks.",
    )
    codex_parser.add_argument(
        "--ui",
        action="store_true",
        help="Enable interactive UI mode for auto mode (requires Rich library). Shows real-time execution state, logs, and allows prompt injection.",
    )
    codex_parser.add_argument(
        "--no-reflection",
        action="store_true",
        help="Disable post-session reflection analysis. Reflection normally runs after sessions to capture insights and learnings.",
    )

    # UVX helper command
    uvx_parser = subparsers.add_parser("uvx-help", help="Get help with UVX deployment")
    uvx_parser.add_argument("--find-path", action="store_true", help="Find UVX installation path")
    uvx_parser.add_argument("--info", action="store_true", help="Show UVX staging information")

    # Hidden local install command
    local_install_parser = subparsers.add_parser("_local_install", help=argparse.SUPPRESS)
    local_install_parser.add_argument("repo_root", help="Repository root directory")

    return parser


def main(argv: Optional[List[str]] = None) -> int:
    """Main entry point for amplihack CLI.

    Args:
        argv: Command line arguments. Uses sys.argv if None.

    Returns:
        Exit code.
    """
    # Initialize UVX staging if needed (before parsing args)
    temp_claude_dir = None
    if is_uvx_deployment():
        # Stage Claude environment in current directory for UVX zero-install

        # Save original directory (which is now also the working directory)
        original_cwd = os.getcwd()

        # Store it for later use (though now it's the same as current directory)
        os.environ["AMPLIHACK_ORIGINAL_CWD"] = original_cwd

        # Use .claude directory in current working directory instead of temp
        temp_claude_dir = os.path.join(original_cwd, ".claude")

        if os.environ.get("AMPLIHACK_DEBUG", "").lower() == "true":
            print(f"UVX mode: Staging Claude environment in current directory: {original_cwd}")
            print(f"Working directory remains: {original_cwd}")

        # Stage framework files to the current directory's .claude directory
        # Find the amplihack package location
        # Find amplihack package location for .claude files
        import amplihack

        from . import copytree_manifest

        amplihack_src = os.path.dirname(os.path.abspath(amplihack.__file__))

        # Copy .claude contents to temp .claude directory
        # Note: copytree_manifest copies TO the dst, not INTO dst/.claude
        copied = copytree_manifest(amplihack_src, temp_claude_dir, ".claude")

        # Create settings.json with relative paths (Claude will resolve relative to CLAUDE_PROJECT_DIR)
        # When CLAUDE_PROJECT_DIR is set, Claude will use settings.json from that directory only
        if copied:
            settings_path = os.path.join(temp_claude_dir, "settings.json")
            import json

            # Create minimal settings.json with just amplihack hooks
            settings = {
                "hooks": {
                    "SessionStart": [
                        {
                            "hooks": [
                                {
                                    "type": "command",
                                    "command": "$CLAUDE_PROJECT_DIR/.claude/tools/amplihack/hooks/session_start.py",
                                    "timeout": 10000,
                                }
                            ]
                        }
                    ],
                    "Stop": [
                        {
                            "hooks": [
                                {
                                    "type": "command",
                                    "command": "$CLAUDE_PROJECT_DIR/.claude/tools/amplihack/hooks/stop.py",
                                    "timeout": 30000,
                                }
                            ]
                        }
                    ],
                    "PostToolUse": [
                        {
                            "matcher": "*",
                            "hooks": [
                                {
                                    "type": "command",
                                    "command": "$CLAUDE_PROJECT_DIR/.claude/tools/amplihack/hooks/post_tool_use.py",
                                }
                            ],
                        }
                    ],
                    "PreCompact": [
                        {
                            "hooks": [
                                {
                                    "type": "command",
                                    "command": "$CLAUDE_PROJECT_DIR/.claude/tools/amplihack/hooks/pre_compact.py",
                                    "timeout": 30000,
                                }
                            ]
                        }
                    ],
                }
            }

            # Write settings.json
            os.makedirs(temp_claude_dir, exist_ok=True)
            with open(settings_path, "w") as f:
                json.dump(settings, f, indent=2)

            if os.environ.get("AMPLIHACK_DEBUG", "").lower() == "true":
                print(f"UVX staging completed to {temp_claude_dir}")
                print("Created settings.json with relative hook paths")

    args, claude_args = parse_args_with_passthrough(argv)

    if not args.command:
        # If we have claude_args but no command, default to launching Claude directly
        if claude_args:
            # If in UVX mode, ensure we use --add-dir for the ORIGINAL directory
            if is_uvx_deployment():
                # Get the original directory (before we changed to temp)
                original_cwd = os.environ.get("AMPLIHACK_ORIGINAL_CWD", os.getcwd())
                if "--add-dir" not in claude_args:
                    claude_args = ["--add-dir", original_cwd] + claude_args

            # Check if Docker should be used for direct launch
            if DockerManager.should_use_docker():
                print("Docker mode enabled via AMPLIHACK_USE_DOCKER")
                docker_manager = DockerManager()
                docker_args = ["launch", "--"] + claude_args
                return docker_manager.run_command(docker_args)

            launcher = ClaudeLauncher(claude_args=claude_args, verbose=False)
            return launcher.launch_interactive()
        create_parser().print_help()
        return 1

    # Import the original functions for backward compatibility
    from . import _local_install, uninstall

    if args.command == "install":
        # Use the existing install logic
        import subprocess
        import tempfile

        with tempfile.TemporaryDirectory() as tmp:
            repo_url = "https://github.com/rysweet/MicrosoftHackathon2025-AgenticCoding"
            try:
                subprocess.check_call(["git", "clone", "--depth", "1", repo_url, tmp])
                _local_install(tmp)
                return 0
            except subprocess.CalledProcessError as e:
                print(f"Failed to install: {e}")
                return 1

    elif args.command == "uninstall":
        uninstall()
        return 0

    elif args.command == "_local_install":
        _local_install(args.repo_root)
        return 0

    elif args.command == "launch":
        # Handle append mode FIRST (before any other initialization)
        if getattr(args, "append", None):
            return handle_append_instruction(args)

        # If in UVX mode, ensure we use --add-dir for the ORIGINAL directory
        if is_uvx_deployment():
            # Get the original directory (before we changed to temp)
            original_cwd = os.environ.get("AMPLIHACK_ORIGINAL_CWD", os.getcwd())
            # Add --add-dir to claude_args if not already present
            if claude_args and "--add-dir" not in claude_args:
                claude_args = ["--add-dir", original_cwd] + claude_args
            elif not claude_args:
                claude_args = ["--add-dir", original_cwd]

        # Handle auto mode
        exit_code = handle_auto_mode("claude", args, claude_args)
        if exit_code is not None:
            return exit_code

        return launch_command(args, claude_args)

    elif args.command == "claude":
        # Handle append mode FIRST (before any other initialization)
        if getattr(args, "append", None):
            return handle_append_instruction(args)

        # Claude is an alias for launch
        if is_uvx_deployment():
            original_cwd = os.environ.get("AMPLIHACK_ORIGINAL_CWD", os.getcwd())
            if claude_args and "--add-dir" not in claude_args:
                claude_args = ["--add-dir", original_cwd] + claude_args
            elif not claude_args:
                claude_args = ["--add-dir", original_cwd]

        # Handle auto mode
        exit_code = handle_auto_mode("claude", args, claude_args)
        if exit_code is not None:
            return exit_code

        return launch_command(args, claude_args)

    elif args.command == "copilot":
        from .launcher.copilot import launch_copilot

        # Handle auto mode
        exit_code = handle_auto_mode("copilot", args, claude_args)
        if exit_code is not None:
            return exit_code

        # Handle --no-reflection flag (disable always wins priority)
        if getattr(args, "no_reflection", False):
            os.environ["AMPLIHACK_SKIP_REFLECTION"] = "1"

        # Normal copilot launch
        has_prompt = claude_args and "-p" in claude_args
        return launch_copilot(claude_args, interactive=not has_prompt)

    elif args.command == "codex":
        from .launcher.codex import launch_codex

        # Handle auto mode
        exit_code = handle_auto_mode("codex", args, claude_args)
        if exit_code is not None:
            return exit_code

        # Handle --no-reflection flag (disable always wins priority)
        if getattr(args, "no_reflection", False):
            os.environ["AMPLIHACK_SKIP_REFLECTION"] = "1"

        # Normal codex launch
        has_prompt = claude_args and "-p" in claude_args
        return launch_codex(claude_args, interactive=not has_prompt)

    elif args.command == "uvx-help":
        from .commands.uvx_helper import find_uvx_installation_path, print_uvx_usage_instructions

        if args.find_path:
            path = find_uvx_installation_path()
            if path:
                print(str(path))
                return 0
            print("UVX installation path not found", file=sys.stderr)
            return 1
        if args.info:
            # Show UVX staging information
            print("\nUVX Information:")
            print(f"  Is UVX: {is_uvx_deployment()}")
            print("\nEnvironment Variables:")
            print(f"  AMPLIHACK_ROOT={os.environ.get('AMPLIHACK_ROOT', '(not set)')}")
            return 0
        print_uvx_usage_instructions()
        return 0

    else:
        create_parser().print_help()
        return 1


if __name__ == "__main__":
    sys.exit(main())<|MERGE_RESOLUTION|>--- conflicted
+++ resolved
@@ -122,15 +122,10 @@
     if not getattr(args, "auto", False):
         return None
 
-<<<<<<< HEAD
-    # Handle --no-reflection flag (disable always wins priority)
-    if getattr(args, "no_reflection", False):
-        os.environ["AMPLIHACK_SKIP_REFLECTION"] = "1"
-=======
     # Disable reflection in auto mode (Issue #1146)
     # Reflection is interactive and blocks autonomous execution
+    # Note: --no-reflection flag (Issue #1147) is also handled in non-auto mode paths
     os.environ["AMPLIHACK_SKIP_REFLECTION"] = "1"
->>>>>>> 198cfbc8
 
     from .launcher.auto_mode import AutoMode
 
