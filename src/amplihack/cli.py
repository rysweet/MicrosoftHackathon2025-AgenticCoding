"""Enhanced CLI for amplihack with proxy and launcher support."""

import argparse
import os
import sys
from pathlib import Path
from typing import List, Optional

from .docker import DockerManager
from .launcher import ClaudeLauncher
from .proxy import ProxyConfig, ProxyManager
from .utils import is_uvx_deployment


def launch_command(args: argparse.Namespace, claude_args: Optional[List[str]] = None) -> int:
    """Handle the launch command.

    Args:
        args: Parsed command line arguments.
        claude_args: Additional arguments to forward to Claude.

    Returns:
        Exit code.
    """
    # Handle backwards compatibility: Check for deprecated --use-graph-mem flag
    use_graph_mem = getattr(args, "use_graph_mem", False)
    enable_neo4j = getattr(args, "enable_neo4j_memory", False)

    # Set environment variable for Neo4j opt-in (Why: Makes flag accessible to session hooks and launcher)
    if use_graph_mem or enable_neo4j:
        os.environ["AMPLIHACK_ENABLE_NEO4J_MEMORY"] = "1"
        if use_graph_mem:
            print("WARNING: --use-graph-mem is deprecated. Please use --enable-neo4j-memory instead.")
            print("Neo4j graph memory enabled via --use-graph-mem flag (deprecated)")
        else:
            print("Neo4j graph memory enabled via --enable-neo4j-memory flag")

        # Set container name if provided
        if getattr(args, "use_memory_db", None):
            # Store in environment for session hooks to access
            os.environ["NEO4J_CONTAINER_NAME_CLI"] = args.use_memory_db
            print(f"Using Neo4j container: {args.use_memory_db}")

    # Check if Docker should be used (CLI flag takes precedence over env var)
    use_docker = getattr(args, "docker", False) or DockerManager.should_use_docker()

    # Handle --no-reflection flag (disable always wins priority)
    if getattr(args, "no_reflection", False):
        os.environ["AMPLIHACK_SKIP_REFLECTION"] = "1"

    # Handle --auto flag (for Neo4j container selection non-interactive mode)
    if getattr(args, "auto", False):
        os.environ["AMPLIHACK_AUTO_MODE"] = "1"

    if use_docker:
        print(
            "Docker mode enabled"
            + (
                " via --docker flag"
                if getattr(args, "docker", False)
                else " via AMPLIHACK_USE_DOCKER"
            )
        )
        docker_manager = DockerManager()

        # Build command arguments for Docker
        docker_args = ["launch"]
        if getattr(args, "with_proxy_config", None):
            docker_args.extend(["--with-proxy-config", args.with_proxy_config])
        if getattr(args, "checkout_repo", None):
            docker_args.extend(["--checkout-repo", args.checkout_repo])
        if claude_args:
            docker_args.append("--")
            docker_args.extend(claude_args)

        return docker_manager.run_command(docker_args)

    # In UVX mode, Claude now runs from the current directory so no --add-dir needed

    proxy_manager = None
    system_prompt_path = None

    # Set up proxy if configuration provided
    if args.with_proxy_config:
        # For UVX mode, resolve relative paths from original directory
        if not Path(args.with_proxy_config).is_absolute():
            original_cwd = os.environ.get("AMPLIHACK_ORIGINAL_CWD", os.getcwd())
            config_path = Path(original_cwd) / args.with_proxy_config
            config_path = config_path.resolve()
        else:
            config_path = Path(args.with_proxy_config).resolve()

        if not config_path.exists():
            print(f"Error: Proxy configuration file not found: {config_path}")
            return 1

        print(f"Loading proxy configuration from: {config_path}")
        proxy_config = ProxyConfig(config_path)

        if not proxy_config.validate():
            print(
                "Error: Invalid proxy configuration. Check that OPENAI_API_KEY is set in your .env file"
            )
            return 1

        # Check if built-in proxy should be used
        use_builtin_proxy = getattr(args, "builtin_proxy", False)  # noqa: F841
        proxy_manager = ProxyManager(proxy_config)

        # When using proxy, automatically use Azure persistence prompt
        default_prompt = Path(__file__).parent / "prompts" / "azure_persistence.md"
        if default_prompt.exists():
            system_prompt_path = default_prompt
            print("Auto-appending Azure persistence prompt for proxy integration")

    # Launch Claude with checkout repo if specified
    launcher = ClaudeLauncher(
        proxy_manager=proxy_manager,
        append_system_prompt=system_prompt_path,
        checkout_repo=getattr(args, "checkout_repo", None),
        claude_args=claude_args,
        verbose=False,  # Interactive mode does not use --verbose
    )

    # Check if claude_args contains a prompt (-p) - if so, use non-interactive mode
    has_prompt = claude_args and ("-p" in claude_args)
    if has_prompt:
        return launcher.launch()
    return launcher.launch_interactive()


def handle_auto_mode(
    sdk: str, args: argparse.Namespace, cmd_args: Optional[List[str]]
) -> Optional[int]:
    """Handle auto mode for claude, copilot, or codex commands.

    Args:
        sdk: "claude", "copilot", or "codex"
        args: Parsed arguments
        cmd_args: Command arguments (for extracting prompt)

    Returns:
        Exit code if auto mode, None if not auto mode
    """
    if not getattr(args, "auto", False):
        return None

    # Disable reflection in auto mode (Issue #1146)
    # Reflection is interactive and blocks autonomous execution
    # Note: --no-reflection flag (Issue #1147) is also handled in non-auto mode paths
    os.environ["AMPLIHACK_SKIP_REFLECTION"] = "1"

    from .launcher.auto_mode import AutoMode

    # Extract prompt from args
    prompt = None
    if cmd_args and "-p" in cmd_args:
        idx = cmd_args.index("-p")
        if idx + 1 < len(cmd_args):
            prompt = cmd_args[idx + 1]

    if not prompt:
        print(f'Error: --auto requires a prompt. Use: amplihack {sdk} --auto -- -p "your prompt"')
        return 1

    # Check if UI mode is enabled
    ui_mode = getattr(args, "ui", False)

    auto = AutoMode(sdk, prompt, args.max_turns, ui_mode=ui_mode)
    return auto.run()


def handle_append_instruction(args: argparse.Namespace) -> int:
    """Handle --append flag to inject instructions into running auto mode.

    Args:
        args: Parsed command line arguments

    Returns:
        Exit code (0=success, 1=error)
    """
    if not getattr(args, "append", None):
        return 0

    from .launcher.append_handler import AppendError, append_instructions

    instruction = args.append

    try:
        result = append_instructions(instruction)

        # Print success message
        print(f"✓ Instruction appended to session: {result.session_id}")
        print(f"  File: {result.filename}")
        print("  The auto mode session will process this on its next turn.")
        return 0

    except ValueError as e:
        print(f"Error: {e}")
        return 1

    except AppendError as e:
        print(f"Error: {e}")
        return 1

    except Exception as e:
        print(f"Error: Failed to append instruction: {e}")
        return 1


def parse_args_with_passthrough(
    argv: Optional[List[str]] = None,
) -> "tuple[argparse.Namespace, List[str]]":
    """Parse arguments with support for -- separator for Claude argument forwarding.

    Args:
        argv: Command line arguments. Uses sys.argv if None.

    Returns:
        Tuple of (parsed_args, claude_args) where claude_args are arguments after --
    """
    if argv is None:
        argv = sys.argv[1:]

    # Split arguments on -- separator
    try:
        separator_index = argv.index("--")
        amplihack_args = argv[:separator_index]
        claude_args = argv[separator_index + 1 :]
    except ValueError:
        # No -- separator found
        amplihack_args = argv
        claude_args = []

    parser = create_parser()

    # If no amplihack command specified and we have claude_args, default to launch
    if not amplihack_args and claude_args:
        amplihack_args = ["launch"]
    elif not amplihack_args:
        # No command and no claude args - show help
        pass

    args = parser.parse_args(amplihack_args)
    return args, claude_args


def add_auto_mode_args(parser: argparse.ArgumentParser) -> None:
    """Add auto mode arguments to a parser.

    Args:
        parser: ArgumentParser to add arguments to.
    """
    parser.add_argument(
        "--auto",
        action="store_true",
        help="Run in autonomous agentic mode with iterative loop (clarify → plan → execute → evaluate). Usage: --auto -- -p 'your task'. See docs/AUTO_MODE.md for details.",
    )
    parser.add_argument(
        "--max-turns",
        type=int,
        default=10,
        help="Max turns for auto mode (default: 10). Guidance: 5-10 for simple tasks, 10-15 for medium complexity, 15-30 for complex tasks.",
    )
    parser.add_argument(
        "--append",
        metavar="PROMPT",
        help="Append new instructions to a running auto mode session. Finds the active auto mode log directory in the current project and injects the new prompt.",
    )
    parser.add_argument(
        "--ui",
        action="store_true",
        help="Enable interactive UI mode for auto mode (requires Rich library). Shows real-time execution state, logs, and allows prompt injection.",
    )


def add_common_sdk_args(parser: argparse.ArgumentParser) -> None:
    """Add common SDK arguments to a parser.

    Args:
        parser: ArgumentParser to add arguments to.
    """
    parser.add_argument(
        "--no-reflection",
        action="store_true",
        help="Disable post-session reflection analysis. Reflection normally runs after sessions to capture insights and learnings.",
    )


def add_claude_specific_args(parser: argparse.ArgumentParser) -> None:
    """Add Claude-specific arguments to a parser.

    Args:
        parser: ArgumentParser to add arguments to.
    """
    parser.add_argument(
        "--with-proxy-config",
        metavar="PATH",
        help="Path to .env file with proxy configuration (for Azure OpenAI integration with auto persistence prompt)",
    )
    parser.add_argument(
        "--builtin-proxy",
        action="store_true",
        help="Use built-in proxy server with OpenAI Responses API support instead of external claude-code-proxy",
    )
    parser.add_argument(
        "--checkout-repo",
        metavar="GITHUB_URI",
        help="Clone a GitHub repository and use it as working directory. Supports: owner/repo, https://github.com/owner/repo, git@github.com:owner/repo",
    )
    parser.add_argument(
        "--docker",
        action="store_true",
        help="Run amplihack in Docker container for isolated execution",
    )


def add_neo4j_args(parser: argparse.ArgumentParser) -> None:
    """Add Neo4j graph memory arguments to a parser.

    Args:
        parser: ArgumentParser to add arguments to.
    """
    parser.add_argument(
        "--use-graph-mem",
        action="store_true",
        help="Enable Neo4j graph memory system (opt-in). Requires Docker. See docs/NEO4J.md for setup.",
    )
    parser.add_argument(
        "--use-memory-db",
        metavar="NAME",
        help="Specify Neo4j container name (e.g., amplihack-myproject). Works with --use-graph-mem.",
    )


def create_parser() -> argparse.ArgumentParser:
    """Create the argument parser for amplihack CLI.

    Returns:
        Configured argument parser.
    """
    parser = argparse.ArgumentParser(
        prog="amplihack",
        description="Amplihack CLI - Enhanced tools for Claude Code development",
        epilog="""Examples:
  amplihack                                    # Launch Claude directly
  amplihack -- --model claude-3-opus-20240229 # Forward model argument to Claude
  amplihack -- --verbose                      # Forward verbose flag to Claude
  amplihack launch -- --help                  # Get Claude help
  amplihack install                           # Install amplihack (no forwarding)
  amplihack install -- --verbose             # Install with Claude args forwarded

Auto Mode Examples:
  amplihack launch --auto -- -p "implement user authentication"
  amplihack claude --auto --max-turns 20 -- -p "refactor the API module"
  amplihack copilot --auto -- -p "add logging to all services"
  amplihack codex --auto -- -p "optimize database queries"

For comprehensive auto mode documentation, see docs/AUTO_MODE.md""",
        formatter_class=argparse.RawDescriptionHelpFormatter,
    )

    subparsers = parser.add_subparsers(dest="command", help="Available commands")

    # Install command (existing)
    subparsers.add_parser("install", help="Install amplihack agents and tools to ~/.claude")

    # Uninstall command (existing)
    subparsers.add_parser("uninstall", help="Remove amplihack agents and tools from ~/.claude")

    # Launch command (new)
    launch_parser = subparsers.add_parser(
        "launch", help="Launch Claude Code with optional proxy configuration"
    )
    add_claude_specific_args(launch_parser)
    add_auto_mode_args(launch_parser)
    add_neo4j_args(launch_parser)
    add_common_sdk_args(launch_parser)

    # Claude command (alias for launch)
    claude_parser = subparsers.add_parser("claude", help="Launch Claude Code (alias for launch)")
    add_claude_specific_args(claude_parser)
    add_auto_mode_args(claude_parser)
    add_neo4j_args(claude_parser)
    add_common_sdk_args(claude_parser)

    # Copilot command
    copilot_parser = subparsers.add_parser("copilot", help="Launch GitHub Copilot CLI")
    add_auto_mode_args(copilot_parser)
    add_common_sdk_args(copilot_parser)

    # Codex command
    codex_parser = subparsers.add_parser("codex", help="Launch OpenAI Codex CLI")
    add_auto_mode_args(codex_parser)
    add_common_sdk_args(codex_parser)

    # UVX helper command
    uvx_parser = subparsers.add_parser("uvx-help", help="Get help with UVX deployment")
    uvx_parser.add_argument("--find-path", action="store_true", help="Find UVX installation path")
    uvx_parser.add_argument("--info", action="store_true", help="Show UVX staging information")

    # Goal Agent Generator command
    new_parser = subparsers.add_parser(
        "new", help="Generate a new goal-seeking agent from a prompt file"
    )
    new_parser.add_argument(
        "--file", "-f", type=str, required=True, help="Path to prompt.md file containing goal"
    )
    new_parser.add_argument(
        "--output",
        "-o",
        type=str,
        default=None,
        help="Output directory for goal agent (default: ./goal_agents)",
    )
    new_parser.add_argument(
        "--name", "-n", type=str, default=None, help="Custom name for goal agent"
    )
    new_parser.add_argument(
        "--skills-dir",
        type=str,
        default=None,
        help="Custom skills directory (default: .claude/agents/amplihack)",
    )
    new_parser.add_argument("--verbose", "-v", action="store_true", help="Enable verbose output")

    # Hidden local install command
    local_install_parser = subparsers.add_parser("_local_install", help=argparse.SUPPRESS)
    local_install_parser.add_argument("repo_root", help="Repository root directory")

    return parser


def main(argv: Optional[List[str]] = None) -> int:
    """Main entry point for amplihack CLI.

    Args:
        argv: Command line arguments. Uses sys.argv if None.

    Returns:
        Exit code.
    """
    # Initialize UVX staging if needed (before parsing args)
    temp_claude_dir = None
    if is_uvx_deployment():
        # Stage Claude environment in current directory for UVX zero-install

        # Save original directory (which is now also the working directory)
        original_cwd = os.getcwd()

        # Safety: Check for git conflicts before copying
        from . import ESSENTIAL_DIRS
        from .safety import GitConflictDetector, SafeCopyStrategy

        detector = GitConflictDetector(original_cwd)
        conflict_result = detector.detect_conflicts(ESSENTIAL_DIRS)

        strategy_manager = SafeCopyStrategy()
        copy_strategy = strategy_manager.determine_target(
            original_target=os.path.join(original_cwd, ".claude"),
            has_conflicts=conflict_result.has_conflicts,
            conflicting_files=conflict_result.conflicting_files,
        )

        temp_claude_dir = str(copy_strategy.target_dir)

        # Store original_cwd for auto mode (always set, regardless of conflicts)
        os.environ["AMPLIHACK_ORIGINAL_CWD"] = original_cwd

        if os.environ.get("AMPLIHACK_DEBUG", "").lower() == "true":
            print(f"UVX mode: Staging Claude environment in current directory: {original_cwd}")
            print(f"Working directory remains: {original_cwd}")

        # Stage framework files to the current directory's .claude directory
        # Find the amplihack package location
        # Find amplihack package location for .claude files
        import amplihack

        from . import copytree_manifest

        amplihack_src = os.path.dirname(os.path.abspath(amplihack.__file__))

        # Copy .claude contents to temp .claude directory
        # Note: copytree_manifest copies TO the dst, not INTO dst/.claude
        copied = copytree_manifest(amplihack_src, temp_claude_dir, ".claude")

        # Smart PROJECT.md initialization for UVX mode
        if copied:
            try:
<<<<<<< HEAD
                from pathlib import Path as PathLib
=======
                from .utils.project_initializer import InitMode, initialize_project_md
>>>>>>> 74d4649b

                from .utils.project_initializer import InitMode, initialize_project_md

                result = initialize_project_md(PathLib(original_cwd), mode=InitMode.FORCE)
                if result.success and result.action_taken.value in ["initialized", "regenerated"]:
                    if os.environ.get("AMPLIHACK_DEBUG", "").lower() == "true":
                        print(
                            f"PROJECT.md {result.action_taken.value} for {PathLib(original_cwd).name}"
                        )
            except Exception as e:
                if os.environ.get("AMPLIHACK_DEBUG", "").lower() == "true":
                    print(f"Warning: PROJECT.md initialization failed: {e}")

        # Create settings.json with relative paths (Claude will resolve relative to CLAUDE_PROJECT_DIR)
        # When CLAUDE_PROJECT_DIR is set, Claude will use settings.json from that directory only
        if copied:
            settings_path = os.path.join(temp_claude_dir, "settings.json")
            import json

            # Create minimal settings.json with just amplihack hooks
            settings = {
                "hooks": {
                    "SessionStart": [
                        {
                            "hooks": [
                                {
                                    "type": "command",
                                    "command": "$CLAUDE_PROJECT_DIR/.claude/tools/amplihack/hooks/session_start.py",
                                    "timeout": 10000,
                                }
                            ]
                        }
                    ],
                    "Stop": [
                        {
                            "hooks": [
                                {
                                    "type": "command",
                                    "command": "$CLAUDE_PROJECT_DIR/.claude/tools/amplihack/hooks/stop.py",
                                    "timeout": 30000,
                                }
                            ]
                        }
                    ],
                    "PostToolUse": [
                        {
                            "matcher": "*",
                            "hooks": [
                                {
                                    "type": "command",
                                    "command": "$CLAUDE_PROJECT_DIR/.claude/tools/amplihack/hooks/post_tool_use.py",
                                }
                            ],
                        }
                    ],
                    "PreCompact": [
                        {
                            "hooks": [
                                {
                                    "type": "command",
                                    "command": "$CLAUDE_PROJECT_DIR/.claude/tools/amplihack/hooks/pre_compact.py",
                                    "timeout": 30000,
                                }
                            ]
                        }
                    ],
                }
            }

            # Write settings.json
            os.makedirs(temp_claude_dir, exist_ok=True)
            with open(settings_path, "w") as f:
                json.dump(settings, f, indent=2)

            if os.environ.get("AMPLIHACK_DEBUG", "").lower() == "true":
                print(f"UVX staging completed to {temp_claude_dir}")
                print("Created settings.json with relative hook paths")

    args, claude_args = parse_args_with_passthrough(argv)

    if not args.command:
        # If we have claude_args but no command, default to launching Claude directly
        if claude_args:
            # If in UVX mode, ensure we use --add-dir for the ORIGINAL directory
            if is_uvx_deployment():
                # Get the original directory (before we changed to temp)
                original_cwd = os.environ.get("AMPLIHACK_ORIGINAL_CWD", os.getcwd())
                if "--add-dir" not in claude_args:
                    claude_args = ["--add-dir", original_cwd] + claude_args

            # Check if Docker should be used for direct launch
            if DockerManager.should_use_docker():
                print("Docker mode enabled via AMPLIHACK_USE_DOCKER")
                docker_manager = DockerManager()
                docker_args = ["launch", "--"] + claude_args
                return docker_manager.run_command(docker_args)

            launcher = ClaudeLauncher(claude_args=claude_args, verbose=False)
            return launcher.launch_interactive()
        create_parser().print_help()
        return 1

    # Import the original functions for backward compatibility
    from . import _local_install, uninstall

    if args.command == "install":
        # Use the existing install logic
        import subprocess
        import tempfile

        with tempfile.TemporaryDirectory() as tmp:
            repo_url = "https://github.com/rysweet/MicrosoftHackathon2025-AgenticCoding"
            try:
                subprocess.check_call(["git", "clone", "--depth", "1", repo_url, tmp])
                _local_install(tmp)
                return 0
            except subprocess.CalledProcessError as e:
                print(f"Failed to install: {e}")
                return 1

    elif args.command == "uninstall":
        uninstall()
        return 0

    elif args.command == "_local_install":
        _local_install(args.repo_root)
        return 0

    elif args.command == "launch":
        # Handle append mode FIRST (before any other initialization)
        if getattr(args, "append", None):
            return handle_append_instruction(args)

        # If in UVX mode, ensure we use --add-dir for the ORIGINAL directory
        if is_uvx_deployment():
            # Get the original directory (before we changed to temp)
            original_cwd = os.environ.get("AMPLIHACK_ORIGINAL_CWD", os.getcwd())
            # Add --add-dir to claude_args if not already present
            if claude_args and "--add-dir" not in claude_args:
                claude_args = ["--add-dir", original_cwd] + claude_args
            elif not claude_args:
                claude_args = ["--add-dir", original_cwd]

        # Handle auto mode
        exit_code = handle_auto_mode("claude", args, claude_args)
        if exit_code is not None:
            return exit_code

        return launch_command(args, claude_args)

    elif args.command == "claude":
        # Handle append mode FIRST (before any other initialization)
        if getattr(args, "append", None):
            return handle_append_instruction(args)

        # Claude is an alias for launch
        if is_uvx_deployment():
            original_cwd = os.environ.get("AMPLIHACK_ORIGINAL_CWD", os.getcwd())
            if claude_args and "--add-dir" not in claude_args:
                claude_args = ["--add-dir", original_cwd] + claude_args
            elif not claude_args:
                claude_args = ["--add-dir", original_cwd]

        # Handle auto mode
        exit_code = handle_auto_mode("claude", args, claude_args)
        if exit_code is not None:
            return exit_code

        return launch_command(args, claude_args)

    elif args.command == "copilot":
        from .launcher.copilot import launch_copilot

        # Handle append mode FIRST (before any other initialization)
        if getattr(args, "append", None):
            return handle_append_instruction(args)

        # Handle auto mode
        exit_code = handle_auto_mode("copilot", args, claude_args)
        if exit_code is not None:
            return exit_code

        # Handle --no-reflection flag (disable always wins priority)
        if getattr(args, "no_reflection", False):
            os.environ["AMPLIHACK_SKIP_REFLECTION"] = "1"

        # Normal copilot launch
        has_prompt = claude_args and "-p" in claude_args
        return launch_copilot(claude_args, interactive=not has_prompt)

    elif args.command == "codex":
        from .launcher.codex import launch_codex

        # Handle append mode FIRST (before any other initialization)
        if getattr(args, "append", None):
            return handle_append_instruction(args)

        # Handle auto mode
        exit_code = handle_auto_mode("codex", args, claude_args)
        if exit_code is not None:
            return exit_code

        # Handle --no-reflection flag (disable always wins priority)
        if getattr(args, "no_reflection", False):
            os.environ["AMPLIHACK_SKIP_REFLECTION"] = "1"

        # Normal codex launch
        has_prompt = claude_args and "-p" in claude_args
        return launch_codex(claude_args, interactive=not has_prompt)

    elif args.command == "uvx-help":
        from .commands.uvx_helper import find_uvx_installation_path, print_uvx_usage_instructions

        if args.find_path:
            path = find_uvx_installation_path()
            if path:
                print(str(path))
                return 0
            print("UVX installation path not found", file=sys.stderr)
            return 1
        if args.info:
            # Show UVX staging information
            print("\nUVX Information:")
            print(f"  Is UVX: {is_uvx_deployment()}")
            print("\nEnvironment Variables:")
            print(f"  AMPLIHACK_ROOT={os.environ.get('AMPLIHACK_ROOT', '(not set)')}")
            return 0
        print_uvx_usage_instructions()
        return 0

    elif args.command == "new":
        from pathlib import Path

        from .goal_agent_generator.cli import new_goal_agent

        # Convert string paths to Path objects
        file_path = Path(args.file)
        output_path = Path(args.output) if args.output else None
        skills_path = Path(args.skills_dir) if args.skills_dir else None

        # Call the goal agent generator CLI
        return new_goal_agent.callback(
            file=file_path,
            output=output_path,
            name=args.name,
            skills_dir=skills_path,
            verbose=args.verbose,
        )

    else:
        create_parser().print_help()
        return 1


if __name__ == "__main__":
    sys.exit(main())<|MERGE_RESOLUTION|>--- conflicted
+++ resolved
@@ -459,7 +459,7 @@
         copy_strategy = strategy_manager.determine_target(
             original_target=os.path.join(original_cwd, ".claude"),
             has_conflicts=conflict_result.has_conflicts,
-            conflicting_files=conflict_result.conflicting_files,
+            conflicting_files=conflict_result.conflicting_files
         )
 
         temp_claude_dir = str(copy_strategy.target_dir)
@@ -487,20 +487,12 @@
         # Smart PROJECT.md initialization for UVX mode
         if copied:
             try:
-<<<<<<< HEAD
-                from pathlib import Path as PathLib
-=======
                 from .utils.project_initializer import InitMode, initialize_project_md
->>>>>>> 74d4649b
-
-                from .utils.project_initializer import InitMode, initialize_project_md
-
-                result = initialize_project_md(PathLib(original_cwd), mode=InitMode.FORCE)
+
+                result = initialize_project_md(Path(original_cwd), mode=InitMode.FORCE)
                 if result.success and result.action_taken.value in ["initialized", "regenerated"]:
                     if os.environ.get("AMPLIHACK_DEBUG", "").lower() == "true":
-                        print(
-                            f"PROJECT.md {result.action_taken.value} for {PathLib(original_cwd).name}"
-                        )
+                        print(f"PROJECT.md {result.action_taken.value} for {Path(original_cwd).name}")
             except Exception as e:
                 if os.environ.get("AMPLIHACK_DEBUG", "").lower() == "true":
                     print(f"Warning: PROJECT.md initialization failed: {e}")
