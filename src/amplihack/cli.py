"""Enhanced CLI for amplihack with proxy and launcher support."""

import argparse
import os
import sys
from pathlib import Path
from typing import List, Optional

from .docker import DockerManager
from .launcher import ClaudeLauncher
from .proxy import ProxyConfig, ProxyManager
from .utils import is_uvx_deployment


def launch_command(args: argparse.Namespace, claude_args: Optional[List[str]] = None) -> int:
    """Handle the launch command.

    Args:
        args: Parsed command line arguments.
        claude_args: Additional arguments to forward to Claude.

    Returns:
        Exit code.
    """
    # Check if Docker should be used (CLI flag takes precedence over env var)
    use_docker = getattr(args, "docker", False) or DockerManager.should_use_docker()

    if use_docker:
        print(
            "Docker mode enabled"
            + (
                " via --docker flag"
                if getattr(args, "docker", False)
                else " via AMPLIHACK_USE_DOCKER"
            )
        )
        docker_manager = DockerManager()

        # Build command arguments for Docker
        docker_args = ["launch"]
        if getattr(args, "with_proxy_config", None):
            docker_args.extend(["--with-proxy-config", args.with_proxy_config])
        if getattr(args, "checkout_repo", None):
            docker_args.extend(["--checkout-repo", args.checkout_repo])
        if claude_args:
            docker_args.append("--")
            docker_args.extend(claude_args)

        return docker_manager.run_command(docker_args)

    # If in UVX mode, ensure we use --add-dir for the ORIGINAL directory
    if is_uvx_deployment():
        original_cwd = os.environ.get("AMPLIHACK_ORIGINAL_CWD", os.getcwd())
        # Validate the original CWD before using it
        validated_cwd = _validate_and_sanitize_path(original_cwd, "AMPLIHACK_ORIGINAL_CWD")
        if validated_cwd and "--add-dir" not in (claude_args or []):
            claude_args = ["--add-dir", validated_cwd] + (claude_args or [])
        elif not validated_cwd:
            print(
                "Warning: Could not validate AMPLIHACK_ORIGINAL_CWD, using current directory",
                file=sys.stderr,
            )
            claude_args = ["--add-dir", os.getcwd()] + (claude_args or [])

    proxy_manager = None
    system_prompt_path = None

    # Set up proxy if configuration provided
    if args.with_proxy_config:
        config_path = Path(args.with_proxy_config).resolve()
        if not config_path.exists():
            print(f"Error: Proxy configuration file not found: {config_path}")
            return 1

        print(f"Loading proxy configuration from: {config_path}")
        proxy_config = ProxyConfig(config_path)

        if not proxy_config.validate():
            print(
                "Error: Invalid proxy configuration. Check that OPENAI_API_KEY is set in your .env file"
            )
            return 1

        proxy_manager = ProxyManager(proxy_config)

        # When using proxy, automatically use Azure persistence prompt
        default_prompt = Path(__file__).parent / "prompts" / "azure_persistence.md"
        if default_prompt.exists():
            system_prompt_path = default_prompt
            print("Auto-appending Azure persistence prompt for proxy integration")

    # Launch Claude with checkout repo if specified
    launcher = ClaudeLauncher(
        proxy_manager=proxy_manager,
        append_system_prompt=system_prompt_path,
        checkout_repo=getattr(args, "checkout_repo", None),
        claude_args=claude_args,
    )

    return launcher.launch_interactive()


def parse_args_with_passthrough(
    argv: Optional[List[str]] = None,
) -> "tuple[argparse.Namespace, List[str]]":
    """Parse arguments with support for -- separator for Claude argument forwarding.

    Args:
        argv: Command line arguments. Uses sys.argv if None.

    Returns:
        Tuple of (parsed_args, claude_args) where claude_args are arguments after --
    """
    if argv is None:
        argv = sys.argv[1:]

    # Split arguments on -- separator
    try:
        separator_index = argv.index("--")
        amplihack_args = argv[:separator_index]
        claude_args = argv[separator_index + 1 :]
    except ValueError:
        # No -- separator found
        amplihack_args = argv
        claude_args = []

    parser = create_parser()

    # If no amplihack command specified and we have claude_args, default to launch
    if not amplihack_args and claude_args:
        amplihack_args = ["launch"]
    elif not amplihack_args:
        # No command and no claude args - show help
        pass

    args = parser.parse_args(amplihack_args)
    return args, claude_args


def create_parser() -> argparse.ArgumentParser:
    """Create the argument parser for amplihack CLI.

    Returns:
        Configured argument parser.
    """
    parser = argparse.ArgumentParser(
        prog="amplihack",
        description="Amplihack CLI - Enhanced tools for Claude Code development",
        epilog="""Examples:
  amplihack                                    # Launch Claude directly
  amplihack -- --model claude-3-opus-20240229 # Forward model argument to Claude
  amplihack -- --verbose                      # Forward verbose flag to Claude
  amplihack launch -- --help                  # Get Claude help
  amplihack install                           # Install amplihack (no forwarding)
  amplihack install -- --verbose             # Install with Claude args forwarded""",
        formatter_class=argparse.RawDescriptionHelpFormatter,
    )

    subparsers = parser.add_subparsers(dest="command", help="Available commands")

    # Install command (existing)
    subparsers.add_parser("install", help="Install amplihack agents and tools to ~/.claude")

    # Uninstall command (existing)
    subparsers.add_parser("uninstall", help="Remove amplihack agents and tools from ~/.claude")

    # Launch command (new)
    launch_parser = subparsers.add_parser(
        "launch", help="Launch Claude Code with optional proxy configuration"
    )
    launch_parser.add_argument(
        "--with-proxy-config",
        metavar="PATH",
        help="Path to .env file with proxy configuration (for Azure OpenAI integration with auto persistence prompt)",
    )
    launch_parser.add_argument(
        "--checkout-repo",
        metavar="GITHUB_URI",
        help="Clone a GitHub repository and use it as working directory. Supports: owner/repo, https://github.com/owner/repo, git@github.com:owner/repo",
    )
    launch_parser.add_argument(
        "--docker",
        action="store_true",
        help="Run amplihack in Docker container for isolated execution",
    )

    # UVX helper command
    uvx_parser = subparsers.add_parser("uvx-help", help="Get help with UVX deployment")
    uvx_parser.add_argument("--find-path", action="store_true", help="Find UVX installation path")
    uvx_parser.add_argument("--info", action="store_true", help="Show UVX staging information")

    # Hidden local install command
    local_install_parser = subparsers.add_parser("_local_install", help=argparse.SUPPRESS)
    local_install_parser.add_argument("repo_root", help="Repository root directory")

    return parser


def _validate_and_sanitize_path(path: str, var_name: str) -> Optional[str]:
    """Validate and sanitize path with security hardening.

    Args:
        path: Path to validate
        var_name: Variable name for logging

    Returns:
        Sanitized path if valid, None if invalid
    """
    try:
        if not path or not isinstance(path, str):
            return None

        # Basic security checks
        if len(path) > 4096:  # Max path length
            print(f"Warning: {var_name} exceeds maximum length", file=sys.stderr)
            return None

        # Path traversal protection
        if ".." in path or path.count("/") > 20:
            print(f"Warning: {var_name} contains suspicious path patterns", file=sys.stderr)
            return None

        # Must be absolute path
        if not os.path.isabs(path):
            print(f"Warning: {var_name} must be absolute path", file=sys.stderr)
            return None

        # Character validation (allow common path characters)
        allowed_chars = set("abcdefghijklmnopqrstuvwxyzABCDEFGHIJKLMNOPQRSTUVWXYZ0123456789/_.-~")
        if not all(c in allowed_chars for c in path):
            print(f"Warning: {var_name} contains invalid characters", file=sys.stderr)
            return None

        return path.strip()

    except Exception:
        return None


def main(argv: Optional[List[str]] = None) -> int:
    """Main entry point for amplihack CLI.

    Args:
        argv: Command line arguments. Uses sys.argv if None.

    Returns:
        Exit code.
    """
    # Initialize UVX staging if needed (before parsing args)
    if is_uvx_deployment():
        import tempfile

        temp_dir = tempfile.mkdtemp(prefix="amplihack_uvx_")
        temp_claude_dir = os.path.join(temp_dir, ".claude")
        original_cwd = os.getcwd()

        # Validate and sanitize the original working directory
        validated_cwd = _validate_and_sanitize_path(original_cwd, "AMPLIHACK_ORIGINAL_CWD")
        if not validated_cwd:
            print("Error: Invalid working directory for UVX deployment", file=sys.stderr)
            return 1

        # Set required environment variables with validated paths
        os.environ["AMPLIHACK_ORIGINAL_CWD"] = validated_cwd
        os.environ["UVX_LAUNCH_DIRECTORY"] = validated_cwd
        os.chdir(temp_dir)

        if os.environ.get("AMPLIHACK_DEBUG", "").lower() == "true":
            print(f"UVX mode: Created temp Claude environment at {temp_dir}")
            print(f"Changed working directory to {temp_dir}")

        # Stage framework files to the temp .claude directory
        # Use the built-in _local_install function to copy framework files
        # Find the amplihack package location
        # Find amplihack package location for .claude files
        import amplihack

        from . import copytree_manifest

<<<<<<< HEAD
        amplihack_src = None
        for path in sys.path:
            test_path = os.path.join(path, "amplihack", ".claude")
            if os.path.exists(test_path):
                amplihack_src = os.path.join(path, "amplihack")
                break

        if amplihack_src:
            copied = copytree_manifest(amplihack_src, temp_claude_dir, ".claude")
            if copied:
                settings_path = os.path.join(temp_claude_dir, "settings.json")
                import json

                # Create settings.json with amplihack hooks
                settings = {
                    "hooks": {
                        "SessionStart": [
                            {
                                "hooks": [
                                    {
                                        "type": "command",
                                        "command": ".claude/tools/amplihack/hooks/session_start.py",
                                        "timeout": 10000,
                                    }
                                ]
                            }
                        ],
                        "Stop": [
                            {
                                "hooks": [
                                    {
                                        "type": "command",
                                        "command": ".claude/tools/amplihack/hooks/stop.py",
                                        "timeout": 30000,
                                    }
                                ]
                            }
                        ],
                        "PostToolUse": [
                            {
                                "matcher": "*",
                                "hooks": [
                                    {
                                        "type": "command",
                                        "command": ".claude/tools/amplihack/hooks/post_tool_use.py",
                                    }
                                ],
                            }
                        ],
                        "PreCompact": [
                            {
                                "hooks": [
                                    {
                                        "type": "command",
                                        "command": ".claude/tools/amplihack/hooks/pre_compact.py",
                                        "timeout": 30000,
                                    }
                                ]
                            }
                        ],
                    }
=======
        amplihack_src = os.path.dirname(os.path.abspath(amplihack.__file__))

        # Copy .claude contents to temp .claude directory
        # Note: copytree_manifest copies TO the dst, not INTO dst/.claude
        copied = copytree_manifest(amplihack_src, temp_claude_dir, ".claude")

        # Create settings.json with relative paths (Claude will resolve relative to CLAUDE_PROJECT_DIR)
        # When CLAUDE_PROJECT_DIR is set, Claude will use settings.json from that directory only
        if copied:
            settings_path = os.path.join(temp_claude_dir, "settings.json")
            import json

            # Create minimal settings.json with just amplihack hooks
            settings = {
                "hooks": {
                    "SessionStart": [
                        {
                            "hooks": [
                                {
                                    "type": "command",
                                    "command": "$CLAUDE_PROJECT_DIR/.claude/tools/amplihack/hooks/session_start.py",
                                    "timeout": 10000,
                                }
                            ]
                        }
                    ],
                    "Stop": [
                        {
                            "hooks": [
                                {
                                    "type": "command",
                                    "command": "$CLAUDE_PROJECT_DIR/.claude/tools/amplihack/hooks/stop.py",
                                    "timeout": 30000,
                                }
                            ]
                        }
                    ],
                    "PostToolUse": [
                        {
                            "matcher": "*",
                            "hooks": [
                                {
                                    "type": "command",
                                    "command": "$CLAUDE_PROJECT_DIR/.claude/tools/amplihack/hooks/post_tool_use.py",
                                }
                            ],
                        }
                    ],
                    "PreCompact": [
                        {
                            "hooks": [
                                {
                                    "type": "command",
                                    "command": "$CLAUDE_PROJECT_DIR/.claude/tools/amplihack/hooks/pre_compact.py",
                                    "timeout": 30000,
                                }
                            ]
                        }
                    ],
>>>>>>> 0ad1f3df
                }
            }

            # Write settings.json
            os.makedirs(temp_claude_dir, exist_ok=True)
            with open(settings_path, "w") as f:
                json.dump(settings, f, indent=2)

            if os.environ.get("AMPLIHACK_DEBUG", "").lower() == "true":
                print(f"UVX staging completed to {temp_claude_dir}")
                print("Created settings.json with relative hook paths")

    args, claude_args = parse_args_with_passthrough(argv)

    if not args.command:
        # If we have claude_args but no command, default to launching Claude directly
        if claude_args:
            # If in UVX mode, ensure we use --add-dir for the ORIGINAL directory
            if is_uvx_deployment():
                original_cwd = os.environ.get("AMPLIHACK_ORIGINAL_CWD", os.getcwd())
                # Validate the original CWD before using it
                validated_cwd = _validate_and_sanitize_path(original_cwd, "AMPLIHACK_ORIGINAL_CWD")
                if validated_cwd and "--add-dir" not in claude_args:
                    claude_args = ["--add-dir", validated_cwd] + claude_args
                elif not validated_cwd:
                    print(
                        "Warning: Could not validate AMPLIHACK_ORIGINAL_CWD, using current directory",
                        file=sys.stderr,
                    )
                    if "--add-dir" not in claude_args:
                        claude_args = ["--add-dir", os.getcwd()] + claude_args

            # Check if Docker should be used for direct launch
            if DockerManager.should_use_docker():
                print("Docker mode enabled via AMPLIHACK_USE_DOCKER")
                docker_manager = DockerManager()
                docker_args = ["launch", "--"] + claude_args
                return docker_manager.run_command(docker_args)

            launcher = ClaudeLauncher(claude_args=claude_args)
            return launcher.launch_interactive()
        else:
            create_parser().print_help()
            return 1

    # Import the original functions for backward compatibility
    from . import _local_install, uninstall

    if args.command == "install":
        # Use the existing install logic
        import subprocess
        import tempfile

        with tempfile.TemporaryDirectory() as tmp:
            repo_url = "https://github.com/rysweet/MicrosoftHackathon2025-AgenticCoding"
            try:
                subprocess.check_call(["git", "clone", "--depth", "1", repo_url, tmp])
                _local_install(tmp)
                return 0
            except subprocess.CalledProcessError as e:
                print(f"Failed to install: {e}")
                return 1

    elif args.command == "uninstall":
        uninstall()
        return 0

    elif args.command == "_local_install":
        _local_install(args.repo_root)
        return 0

    elif args.command == "launch":
        return launch_command(args, claude_args)

    elif args.command == "uvx-help":
        from .commands.uvx_helper import find_uvx_installation_path, print_uvx_usage_instructions

        if args.find_path:
            path = find_uvx_installation_path()
            if path:
                print(str(path))
                return 0
            else:
                print("UVX installation path not found", file=sys.stderr)
                return 1
        elif args.info:
            # Show UVX staging information
            print("\nUVX Information:")
            print(f"  Is UVX: {is_uvx_deployment()}")
            print("\nEnvironment Variables:")
            print(f"  AMPLIHACK_ROOT={os.environ.get('AMPLIHACK_ROOT', '(not set)')}")
            return 0
        else:
            print_uvx_usage_instructions()
            return 0

    else:
        create_parser().print_help()
        return 1


if __name__ == "__main__":
    sys.exit(main())<|MERGE_RESOLUTION|>--- conflicted
+++ resolved
@@ -277,69 +277,6 @@
 
         from . import copytree_manifest
 
-<<<<<<< HEAD
-        amplihack_src = None
-        for path in sys.path:
-            test_path = os.path.join(path, "amplihack", ".claude")
-            if os.path.exists(test_path):
-                amplihack_src = os.path.join(path, "amplihack")
-                break
-
-        if amplihack_src:
-            copied = copytree_manifest(amplihack_src, temp_claude_dir, ".claude")
-            if copied:
-                settings_path = os.path.join(temp_claude_dir, "settings.json")
-                import json
-
-                # Create settings.json with amplihack hooks
-                settings = {
-                    "hooks": {
-                        "SessionStart": [
-                            {
-                                "hooks": [
-                                    {
-                                        "type": "command",
-                                        "command": ".claude/tools/amplihack/hooks/session_start.py",
-                                        "timeout": 10000,
-                                    }
-                                ]
-                            }
-                        ],
-                        "Stop": [
-                            {
-                                "hooks": [
-                                    {
-                                        "type": "command",
-                                        "command": ".claude/tools/amplihack/hooks/stop.py",
-                                        "timeout": 30000,
-                                    }
-                                ]
-                            }
-                        ],
-                        "PostToolUse": [
-                            {
-                                "matcher": "*",
-                                "hooks": [
-                                    {
-                                        "type": "command",
-                                        "command": ".claude/tools/amplihack/hooks/post_tool_use.py",
-                                    }
-                                ],
-                            }
-                        ],
-                        "PreCompact": [
-                            {
-                                "hooks": [
-                                    {
-                                        "type": "command",
-                                        "command": ".claude/tools/amplihack/hooks/pre_compact.py",
-                                        "timeout": 30000,
-                                    }
-                                ]
-                            }
-                        ],
-                    }
-=======
         amplihack_src = os.path.dirname(os.path.abspath(amplihack.__file__))
 
         # Copy .claude contents to temp .claude directory
@@ -399,7 +336,6 @@
                             ]
                         }
                     ],
->>>>>>> 0ad1f3df
                 }
             }
 
