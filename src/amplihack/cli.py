--- conflicted
+++ resolved
@@ -415,9 +415,6 @@
         # Save original directory (which is now also the working directory)
         original_cwd = os.getcwd()
 
-<<<<<<< HEAD
-        # Store it for later use (though now it's the same as current directory)
-=======
         # Safety: Check for git conflicts before copying
         from . import ESSENTIAL_DIRS
         from .safety import GitConflictDetector, SafeCopyStrategy
@@ -435,11 +432,7 @@
         temp_claude_dir = str(copy_strategy.target_dir)
 
         # Store original_cwd for auto mode (always set, regardless of conflicts)
->>>>>>> fa5a6cd1
         os.environ["AMPLIHACK_ORIGINAL_CWD"] = original_cwd
-
-        # Use .claude directory in current working directory instead of temp
-        temp_claude_dir = os.path.join(original_cwd, ".claude")
 
         if os.environ.get("AMPLIHACK_DEBUG", "").lower() == "true":
             print(f"UVX mode: Staging Claude environment in current directory: {original_cwd}")
