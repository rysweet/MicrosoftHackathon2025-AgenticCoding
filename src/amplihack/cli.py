"""Enhanced CLI for amplihack with proxy and launcher support."""

import argparse
import os
import sys
from pathlib import Path
from typing import List, Optional

from .docker import DockerManager
from .launcher import ClaudeLauncher
from .proxy import ProxyConfig, ProxyManager
from .utils import is_uvx_deployment


def ensure_ultrathink_command(prompt: str) -> str:
    """Ensure prompt starts with /amplihack:ultrathink command for orchestration.

    If prompt already starts with a slash command, returns unchanged.
    Otherwise prepends /amplihack:ultrathink to enable workflow orchestration.

    Args:
        prompt: The user's prompt string.

    Returns:
        Transformed prompt with /amplihack:ultrathink prepended (or unchanged if already a slash command).

    Examples:
        >>> ensure_ultrathink_command("implement feature X")
        "/amplihack:ultrathink implement feature X"
        >>> ensure_ultrathink_command("/analyze src")
        "/analyze src"
        >>> ensure_ultrathink_command("  test  ")
        "/amplihack:ultrathink test"
    """
    # Strip whitespace
    prompt = prompt.strip()

    # Return empty if prompt is empty after stripping
    if not prompt:
        return ""

    # If starts with slash, it's already a command - return unchanged
    if prompt.startswith("/"):
        return prompt

    # Prepend ultrathink command for orchestration
    return f"/amplihack:ultrathink {prompt}"


def wrap_prompt_with_ultrathink(
    claude_args: Optional[List[str]], no_ultrathink: bool = False
) -> Optional[List[str]]:
    """Wrap prompt in claude_args with /amplihack:ultrathink command.

    Modifies the prompt passed via -p flag to use workflow orchestration.

    Args:
        claude_args: Command line arguments to pass to Claude (may contain -p prompt).
        no_ultrathink: If True, skip wrapping (for simple tasks or opt-out).

    Returns:
        Modified claude_args with wrapped prompt, or original if no prompt or opt-out.
    """
    # No-op if no args or opt-out
    if not claude_args or no_ultrathink:
        return claude_args

    # Find -p flag and wrap its value
    try:
        p_index = claude_args.index("-p")
        if p_index + 1 < len(claude_args):
            original_prompt = claude_args[p_index + 1]
            wrapped_prompt = ensure_ultrathink_command(original_prompt)

            # Only modify if transformation occurred
            if wrapped_prompt != original_prompt:
                # Create new list to avoid mutating original
                new_args = claude_args.copy()
                new_args[p_index + 1] = wrapped_prompt
                return new_args
    except ValueError:
        # -p flag not found, return unchanged
        pass

    return claude_args


def launch_command(args: argparse.Namespace, claude_args: Optional[List[str]] = None) -> int:
    """Handle the launch command.

    Args:
        args: Parsed command line arguments.
        claude_args: Additional arguments to forward to Claude.

    Returns:
        Exit code.
    """
    # Handle backwards compatibility: Check for deprecated --use-graph-mem flag
    use_graph_mem = getattr(args, "use_graph_mem", False)
    enable_neo4j = getattr(args, "enable_neo4j_memory", False)

    # Set environment variable for Neo4j opt-in (Why: Makes flag accessible to session hooks and launcher)
    if use_graph_mem or enable_neo4j:
        os.environ["AMPLIHACK_ENABLE_NEO4J_MEMORY"] = "1"
        if use_graph_mem:
            print(
                "WARNING: --use-graph-mem is deprecated. Please use --enable-neo4j-memory instead."
            )
            print("Neo4j graph memory enabled via --use-graph-mem flag (deprecated)")
        else:
            print("Neo4j graph memory enabled via --enable-neo4j-memory flag")

        # Set container name if provided
        if getattr(args, "use_memory_db", None):
            # Store in environment for session hooks to access
            os.environ["NEO4J_CONTAINER_NAME_CLI"] = args.use_memory_db
            print(f"Using Neo4j container: {args.use_memory_db}")

    # Check if Docker should be used (CLI flag takes precedence over env var)
    use_docker = getattr(args, "docker", False) or DockerManager.should_use_docker()

    # Handle --no-reflection flag (disable always wins priority)
    if getattr(args, "no_reflection", False):
        os.environ["AMPLIHACK_SKIP_REFLECTION"] = "1"

    # Handle --auto flag (for Neo4j container selection non-interactive mode)
    if getattr(args, "auto", False):
        os.environ["AMPLIHACK_AUTO_MODE"] = "1"

    if use_docker:
        print(
            "Docker mode enabled"
            + (
                " via --docker flag"
                if getattr(args, "docker", False)
                else " via AMPLIHACK_USE_DOCKER"
            )
        )
        docker_manager = DockerManager()

        # Build command arguments for Docker
        docker_args = ["launch"]
        if getattr(args, "with_proxy_config", None):
            docker_args.extend(["--with-proxy-config", args.with_proxy_config])
        if getattr(args, "checkout_repo", None):
            docker_args.extend(["--checkout-repo", args.checkout_repo])
        if claude_args:
            docker_args.append("--")
            docker_args.extend(claude_args)

        return docker_manager.run_command(docker_args)

    # In UVX mode, Claude now runs from the current directory so no --add-dir needed

    proxy_manager = None
    system_prompt_path = None

    # Set up proxy if configuration provided
    if args.with_proxy_config:
        # For UVX mode, resolve relative paths from original directory
        if not Path(args.with_proxy_config).is_absolute():
            original_cwd = os.environ.get("AMPLIHACK_ORIGINAL_CWD", os.getcwd())
            config_path = Path(original_cwd) / args.with_proxy_config
            config_path = config_path.resolve()
        else:
            config_path = Path(args.with_proxy_config).resolve()

        if not config_path.exists():
            print(f"Error: Proxy configuration file not found: {config_path}")
            return 1

        print(f"Loading proxy configuration from: {config_path}")
        proxy_config = ProxyConfig(config_path)

        if not proxy_config.validate():
            print(
                "Error: Invalid proxy configuration. Check that OPENAI_API_KEY is set in your .env file"
            )
            return 1

        # Check if built-in proxy should be used
        use_builtin_proxy = getattr(args, "builtin_proxy", False)  # noqa: F841
        proxy_manager = ProxyManager(proxy_config)

        # When using proxy, automatically use Azure persistence prompt
        default_prompt = Path(__file__).parent / "prompts" / "azure_persistence.md"
        if default_prompt.exists():
            system_prompt_path = default_prompt
            print("Auto-appending Azure persistence prompt for proxy integration")

    # Launch Claude with checkout repo if specified
    launcher = ClaudeLauncher(
        proxy_manager=proxy_manager,
        append_system_prompt=system_prompt_path,
        checkout_repo=getattr(args, "checkout_repo", None),
        claude_args=claude_args,
        verbose=False,  # Interactive mode does not use --verbose
    )

    # Check if claude_args contains a prompt (-p) - if so, use non-interactive mode
    has_prompt = claude_args and ("-p" in claude_args)
    if has_prompt:
        return launcher.launch()
    return launcher.launch_interactive()


def handle_auto_mode(
    sdk: str, args: argparse.Namespace, cmd_args: Optional[List[str]]
) -> Optional[int]:
    """Handle auto mode for claude, copilot, or codex commands.

    Args:
        sdk: "claude", "copilot", or "codex"
        args: Parsed arguments
        cmd_args: Command arguments (for extracting prompt)

    Returns:
        Exit code if auto mode, None if not auto mode
    """
    if not getattr(args, "auto", False):
        return None

    # Disable reflection in auto mode (Issue #1146)
    # Reflection is interactive and blocks autonomous execution
    # Note: --no-reflection flag (Issue #1147) is also handled in non-auto mode paths
    os.environ["AMPLIHACK_SKIP_REFLECTION"] = "1"

    from .launcher.auto_mode import AutoMode

    # Extract prompt from args
    prompt = None
    if cmd_args and "-p" in cmd_args:
        idx = cmd_args.index("-p")
        if idx + 1 < len(cmd_args):
            prompt = cmd_args[idx + 1]

    if not prompt:
        print(f'Error: --auto requires a prompt. Use: amplihack {sdk} --auto -- -p "your prompt"')
        return 1

    # Check if UI mode is enabled
    ui_mode = getattr(args, "ui", False)

    auto = AutoMode(sdk, prompt, args.max_turns, ui_mode=ui_mode)
    return auto.run()


def handle_append_instruction(args: argparse.Namespace) -> int:
    """Handle --append flag to inject instructions into running auto mode.

    Args:
        args: Parsed command line arguments

    Returns:
        Exit code (0=success, 1=error)
    """
    if not getattr(args, "append", None):
        return 0

    from .launcher.append_handler import AppendError, append_instructions

    instruction = args.append

    try:
        result = append_instructions(instruction)

        # Print success message
        print(f"✓ Instruction appended to session: {result.session_id}")
        print(f"  File: {result.filename}")
        print("  The auto mode session will process this on its next turn.")
        return 0

    except ValueError as e:
        print(f"Error: {e}")
        return 1

    except AppendError as e:
        print(f"Error: {e}")
        return 1

    except Exception as e:
        print(f"Error: Failed to append instruction: {e}")
        return 1


def parse_args_with_passthrough(
    argv: Optional[List[str]] = None,
) -> "tuple[argparse.Namespace, List[str]]":
    """Parse arguments with support for -- separator for Claude argument forwarding.

    Args:
        argv: Command line arguments. Uses sys.argv if None.

    Returns:
        Tuple of (parsed_args, claude_args) where claude_args are arguments after --
    """
    if argv is None:
        argv = sys.argv[1:]

    # Split arguments on -- separator
    try:
        separator_index = argv.index("--")
        amplihack_args = argv[:separator_index]
        claude_args = argv[separator_index + 1 :]
    except ValueError:
        # No -- separator found
        amplihack_args = argv
        claude_args = []

    parser = create_parser()

    # If no amplihack command specified and we have claude_args, default to launch
    if not amplihack_args and claude_args:
        amplihack_args = ["launch"]
    elif not amplihack_args:
        # No command and no claude args - show help
        pass

    args = parser.parse_args(amplihack_args)
    return args, claude_args


def add_auto_mode_args(parser: argparse.ArgumentParser) -> None:
    """Add auto mode arguments to a parser.

    Args:
        parser: ArgumentParser to add arguments to.
    """
    parser.add_argument(
        "--auto",
        action="store_true",
        help="Run in autonomous agentic mode with iterative loop (clarify → plan → execute → evaluate). Usage: --auto -- -p 'your task'. See docs/AUTO_MODE.md for details.",
    )
    parser.add_argument(
        "--max-turns",
        type=int,
        default=10,
        help="Max turns for auto mode (default: 10). Guidance: 5-10 for simple tasks, 10-15 for medium complexity, 15-30 for complex tasks.",
    )
    parser.add_argument(
        "--append",
        metavar="PROMPT",
        help="Append new instructions to a running auto mode session. Finds the active auto mode log directory in the current project and injects the new prompt.",
    )
    parser.add_argument(
        "--ui",
        action="store_true",
        help="Enable interactive UI mode for auto mode (requires Rich library). Shows real-time execution state, logs, and allows prompt injection.",
    )


def add_common_sdk_args(parser: argparse.ArgumentParser) -> None:
    """Add common SDK arguments to a parser.

    Args:
        parser: ArgumentParser to add arguments to.
    """
    parser.add_argument(
        "--no-reflection",
        action="store_true",
        help="Disable post-session reflection analysis. Reflection normally runs after sessions to capture insights and learnings.",
    )
    parser.add_argument(
        "--no-ultrathink",
        action="store_true",
        help="Skip /amplihack:ultrathink workflow orchestration for simple tasks. By default, all prompts are wrapped with /ultrathink for maximum effectiveness.",
    )


def add_claude_specific_args(parser: argparse.ArgumentParser) -> None:
    """Add Claude-specific arguments to a parser.

    Args:
        parser: ArgumentParser to add arguments to.
    """
    parser.add_argument(
        "--with-proxy-config",
        metavar="PATH",
        help="Path to .env file with proxy configuration (for Azure OpenAI integration with auto persistence prompt)",
    )
    parser.add_argument(
        "--builtin-proxy",
        action="store_true",
        help="Use built-in proxy server with OpenAI Responses API support instead of external claude-code-proxy",
    )
    parser.add_argument(
        "--checkout-repo",
        metavar="GITHUB_URI",
        help="Clone a GitHub repository and use it as working directory. Supports: owner/repo, https://github.com/owner/repo, git@github.com:owner/repo",
    )
    parser.add_argument(
        "--docker",
        action="store_true",
        help="Run amplihack in Docker container for isolated execution",
    )


def add_neo4j_args(parser: argparse.ArgumentParser) -> None:
    """Add Neo4j graph memory arguments to a parser.

    Args:
        parser: ArgumentParser to add arguments to.
    """
    parser.add_argument(
        "--use-graph-mem",
        action="store_true",
        help="Enable Neo4j graph memory system (opt-in). Requires Docker. See docs/NEO4J.md for setup.",
    )
    parser.add_argument(
        "--use-memory-db",
        metavar="NAME",
        help="Specify Neo4j container name (e.g., amplihack-myproject). Works with --use-graph-mem.",
    )


def create_parser() -> argparse.ArgumentParser:
    """Create the argument parser for amplihack CLI.

    Returns:
        Configured argument parser.
    """
    parser = argparse.ArgumentParser(
        prog="amplihack",
        description="Amplihack CLI - Enhanced tools for Claude Code development",
        epilog="""Examples:
  amplihack                                    # Launch Claude directly
  amplihack -- --model claude-3-opus-20240229 # Forward model argument to Claude
  amplihack -- --verbose                      # Forward verbose flag to Claude
  amplihack launch -- --help                  # Get Claude help
  amplihack install                           # Install amplihack (no forwarding)
  amplihack install -- --verbose             # Install with Claude args forwarded

Auto Mode Examples:
  amplihack launch --auto -- -p "implement user authentication"
  amplihack claude --auto --max-turns 20 -- -p "refactor the API module"
  amplihack copilot --auto -- -p "add logging to all services"
  amplihack codex --auto -- -p "optimize database queries"

For comprehensive auto mode documentation, see docs/AUTO_MODE.md""",
        formatter_class=argparse.RawDescriptionHelpFormatter,
    )

    subparsers = parser.add_subparsers(dest="command", help="Available commands")

    # Install command (existing)
    subparsers.add_parser("install", help="Install amplihack agents and tools to ~/.claude")

    # Uninstall command (existing)
    subparsers.add_parser("uninstall", help="Remove amplihack agents and tools from ~/.claude")

    # Launch command (new)
    launch_parser = subparsers.add_parser(
        "launch", help="Launch Claude Code with optional proxy configuration"
    )
    add_claude_specific_args(launch_parser)
    add_auto_mode_args(launch_parser)
    add_neo4j_args(launch_parser)
    add_common_sdk_args(launch_parser)

    # Claude command (alias for launch)
    claude_parser = subparsers.add_parser("claude", help="Launch Claude Code (alias for launch)")
    add_claude_specific_args(claude_parser)
    add_auto_mode_args(claude_parser)
    add_neo4j_args(claude_parser)
    add_common_sdk_args(claude_parser)

    # Copilot command
    copilot_parser = subparsers.add_parser("copilot", help="Launch GitHub Copilot CLI")
    add_auto_mode_args(copilot_parser)
    add_common_sdk_args(copilot_parser)

    # Codex command
    codex_parser = subparsers.add_parser("codex", help="Launch OpenAI Codex CLI")
    add_auto_mode_args(codex_parser)
    add_common_sdk_args(codex_parser)

    # UVX helper command
    uvx_parser = subparsers.add_parser("uvx-help", help="Get help with UVX deployment")
    uvx_parser.add_argument("--find-path", action="store_true", help="Find UVX installation path")
    uvx_parser.add_argument("--info", action="store_true", help="Show UVX staging information")

    # Remote execution command
    remote_parser = subparsers.add_parser("remote", help="Execute on remote Azure VMs via azlin")
    remote_parser.add_argument("remote_command", choices=["auto", "ultrathink"], help="Command")
    remote_parser.add_argument("prompt", help="Task prompt")
<<<<<<< HEAD
    remote_parser.add_argument("--max-turns", type=int, default=10, help="Max turns")
    remote_parser.add_argument("--vm-size", default="m", help="VM size: s/m/l/xl")
    remote_parser.add_argument("--region", help="Azure region")
    remote_parser.add_argument("--keep-vm", action="store_true", help="Keep VM")
    remote_parser.add_argument("--timeout", type=int, default=120, help="Timeout")
=======
    remote_parser.add_argument("--max-turns", type=int, default=10, help="Max turns (default: 10)")
    remote_parser.add_argument("--vm-size", default="m", help="VM size: s/m/l/xl (default: m)")
    remote_parser.add_argument("--region", help="Azure region")
    remote_parser.add_argument("--keep-vm", action="store_true", help="Keep VM after execution")
    remote_parser.add_argument("--timeout", type=int, default=120, help="Timeout in minutes")
>>>>>>> b2f1b193

    # Goal Agent Generator command
    new_parser = subparsers.add_parser(
        "new", help="Generate a new goal-seeking agent from a prompt file"
    )
    new_parser.add_argument(
        "--file", "-f", type=str, required=True, help="Path to prompt.md file containing goal"
    )
    new_parser.add_argument(
        "--output",
        "-o",
        type=str,
        default=None,
        help="Output directory for goal agent (default: ./goal_agents)",
    )
    new_parser.add_argument(
        "--name", "-n", type=str, default=None, help="Custom name for goal agent"
    )
    new_parser.add_argument(
        "--skills-dir",
        type=str,
        default=None,
        help="Custom skills directory (default: .claude/agents/amplihack)",
    )
    new_parser.add_argument("--verbose", "-v", action="store_true", help="Enable verbose output")

    # Hidden local install command
    local_install_parser = subparsers.add_parser("_local_install", help=argparse.SUPPRESS)
    local_install_parser.add_argument("repo_root", help="Repository root directory")

    return parser


def main(argv: Optional[List[str]] = None) -> int:
    """Main entry point for amplihack CLI.

    Args:
        argv: Command line arguments. Uses sys.argv if None.

    Returns:
        Exit code.
    """
    # Initialize UVX staging if needed (before parsing args)
    temp_claude_dir = None
    if is_uvx_deployment():
        # Stage Claude environment in current directory for UVX zero-install

        # Save original directory (which is now also the working directory)
        original_cwd = os.getcwd()

        # Safety: Check for git conflicts before copying
        from . import ESSENTIAL_DIRS
        from .safety import GitConflictDetector, SafeCopyStrategy

        detector = GitConflictDetector(original_cwd)
        conflict_result = detector.detect_conflicts(ESSENTIAL_DIRS)

        strategy_manager = SafeCopyStrategy()
        copy_strategy = strategy_manager.determine_target(
            original_target=os.path.join(original_cwd, ".claude"),
            has_conflicts=conflict_result.has_conflicts,
            conflicting_files=conflict_result.conflicting_files,
        )

        # Check if user declined to proceed
        if not copy_strategy.should_proceed:
            print("\n❌ Cannot proceed without updating .claude/ directory")
            print("   Commit your changes and try again\n")
            sys.exit(1)

        temp_claude_dir = str(copy_strategy.target_dir)

        # Set CLAUDE_PROJECT_DIR to help Claude Code find .claude directory
        # Needed for both temp mode (hooks) and working mode (command discovery)
        os.environ["CLAUDE_PROJECT_DIR"] = str(copy_strategy.target_dir.parent)
        if os.environ.get("AMPLIHACK_DEBUG", "").lower() == "true":
            mode = "temp" if copy_strategy.use_temp else "working"
            print(f"Set CLAUDE_PROJECT_DIR={copy_strategy.target_dir.parent} ({mode} mode)")

        # Store original_cwd for auto mode (always set, regardless of conflicts)
        os.environ["AMPLIHACK_ORIGINAL_CWD"] = original_cwd

        if os.environ.get("AMPLIHACK_DEBUG", "").lower() == "true":
            print(f"UVX mode: Staging Claude environment in current directory: {original_cwd}")
            print(f"Working directory remains: {original_cwd}")

        # Stage framework files to the current directory's .claude directory
        # Find the amplihack package location
        # Find amplihack package location for .claude files
        import amplihack

        from . import copytree_manifest

        amplihack_src = os.path.dirname(os.path.abspath(amplihack.__file__))

        # Copy .claude contents to temp .claude directory
        # Note: copytree_manifest copies TO the dst, not INTO dst/.claude
        copied = copytree_manifest(amplihack_src, temp_claude_dir, ".claude")

        # Smart PROJECT.md initialization for UVX mode
        if copied:
            try:
                from .utils.project_initializer import InitMode, initialize_project_md

                result = initialize_project_md(Path(original_cwd), mode=InitMode.FORCE)
                if result.success and result.action_taken.value in ["initialized", "regenerated"]:
                    if os.environ.get("AMPLIHACK_DEBUG", "").lower() == "true":
                        print(
                            f"PROJECT.md {result.action_taken.value} for {Path(original_cwd).name}"
                        )
            except Exception as e:
                if os.environ.get("AMPLIHACK_DEBUG", "").lower() == "true":
                    print(f"Warning: PROJECT.md initialization failed: {e}")

        # Create settings.json with appropriate paths based on staging mode
        if copied:
            settings_path = os.path.join(temp_claude_dir, "settings.json")
            import json

            # Load settings from template (includes statusLine and all hooks)
            template_path = Path(__file__).parent / "utils" / "uvx_settings_template.json"
            try:
                with open(template_path) as f:
                    settings = json.load(f)

                # Always replace relative paths with $CLAUDE_PROJECT_DIR for UVX mode
                # This ensures Claude Code can find .claude regardless of working directory
                def replace_paths(obj):
                    if isinstance(obj, dict):
                        for key, value in obj.items():
                            if key == "command" and isinstance(value, str) and value.startswith(
                                ".claude/"
                            ):
                                obj[key] = value.replace(
                                    ".claude/", "$CLAUDE_PROJECT_DIR/.claude/"
                                )
                            else:
                                replace_paths(value)
                    elif isinstance(obj, list):
                        for item in obj:
                            replace_paths(item)

                replace_paths(settings)

            except (FileNotFoundError, json.JSONDecodeError) as e:
                # Fallback to minimal settings if template not found
                print(f"Warning: Could not load settings template: {e}", file=sys.stderr)
                # Always use $CLAUDE_PROJECT_DIR in UVX mode
                settings = {
                    "hooks": {
                        "SessionStart": [
                            {
                                "hooks": [
                                    {
                                        "type": "command",
                                        "command": "$CLAUDE_PROJECT_DIR/.claude/tools/amplihack/hooks/session_start.py",
                                        "timeout": 10000,
                                    }
                                ]
                            }
                        ],
                    }
                }

            # Write settings.json
            os.makedirs(temp_claude_dir, exist_ok=True)
            with open(settings_path, "w") as f:
                json.dump(settings, f, indent=2)

            if os.environ.get("AMPLIHACK_DEBUG", "").lower() == "true":
                print(f"UVX staging completed to {temp_claude_dir}")
                print("Created settings.json with $CLAUDE_PROJECT_DIR paths")

    args, claude_args = parse_args_with_passthrough(argv)

    # Wrap prompts with /amplihack:ultrathink by default (unless --no-ultrathink is set)
    # This enables workflow orchestration for all prompts
    no_ultrathink = getattr(args, "no_ultrathink", False)
    claude_args = wrap_prompt_with_ultrathink(claude_args, no_ultrathink)

    if not args.command:
        # If we have claude_args but no command, default to launching Claude directly
        if claude_args:
            # If in UVX mode, ensure we use --add-dir for the ORIGINAL directory
            if is_uvx_deployment():
                # Get the original directory (before we changed to temp)
                original_cwd = os.environ.get("AMPLIHACK_ORIGINAL_CWD", os.getcwd())
                if "--add-dir" not in claude_args:
                    claude_args = ["--add-dir", original_cwd] + claude_args

            # Check if Docker should be used for direct launch
            if DockerManager.should_use_docker():
                print("Docker mode enabled via AMPLIHACK_USE_DOCKER")
                docker_manager = DockerManager()
                docker_args = ["launch", "--"] + claude_args
                return docker_manager.run_command(docker_args)

            launcher = ClaudeLauncher(claude_args=claude_args, verbose=False)
            return launcher.launch_interactive()
        create_parser().print_help()
        return 1

    # Import the original functions for backward compatibility
    from . import _local_install, uninstall

    if args.command == "install":
        # Install from the package's .claude directory (wherever uvx installed it)
        # This ensures we use the exact version the user installed via uvx --from git+...@branch

        # Find package location using __file__
        # __file__ is amplihack/cli.py, so parent is amplihack/
        package_dir = Path(__file__).resolve().parent
        claude_source = package_dir / ".claude"

        if claude_source.exists():
            # Use package's .claude directory (amplihack/.claude/)
            # _local_install expects repo root, so pass package_dir (which contains .claude/)
            _local_install(str(package_dir))
            return 0
        else:
            # Fallback: Clone from GitHub (for old installations)
            import subprocess
            import tempfile

            print("⚠️  Package .claude/ not found, cloning from GitHub...")
            with tempfile.TemporaryDirectory() as tmp:
                repo_url = "https://github.com/rysweet/MicrosoftHackathon2025-AgenticCoding"
                try:
                    subprocess.check_call(["git", "clone", "--depth", "1", repo_url, tmp])
                    _local_install(tmp)
                    return 0
                except subprocess.CalledProcessError as e:
                    print(f"Failed to install: {e}")
                    return 1

    elif args.command == "uninstall":
        uninstall()
        return 0

    elif args.command == "_local_install":
        _local_install(args.repo_root)
        return 0

    elif args.command == "launch":
        # Handle append mode FIRST (before any other initialization)
        if getattr(args, "append", None):
            return handle_append_instruction(args)

        # If in UVX mode, ensure we use --add-dir for the ORIGINAL directory
        if is_uvx_deployment():
            # Get the original directory (before we changed to temp)
            original_cwd = os.environ.get("AMPLIHACK_ORIGINAL_CWD", os.getcwd())
            # Add --add-dir to claude_args if not already present
            if claude_args and "--add-dir" not in claude_args:
                claude_args = ["--add-dir", original_cwd] + claude_args
            elif not claude_args:
                claude_args = ["--add-dir", original_cwd]

        # Handle auto mode
        exit_code = handle_auto_mode("claude", args, claude_args)
        if exit_code is not None:
            return exit_code

        return launch_command(args, claude_args)

    elif args.command == "claude":
        # Handle append mode FIRST (before any other initialization)
        if getattr(args, "append", None):
            return handle_append_instruction(args)

        # Claude is an alias for launch
        if is_uvx_deployment():
            original_cwd = os.environ.get("AMPLIHACK_ORIGINAL_CWD", os.getcwd())
            if claude_args and "--add-dir" not in claude_args:
                claude_args = ["--add-dir", original_cwd] + claude_args
            elif not claude_args:
                claude_args = ["--add-dir", original_cwd]

        # Handle auto mode
        exit_code = handle_auto_mode("claude", args, claude_args)
        if exit_code is not None:
            return exit_code

        return launch_command(args, claude_args)

    elif args.command == "copilot":
        from .launcher.copilot import launch_copilot

        # Handle append mode FIRST (before any other initialization)
        if getattr(args, "append", None):
            return handle_append_instruction(args)

        # Handle auto mode
        exit_code = handle_auto_mode("copilot", args, claude_args)
        if exit_code is not None:
            return exit_code

        # Handle --no-reflection flag (disable always wins priority)
        if getattr(args, "no_reflection", False):
            os.environ["AMPLIHACK_SKIP_REFLECTION"] = "1"

        # Normal copilot launch
        has_prompt = claude_args and "-p" in claude_args
        return launch_copilot(claude_args, interactive=not has_prompt)

    elif args.command == "codex":
        from .launcher.codex import launch_codex

        # Handle append mode FIRST (before any other initialization)
        if getattr(args, "append", None):
            return handle_append_instruction(args)

        # Handle auto mode
        exit_code = handle_auto_mode("codex", args, claude_args)
        if exit_code is not None:
            return exit_code

        # Handle --no-reflection flag (disable always wins priority)
        if getattr(args, "no_reflection", False):
            os.environ["AMPLIHACK_SKIP_REFLECTION"] = "1"

        # Normal codex launch
        has_prompt = claude_args and "-p" in claude_args
        return launch_codex(claude_args, interactive=not has_prompt)

    elif args.command == "uvx-help":
        from .commands.uvx_helper import find_uvx_installation_path, print_uvx_usage_instructions

        if args.find_path:
            path = find_uvx_installation_path()
            if path:
                print(str(path))
                return 0
            print("UVX installation path not found", file=sys.stderr)
            return 1
        if args.info:
            # Show UVX staging information
            print("\nUVX Information:")
            print(f"  Is UVX: {is_uvx_deployment()}")
            print("\nEnvironment Variables:")
            print(f"  AMPLIHACK_ROOT={os.environ.get('AMPLIHACK_ROOT', '(not set)')}")
            return 0
        print_uvx_usage_instructions()
        return 0

    elif args.command == "new":
        from .goal_agent_generator.cli import new_goal_agent

        # Convert string paths to Path objects
        file_path = Path(args.file)
        output_path = Path(args.output) if args.output else None
        skills_path = Path(args.skills_dir) if args.skills_dir else None

        # Call the goal agent generator CLI
        return new_goal_agent.callback(
            file=file_path,
            output=output_path,
            name=args.name,
            skills_dir=skills_path,
            verbose=args.verbose,
        )

    elif args.command == "remote":
        # Execute remote command
        claude_dir = Path.cwd() / ".claude"
        if not claude_dir.exists():
            print("Error: .claude directory not found", file=sys.stderr)
            return 1

        sys.path.insert(0, str(claude_dir / "tools" / "amplihack"))

        try:
            from remote.cli import execute_remote_workflow
            from remote.orchestrator import VMOptions

            vm_options = VMOptions(
                size=args.vm_size,
                region=args.region,
                keep_vm=args.keep_vm,
            )

            execute_remote_workflow(
                repo_path=Path.cwd(),
                command=args.remote_command,
                prompt=args.prompt,
                max_turns=args.max_turns,
                vm_options=vm_options,
                timeout=args.timeout,
            )
            return 0
        except Exception as e:
            print(f"Error: {e}", file=sys.stderr)
            return 1

    else:
        create_parser().print_help()
        return 1


if __name__ == "__main__":
    sys.exit(main())<|MERGE_RESOLUTION|>--- conflicted
+++ resolved
@@ -483,19 +483,11 @@
     remote_parser = subparsers.add_parser("remote", help="Execute on remote Azure VMs via azlin")
     remote_parser.add_argument("remote_command", choices=["auto", "ultrathink"], help="Command")
     remote_parser.add_argument("prompt", help="Task prompt")
-<<<<<<< HEAD
-    remote_parser.add_argument("--max-turns", type=int, default=10, help="Max turns")
-    remote_parser.add_argument("--vm-size", default="m", help="VM size: s/m/l/xl")
-    remote_parser.add_argument("--region", help="Azure region")
-    remote_parser.add_argument("--keep-vm", action="store_true", help="Keep VM")
-    remote_parser.add_argument("--timeout", type=int, default=120, help="Timeout")
-=======
     remote_parser.add_argument("--max-turns", type=int, default=10, help="Max turns (default: 10)")
     remote_parser.add_argument("--vm-size", default="m", help="VM size: s/m/l/xl (default: m)")
     remote_parser.add_argument("--region", help="Azure region")
     remote_parser.add_argument("--keep-vm", action="store_true", help="Keep VM after execution")
     remote_parser.add_argument("--timeout", type=int, default=120, help="Timeout in minutes")
->>>>>>> b2f1b193
 
     # Goal Agent Generator command
     new_parser = subparsers.add_parser(
