"""Enhanced CLI for amplihack with proxy and launcher support."""

import argparse
import os
import sys
from pathlib import Path
from typing import TYPE_CHECKING

from .docker import DockerManager
from .launcher import ClaudeLauncher
from .proxy import ProxyConfig, ProxyManager
from .utils import is_uvx_deployment

if TYPE_CHECKING:
    pass


def ensure_ultrathink_command(prompt: str) -> str:
    """Ensure prompt starts with /amplihack:ultrathink command for orchestration.

    If prompt already starts with a slash command, returns unchanged.
    Otherwise prepends /amplihack:ultrathink to enable workflow orchestration.

    Args:
        prompt: The user's prompt string.

    Returns:
        Transformed prompt with /amplihack:ultrathink prepended (or unchanged if already a slash command).

    Examples:
        >>> ensure_ultrathink_command("implement feature X")
        "/amplihack:ultrathink implement feature X"
        >>> ensure_ultrathink_command("/analyze src")
        "/analyze src"
        >>> ensure_ultrathink_command("  test  ")
        "/amplihack:ultrathink test"
    """
    # Strip whitespace
    prompt = prompt.strip()

    # Return empty if prompt is empty after stripping
    if not prompt:
        return ""

    # If starts with slash, it's already a command - return unchanged
    if prompt.startswith("/"):
        return prompt

    # Prepend ultrathink command for orchestration
    return f"/amplihack:ultrathink {prompt}"


def wrap_prompt_with_ultrathink(
    claude_args: list[str] | None, no_ultrathink: bool = False
) -> list[str] | None:
    """Wrap prompt in claude_args with /amplihack:ultrathink command.

    Modifies the prompt passed via -p flag to use workflow orchestration.

    Args:
        claude_args: Command line arguments to pass to Claude (may contain -p prompt).
        no_ultrathink: If True, skip wrapping (for simple tasks or opt-out).

    Returns:
        Modified claude_args with wrapped prompt, or original if no prompt or opt-out.
    """
    # No-op if no args or opt-out
    if not claude_args or no_ultrathink:
        return claude_args

    # Find -p flag and wrap its value
    try:
        p_index = claude_args.index("-p")
        if p_index + 1 < len(claude_args):
            original_prompt = claude_args[p_index + 1]
            wrapped_prompt = ensure_ultrathink_command(original_prompt)

            # Only modify if transformation occurred
            if wrapped_prompt != original_prompt:
                # Create new list to avoid mutating original
                new_args = claude_args.copy()
                new_args[p_index + 1] = wrapped_prompt
                return new_args
    except ValueError:
        # -p flag not found, return unchanged
        pass

    return claude_args


def launch_command(args: argparse.Namespace, claude_args: list[str] | None = None) -> int:
    """Handle the launch command.

    Args:
        args: Parsed command line arguments.
        claude_args: Additional arguments to forward to Claude.

    Returns:
        Exit code.
    """
<<<<<<< HEAD
    # Set environment variable for Neo4j opt-in (Why: Makes flag accessible to session hooks)
    if getattr(args, "use_graph_mem", False):
        os.environ["AMPLIHACK_USE_GRAPH_MEM"] = "1"
        print("Neo4j graph memory enabled")
=======
    # Handle graph backend selection (new unified approach)
    graph_backend = getattr(args, "graph_backend", "auto")
    enable_neo4j = getattr(args, "enable_neo4j_memory", False)
    use_graph_mem = getattr(args, "use_graph_mem", False)  # Deprecated

    # Set environment variable for graph backend selection
    if graph_backend != "auto":
        os.environ["AMPLIHACK_GRAPH_BACKEND"] = graph_backend
        print(f"Graph backend set to: {graph_backend}")
    elif enable_neo4j or use_graph_mem:
        os.environ["AMPLIHACK_GRAPH_BACKEND"] = "neo4j"
        os.environ["AMPLIHACK_ENABLE_NEO4J_MEMORY"] = "1"
        if use_graph_mem:
            print(
                "WARNING: --use-graph-mem is deprecated. Please use --graph-backend neo4j instead."
            )
        print("Graph backend set to: neo4j")
>>>>>>> 7263a44f

        # Set container name if provided
        if getattr(args, "use_memory_db", None):
            # Store in environment for session hooks to access
            os.environ["NEO4J_CONTAINER_NAME_CLI"] = args.use_memory_db
            print(f"Using Neo4j container: {args.use_memory_db}")

    # Check if Docker should be used (CLI flag takes precedence over env var)
    use_docker = getattr(args, "docker", False) or DockerManager.should_use_docker()

    # Handle --no-reflection flag (disable always wins priority)
    if getattr(args, "no_reflection", False):
        os.environ["AMPLIHACK_SKIP_REFLECTION"] = "1"

    # Handle --auto flag (for Neo4j container selection non-interactive mode)
    if getattr(args, "auto", False):
        os.environ["AMPLIHACK_AUTO_MODE"] = "1"

    if use_docker:
        print(
            "Docker mode enabled"
            + (
                " via --docker flag"
                if getattr(args, "docker", False)
                else " via AMPLIHACK_USE_DOCKER"
            )
        )
        docker_manager = DockerManager()

        # Build command arguments for Docker
        docker_args = ["launch"]
        if getattr(args, "with_proxy_config", None):
            docker_args.extend(["--with-proxy-config", args.with_proxy_config])
        if getattr(args, "checkout_repo", None):
            docker_args.extend(["--checkout-repo", args.checkout_repo])
        if claude_args:
            docker_args.append("--")
            docker_args.extend(claude_args)

        return docker_manager.run_command(docker_args)

    # In UVX mode, Claude now runs from the current directory so no --add-dir needed

    proxy_manager = None
    system_prompt_path = None

    # Set up proxy if configuration provided
    if args.with_proxy_config:
        # For UVX mode, resolve relative paths from original directory
        if not Path(args.with_proxy_config).is_absolute():
            original_cwd = os.environ.get("AMPLIHACK_ORIGINAL_CWD", os.getcwd())
            config_path = Path(original_cwd) / args.with_proxy_config
            config_path = config_path.resolve()
        else:
            config_path = Path(args.with_proxy_config).resolve()

        if not config_path.exists():
            print(f"Error: Proxy configuration file not found: {config_path}")
            return 1

        print(f"Loading proxy configuration from: {config_path}")
        proxy_config = ProxyConfig(config_path)

        if not proxy_config.validate():
            print(
                "Error: Invalid proxy configuration. Check that OPENAI_API_KEY is set in your .env file"
            )
            return 1

        # Check if built-in proxy should be used
        use_builtin_proxy = getattr(args, "builtin_proxy", False)  # noqa: F841
        proxy_manager = ProxyManager(proxy_config)

        # When using proxy, automatically use Azure persistence prompt
        default_prompt = Path(__file__).parent / "prompts" / "azure_persistence.md"
        if default_prompt.exists():
            system_prompt_path = default_prompt
            print("Auto-appending Azure persistence prompt for proxy integration")

    # Launch Claude with checkout repo if specified
    launcher = ClaudeLauncher(
        proxy_manager=proxy_manager,
        append_system_prompt=system_prompt_path,
        checkout_repo=getattr(args, "checkout_repo", None),
        claude_args=claude_args,
        verbose=False,  # Interactive mode does not use --verbose
    )

    # Check if claude_args contains a prompt (-p) - if so, use non-interactive mode
    has_prompt = claude_args and ("-p" in claude_args)
    if has_prompt:
        return launcher.launch()
    return launcher.launch_interactive()


def handle_auto_mode(sdk: str, args: argparse.Namespace, cmd_args: list[str] | None) -> int | None:
    """Handle auto mode for claude, copilot, or codex commands.

    Args:
        sdk: "claude", "copilot", or "codex"
        args: Parsed arguments
        cmd_args: Command arguments (for extracting prompt)

    Returns:
        Exit code if auto mode, None if not auto mode
    """
    if not getattr(args, "auto", False):
        return None

    # Disable reflection in auto mode (Issue #1146)
    # Reflection is interactive and blocks autonomous execution
    # Note: --no-reflection flag (Issue #1147) is also handled in non-auto mode paths
    os.environ["AMPLIHACK_SKIP_REFLECTION"] = "1"

    from .launcher.auto_mode import AutoMode

    # Extract prompt from args
    prompt = None
    if cmd_args and "-p" in cmd_args:
        idx = cmd_args.index("-p")
        if idx + 1 < len(cmd_args):
            prompt = cmd_args[idx + 1]

    if not prompt:
        print(f'Error: --auto requires a prompt. Use: amplihack {sdk} --auto -- -p "your prompt"')
        return 1

    # Check if UI mode is enabled
    ui_mode = getattr(args, "ui", False)

    # Extract model from cmd_args for timeout auto-detection
    model = None
    if cmd_args and "--model" in cmd_args:
        try:
            model_idx = cmd_args.index("--model")
            if model_idx + 1 < len(cmd_args):
                model = cmd_args[model_idx + 1]
        except (ValueError, IndexError):
            pass

    # Resolve timeout using priority: --no-timeout > explicit > model auto-detect > default
    query_timeout = resolve_timeout(args, model)

    auto = AutoMode(
        sdk, prompt, args.max_turns, ui_mode=ui_mode, query_timeout_minutes=query_timeout
    )
    return auto.run()


def handle_append_instruction(args: argparse.Namespace) -> int:
    """Handle --append flag to inject instructions into running auto mode.

    Args:
        args: Parsed command line arguments

    Returns:
        Exit code (0=success, 1=error)
    """
    if not getattr(args, "append", None):
        return 0

    from .launcher.append_handler import AppendError, append_instructions

    instruction = args.append

    try:
        result = append_instructions(instruction)

        # Print success message
        print(f"✓ Instruction appended to session: {result.session_id}")
        print(f"  File: {result.filename}")
        print("  The auto mode session will process this on its next turn.")
        return 0

    except ValueError as e:
        print(f"Error: {e}")
        return 1

    except AppendError as e:
        print(f"Error: {e}")
        return 1

    except Exception as e:
        print(f"Error: Failed to append instruction: {e}")
        return 1


def parse_args_with_passthrough(
    argv: list[str] | None = None,
) -> "tuple[argparse.Namespace, list[str]]":
    """Parse arguments with support for -- separator for Claude argument forwarding.

    Args:
        argv: Command line arguments. Uses sys.argv if None.

    Returns:
        Tuple of (parsed_args, claude_args) where claude_args are arguments after --
    """
    if argv is None:
        argv = sys.argv[1:]

    # Split arguments on -- separator
    try:
        separator_index = argv.index("--")
        amplihack_args = argv[:separator_index]
        claude_args = argv[separator_index + 1 :]
    except ValueError:
        # No -- separator found
        amplihack_args = argv
        claude_args = []

    parser = create_parser()

    # If no amplihack command specified and we have claude_args, default to launch
    if not amplihack_args and claude_args:
        amplihack_args = ["launch"]
    elif not amplihack_args:
        # No command and no claude args - show help
        pass

    # Special handling for 'remote' command - allow unknown args for Click CLI
    if amplihack_args and amplihack_args[0] == "remote":
        args, unknown = parser.parse_known_args(amplihack_args)
        # Add unknown args to remote_args
        if hasattr(args, 'remote_args'):
            args.remote_args = args.remote_args + unknown
        else:
            args.remote_args = unknown
        return args, claude_args

    args = parser.parse_args(amplihack_args)
    return args, claude_args


def add_auto_mode_args(parser: argparse.ArgumentParser) -> None:
    """Add auto mode arguments to a parser.

    Args:
        parser: ArgumentParser to add arguments to.
    """
    parser.add_argument(
        "--auto",
        action="store_true",
        help="Run in autonomous agentic mode with iterative loop (clarify → plan → execute → evaluate). Usage: --auto -- -p 'your task'. See docs/AUTO_MODE.md for details.",
    )
    parser.add_argument(
        "--max-turns",
        type=int,
        default=10,
        help="Max turns for auto mode (default: 10). Guidance: 5-10 for simple tasks, 10-15 for medium complexity, 15-30 for complex tasks.",
    )
    parser.add_argument(
        "--append",
        metavar="PROMPT",
        help="Append new instructions to a running auto mode session. Finds the active auto mode log directory in the current project and injects the new prompt.",
    )
    parser.add_argument(
        "--ui",
        action="store_true",
        help="Enable interactive UI mode for auto mode (requires Rich library). Shows real-time execution state, logs, and allows prompt injection.",
    )
    parser.add_argument(
        "--query-timeout-minutes",
        type=float,
        default=30.0,
        metavar="MINUTES",
        help=(
            "Timeout for each SDK query in minutes (default: 30). "
            "Opus models auto-detect to 60 minutes. "
            "Use --no-timeout to disable timeout completely."
        ),
    )
    parser.add_argument(
        "--no-timeout",
        action="store_true",
        help="Disable timeout for SDK queries (allows indefinite execution).",
    )


def resolve_timeout(args: argparse.Namespace, model: str | None = None) -> float | None:
    """Resolve timeout value based on CLI args and model detection.

    Priority order:
    1. --no-timeout flag (returns None)
    2. Explicit --query-timeout-minutes value (if not default 30.0)
    3. Auto-detect Opus model (60 minutes)
    4. Default from argparse (30 minutes)

    Args:
        args: Parsed command line arguments
        model: Model name from --model arg (for Opus detection)

    Returns:
        Timeout in minutes, or None for no timeout
    """
    # Priority 1: --no-timeout flag takes precedence
    if getattr(args, "no_timeout", False):
        return None

    # Get the timeout value (defaults to 30.0 from argparse)
    timeout = getattr(args, "query_timeout_minutes", 30.0)

    # Priority 3: Auto-detect Opus model (60 minute timeout)
    # Only apply if timeout is the default (30.0), meaning user didn't explicitly override
    if model and "opus" in model.lower() and timeout == 30.0:
        return 60.0

    # Return the timeout value (explicit or default)
    return timeout


def add_common_sdk_args(parser: argparse.ArgumentParser) -> None:
    """Add common SDK arguments to a parser.

    Args:
        parser: ArgumentParser to add arguments to.
    """
    parser.add_argument(
        "--no-reflection",
        action="store_true",
        help="Disable post-session reflection analysis. Reflection normally runs after sessions to capture insights and learnings.",
    )
    parser.add_argument(
        "--no-ultrathink",
        action="store_true",
        help="Skip /amplihack:ultrathink workflow orchestration for simple tasks. By default, all prompts are wrapped with /ultrathink for maximum effectiveness.",
    )


def add_claude_specific_args(parser: argparse.ArgumentParser) -> None:
    """Add Claude-specific arguments to a parser.

    Args:
        parser: ArgumentParser to add arguments to.
    """
    parser.add_argument(
        "--with-proxy-config",
        metavar="PATH",
        help="Path to .env file with proxy configuration (for Azure OpenAI integration with auto persistence prompt)",
    )
    parser.add_argument(
        "--builtin-proxy",
        action="store_true",
        help="Use built-in proxy server with OpenAI Responses API support instead of external claude-code-proxy",
    )
    parser.add_argument(
        "--checkout-repo",
        metavar="GITHUB_URI",
        help="Clone a GitHub repository and use it as working directory. Supports: owner/repo, https://github.com/owner/repo, git@github.com:owner/repo",
    )
    parser.add_argument(
        "--docker",
        action="store_true",
        help="Run amplihack in Docker container for isolated execution",
    )


def add_neo4j_args(parser: argparse.ArgumentParser) -> None:
    """Add Neo4j graph memory arguments to a parser.

    Args:
        parser: ArgumentParser to add arguments to.
    """
    parser.add_argument(
        "--use-graph-mem",
        action="store_true",
        help="Enable Neo4j graph memory system (opt-in). Requires Docker. See docs/NEO4J.md for setup.",
    )
    parser.add_argument(
        "--use-memory-db",
        metavar="NAME",
        help="Specify Neo4j container name (e.g., amplihack-myproject). Works with --use-graph-mem.",
    )


def add_graph_backend_args(parser: argparse.ArgumentParser) -> None:
    """Add graph backend selection arguments to a parser.

    Args:
        parser: ArgumentParser to add arguments to.
    """
    parser.add_argument(
        "--graph-backend",
        choices=["kuzu", "neo4j", "auto"],
        default="auto",
        metavar="BACKEND",
        help=(
            "Select graph database backend for memory system. "
            "Options: kuzu (embedded, zero-config), neo4j (Docker), auto (default). "
            "Kùzu is auto-installed if needed."
        ),
    )
    parser.add_argument(
        "--enable-neo4j-memory",
        action="store_true",
        help="Enable Neo4j graph memory (alias for --graph-backend neo4j).",
    )


def create_parser() -> argparse.ArgumentParser:
    """Create the argument parser for amplihack CLI.

    Returns:
        Configured argument parser.
    """
    parser = argparse.ArgumentParser(
        prog="amplihack",
        description="Amplihack CLI - Enhanced tools for Claude Code development",
        epilog="""Examples:
  amplihack                                    # Launch Claude directly
  amplihack -- --model claude-3-opus-20240229 # Forward model argument to Claude
  amplihack -- --verbose                      # Forward verbose flag to Claude
  amplihack launch -- --help                  # Get Claude help
  amplihack install                           # Install amplihack (no forwarding)
  amplihack install -- --verbose             # Install with Claude args forwarded

Auto Mode Examples:
  amplihack launch --auto -- -p "implement user authentication"
  amplihack claude --auto --max-turns 20 -- -p "refactor the API module"
  amplihack copilot --auto -- -p "add logging to all services"
  amplihack codex --auto -- -p "optimize database queries"

For comprehensive auto mode documentation, see docs/AUTO_MODE.md""",
        formatter_class=argparse.RawDescriptionHelpFormatter,
    )

    subparsers = parser.add_subparsers(dest="command", help="Available commands")

    # Install command (existing)
    subparsers.add_parser("install", help="Install amplihack agents and tools to ~/.claude")

    # Uninstall command (existing)
    subparsers.add_parser("uninstall", help="Remove amplihack agents and tools from ~/.claude")

    # Launch command (new)
    launch_parser = subparsers.add_parser(
        "launch", help="Launch Claude Code with optional proxy configuration"
    )
    add_claude_specific_args(launch_parser)
    add_auto_mode_args(launch_parser)
    add_neo4j_args(launch_parser)
    add_graph_backend_args(launch_parser)
    add_common_sdk_args(launch_parser)
    launch_parser.add_argument(
        "--profile",
        type=str,
        default=None,
        help="Profile URI to use for this launch (overrides configured profile)",
    )

    # Claude command (alias for launch)
    claude_parser = subparsers.add_parser("claude", help="Launch Claude Code (alias for launch)")
    add_claude_specific_args(claude_parser)
    add_auto_mode_args(claude_parser)
    add_neo4j_args(claude_parser)
    add_graph_backend_args(claude_parser)
    add_common_sdk_args(claude_parser)
    claude_parser.add_argument(
        "--profile",
        type=str,
        default=None,
        help="Profile URI to use for this launch (overrides configured profile)",
    )

    # RustyClawd command (Rust implementation)
    rustyclawd_parser = subparsers.add_parser("RustyClawd", help="Launch RustyClawd (Rust implementation)")
    add_claude_specific_args(rustyclawd_parser)
    add_auto_mode_args(rustyclawd_parser)
    add_neo4j_args(rustyclawd_parser)
    add_common_sdk_args(rustyclawd_parser)

    # Copilot command
    copilot_parser = subparsers.add_parser("copilot", help="Launch GitHub Copilot CLI")
    add_auto_mode_args(copilot_parser)
    add_common_sdk_args(copilot_parser)

    # Codex command
    codex_parser = subparsers.add_parser("codex", help="Launch OpenAI Codex CLI")
    add_auto_mode_args(codex_parser)
    add_common_sdk_args(codex_parser)

    # UVX helper command
    uvx_parser = subparsers.add_parser("uvx-help", help="Get help with UVX deployment")
    uvx_parser.add_argument("--find-path", action="store_true", help="Find UVX installation path")
    uvx_parser.add_argument("--info", action="store_true", help="Show UVX staging information")

<<<<<<< HEAD
=======
    # Remote execution command
    # Pass through all args to Click CLI (handles both old and new syntax)
    remote_parser = subparsers.add_parser(
        "remote",
        help="Execute on remote Azure VMs via azlin",
        add_help=False,  # Disable argparse help, let Click handle it
    )
    # Accept all remaining args - Click will parse subcommands
    # Use '*' to consume all positional args and allow unknown flags
    remote_parser.add_argument("remote_args", nargs='*', help=argparse.SUPPRESS)

    # Goal Agent Generator command
    new_parser = subparsers.add_parser(
        "new", help="Generate a new goal-seeking agent from a prompt file"
    )
    new_parser.add_argument(
        "--file", "-f", type=str, required=True, help="Path to prompt.md file containing goal"
    )
    new_parser.add_argument(
        "--output",
        "-o",
        type=str,
        default=None,
        help="Output directory for goal agent (default: ./goal_agents)",
    )
    new_parser.add_argument(
        "--name", "-n", type=str, default=None, help="Custom name for goal agent"
    )
    new_parser.add_argument(
        "--skills-dir",
        type=str,
        default=None,
        help="Custom skills directory (default: .claude/agents/amplihack)",
    )
    new_parser.add_argument("--verbose", "-v", action="store_true", help="Enable verbose output")

>>>>>>> 7263a44f
    # Hidden local install command
    local_install_parser = subparsers.add_parser("_local_install", help=argparse.SUPPRESS)
    local_install_parser.add_argument("repo_root", help="Repository root directory")
    local_install_parser.add_argument(
        "--profile",
        type=str,
        default=None,
        help="Profile URI to use for this install (overrides configured profile)",
    )

    return parser


def main(argv: list[str] | None = None) -> int:
    """Main entry point for amplihack CLI.

    Args:
        argv: Command line arguments. Uses sys.argv if None.

    Returns:
        Exit code.
    """
    # Initialize UVX staging if needed (before parsing args)
    temp_claude_dir = None
    if is_uvx_deployment():
        # Stage Claude environment in current directory for UVX zero-install

        # Save original directory (which is now also the working directory)
        original_cwd = os.getcwd()

        # Safety: Check for git conflicts before copying
        from . import ESSENTIAL_DIRS
        from .safety import GitConflictDetector, SafeCopyStrategy

        detector = GitConflictDetector(original_cwd)
        conflict_result = detector.detect_conflicts(ESSENTIAL_DIRS)

        strategy_manager = SafeCopyStrategy()
        copy_strategy = strategy_manager.determine_target(
            original_target=os.path.join(original_cwd, ".claude"),
            has_conflicts=conflict_result.has_conflicts,
            conflicting_files=conflict_result.conflicting_files
        )

        # Check if user declined to proceed
        if not copy_strategy.should_proceed:
            print("\n❌ Cannot proceed without updating .claude/ directory")
            print("   Commit your changes and try again\n")
            sys.exit(1)

        temp_claude_dir = str(copy_strategy.target_dir)

        # Set CLAUDE_PROJECT_DIR to help Claude Code find .claude directory
        # Needed for both temp mode (hooks) and working mode (command discovery)
        os.environ["CLAUDE_PROJECT_DIR"] = str(copy_strategy.target_dir.parent)
        if os.environ.get("AMPLIHACK_DEBUG", "").lower() == "true":
            mode = "temp" if copy_strategy.use_temp else "working"
            print(f"Set CLAUDE_PROJECT_DIR={copy_strategy.target_dir.parent} ({mode} mode)")

        # Store original_cwd for auto mode (always set, regardless of conflicts)
        os.environ["AMPLIHACK_ORIGINAL_CWD"] = original_cwd

        if os.environ.get("AMPLIHACK_DEBUG", "").lower() == "true":
            print(f"UVX mode: Staging Claude environment in current directory: {original_cwd}")
            print(f"Working directory remains: {original_cwd}")

        # Stage framework files to the current directory's .claude directory
        # Find the amplihack package location
        import amplihack

        from . import ESSENTIAL_DIRS, copytree_manifest

        amplihack_src = os.path.dirname(os.path.abspath(amplihack.__file__))

        # NEW: Create staging manifest based on profile (if available)
        manifest = None
        profile_uri = os.environ.get("AMPLIHACK_PROFILE")

        if profile_uri:
            try:
                # Try to load profile for filtering
                claude_tools_path = os.path.join(amplihack_src, ".claude", "tools", "amplihack")
                if os.path.exists(claude_tools_path):
                    sys.path.insert(0, claude_tools_path)
                    from profile_management.staging import create_staging_manifest

                    manifest = create_staging_manifest(ESSENTIAL_DIRS, profile_uri)
                    if manifest.profile_name != "all" and not manifest.profile_name.endswith(
                        "(fallback)"
                    ):
                        print(f"📦 Using profile: {manifest.profile_name}")
            except Exception as e:
                # Fall back to full staging on errors
                print(f"ℹ️  Profile loading failed ({e}), using full staging")

        # Copy .claude contents to temp .claude directory
        # Note: copytree_manifest copies TO the dst, not INTO dst/.claude
        copied = copytree_manifest(amplihack_src, temp_claude_dir, ".claude", manifest=manifest)

        # Handle CLAUDE.md preservation FIRST during UVX deployment (Issue #1746)
        # Must run before PROJECT.md initialization to preserve custom content
        if copied:
            try:
                from .utils.claude_md_preserver import HandleMode, handle_claude_md

                source_claude = Path(amplihack_src) / "CLAUDE.md"
                result = handle_claude_md(
                    source_claude=source_claude, target_dir=Path(original_cwd), mode=HandleMode.AUTO
                )
                if result.success:
                    if os.environ.get("AMPLIHACK_DEBUG", "").lower() == "true":
                        print(f"✅ {result.message}")
                    if result.backup_path:
                        print(f"💾 Your custom CLAUDE.md preserved at: {result.backup_path}")
            except Exception as e:
                if os.environ.get("AMPLIHACK_DEBUG", "").lower() == "true":
                    print(f"Warning: CLAUDE.md handling failed: {e}")

        # Smart PROJECT.md initialization for UVX mode (after CLAUDE.md preservation)
        # Use AUTO mode instead of FORCE to preserve existing PROJECT.md content
        if copied:
            try:
                from .utils.project_initializer import initialize_project_md, InitMode

                result = initialize_project_md(Path(original_cwd), mode=InitMode.AUTO)
                if result.success and result.action_taken.value in ["initialized", "regenerated"]:
                    if os.environ.get("AMPLIHACK_DEBUG", "").lower() == "true":
                        print(f"PROJECT.md {result.action_taken.value} for {Path(original_cwd).name}")
            except Exception as e:
                if os.environ.get("AMPLIHACK_DEBUG", "").lower() == "true":
                    print(f"Warning: PROJECT.md initialization failed: {e}")

        # Create settings.json with appropriate paths based on staging mode
        if copied:
            settings_path = os.path.join(temp_claude_dir, "settings.json")
            import json

            # Load settings from template (includes statusLine and all hooks)
            template_path = Path(__file__).parent / "utils" / "uvx_settings_template.json"
            try:
                with open(template_path) as f:
                    settings = json.load(f)

                # Always replace relative paths with $CLAUDE_PROJECT_DIR for UVX mode
                # This ensures Claude Code can find .claude regardless of working directory
                def replace_paths(obj):
                    if isinstance(obj, dict):
                        for key, value in obj.items():
                            if (
                                key == "command"
                                and isinstance(value, str)
                                and value.startswith(".claude/")
                            ):
                                obj[key] = value.replace(".claude/", "$CLAUDE_PROJECT_DIR/.claude/")
                            else:
                                replace_paths(value)
                    elif isinstance(obj, list):
                        for item in obj:
                            replace_paths(item)

                replace_paths(settings)

            except (FileNotFoundError, json.JSONDecodeError) as e:
                # Fallback to minimal settings if template not found
                print(f"Warning: Could not load settings template: {e}", file=sys.stderr)
                # Always use $CLAUDE_PROJECT_DIR in UVX mode
                settings = {
                    "hooks": {
                        "SessionStart": [
                            {
                                "hooks": [
                                    {
                                        "type": "command",
                                        "command": "$CLAUDE_PROJECT_DIR/.claude/tools/amplihack/hooks/session_start.py",
                                        "timeout": 10000,
                                    }
                                ]
                            }
                        ],
                    }
                }

            # Write settings.json
            os.makedirs(temp_claude_dir, exist_ok=True)
            with open(settings_path, "w") as f:
                json.dump(settings, f, indent=2)

            if os.environ.get("AMPLIHACK_DEBUG", "").lower() == "true":
                print(f"UVX staging completed to {temp_claude_dir}")
                print("Created settings.json with $CLAUDE_PROJECT_DIR paths")

    args, claude_args = parse_args_with_passthrough(argv)

    # Wrap prompts with /amplihack:ultrathink by default (unless --no-ultrathink is set)
    # This enables workflow orchestration for all prompts
    no_ultrathink = getattr(args, "no_ultrathink", False)
    claude_args = wrap_prompt_with_ultrathink(claude_args, no_ultrathink)

    if not args.command:
        # If we have claude_args but no command, default to launching Claude directly
        if claude_args:
            # If in UVX mode, ensure we use --add-dir for the ORIGINAL directory
            if is_uvx_deployment():
                # Get the original directory (before we changed to temp)
                original_cwd = os.environ.get("AMPLIHACK_ORIGINAL_CWD", os.getcwd())
                if "--add-dir" not in claude_args:
                    claude_args = ["--add-dir", original_cwd] + claude_args

            # Check if Docker should be used for direct launch
            if DockerManager.should_use_docker():
                print("Docker mode enabled via AMPLIHACK_USE_DOCKER")
                docker_manager = DockerManager()
                docker_args = ["launch", "--"] + claude_args
                return docker_manager.run_command(docker_args)

            launcher = ClaudeLauncher(claude_args=claude_args, verbose=False)
            return launcher.launch_interactive()
        create_parser().print_help()
        return 1

    # Import the original functions for backward compatibility
    from . import _local_install, uninstall

    if args.command == "install":
        # Install from the package's .claude directory (wherever uvx installed it)
        # This ensures we use the exact version the user installed via uvx --from git+...@branch

        # Find package location using __file__
        # __file__ is amplihack/cli.py, so parent is amplihack/
        package_dir = Path(__file__).resolve().parent
        claude_source = package_dir / ".claude"

        if claude_source.exists():
            # Use package's .claude directory (amplihack/.claude/)
            # _local_install expects repo root, so pass package_dir (which contains .claude/)
            _local_install(str(package_dir))
            return 0
        # Fallback: Clone from GitHub (for old installations)
        import subprocess
        import tempfile

        print("⚠️  Package .claude/ not found, cloning from GitHub...")
        with tempfile.TemporaryDirectory() as tmp:
            repo_url = "https://github.com/rysweet/MicrosoftHackathon2025-AgenticCoding"
            try:
                subprocess.check_call(["git", "clone", "--depth", "1", repo_url, tmp])
                _local_install(tmp)
                return 0
            except subprocess.CalledProcessError as e:
                print(f"Failed to install: {e}")
                return 1

    elif args.command == "uninstall":
        uninstall()
        return 0

    elif args.command == "_local_install":
        profile_uri = getattr(args, "profile", None)
        _local_install(args.repo_root, profile_uri=profile_uri)
        return 0

    elif args.command == "launch":
        # Handle append mode FIRST (before any other initialization)
        if getattr(args, "append", None):
            return handle_append_instruction(args)

        # If in UVX mode, ensure we use --add-dir for the ORIGINAL directory
        if is_uvx_deployment():
            # Get the original directory (before we changed to temp)
            original_cwd = os.environ.get("AMPLIHACK_ORIGINAL_CWD", os.getcwd())
            # Add --add-dir to claude_args if not already present
            if claude_args and "--add-dir" not in claude_args:
                claude_args = ["--add-dir", original_cwd] + claude_args
            elif not claude_args:
                claude_args = ["--add-dir", original_cwd]

        # Handle auto mode
        exit_code = handle_auto_mode("claude", args, claude_args)
        if exit_code is not None:
            return exit_code

        return launch_command(args, claude_args)

    elif args.command == "claude":
        # Handle append mode FIRST (before any other initialization)
        if getattr(args, "append", None):
            return handle_append_instruction(args)

        # Claude is an alias for launch
        if is_uvx_deployment():
            original_cwd = os.environ.get("AMPLIHACK_ORIGINAL_CWD", os.getcwd())
            if claude_args and "--add-dir" not in claude_args:
                claude_args = ["--add-dir", original_cwd] + claude_args
            elif not claude_args:
                claude_args = ["--add-dir", original_cwd]

        # Handle auto mode
        exit_code = handle_auto_mode("claude", args, claude_args)
        if exit_code is not None:
            return exit_code

        return launch_command(args, claude_args)

    elif args.command == "copilot":
        from .launcher.copilot import launch_copilot

        # Handle append mode FIRST (before any other initialization)
        if getattr(args, "append", None):
            return handle_append_instruction(args)

        # Handle auto mode
        exit_code = handle_auto_mode("copilot", args, claude_args)
        if exit_code is not None:
            return exit_code

        # Handle --no-reflection flag (disable always wins priority)
        if getattr(args, "no_reflection", False):
            os.environ["AMPLIHACK_SKIP_REFLECTION"] = "1"

        # Normal copilot launch
        has_prompt = claude_args and "-p" in claude_args
        return launch_copilot(claude_args, interactive=not has_prompt)

    elif args.command == "codex":
        from .launcher.codex import launch_codex

        # Handle append mode FIRST (before any other initialization)
        if getattr(args, "append", None):
            return handle_append_instruction(args)

        # Handle auto mode
        exit_code = handle_auto_mode("codex", args, claude_args)
        if exit_code is not None:
            return exit_code

        # Handle --no-reflection flag (disable always wins priority)
        if getattr(args, "no_reflection", False):
            os.environ["AMPLIHACK_SKIP_REFLECTION"] = "1"

        # Normal codex launch
        has_prompt = claude_args and "-p" in claude_args
        return launch_codex(claude_args, interactive=not has_prompt)

    elif args.command == "uvx-help":
        from .commands.uvx_helper import find_uvx_installation_path, print_uvx_usage_instructions

        if args.find_path:
            path = find_uvx_installation_path()
            if path:
                print(str(path))
                return 0
            print("UVX installation path not found", file=sys.stderr)
            return 1
        if args.info:
            # Show UVX staging information
            print("\nUVX Information:")
            print(f"  Is UVX: {is_uvx_deployment()}")
            print("\nEnvironment Variables:")
            print(f"  AMPLIHACK_ROOT={os.environ.get('AMPLIHACK_ROOT', '(not set)')}")
            return 0
        print_uvx_usage_instructions()
        return 0

<<<<<<< HEAD
=======
    elif args.command == "new":
        from .goal_agent_generator.cli import new_goal_agent

        # Convert string paths to Path objects
        file_path = Path(args.file)
        output_path = Path(args.output) if args.output else None
        skills_path = Path(args.skills_dir) if args.skills_dir else None

        # Call the goal agent generator CLI
        return new_goal_agent.callback(
            file=file_path,
            output=output_path,
            name=args.name,
            skills_dir=skills_path,
            verbose=args.verbose,
        )

    elif args.command == "remote":
        # Execute remote command via Click CLI
        claude_dir = Path.cwd() / ".claude"
        if not claude_dir.exists():
            print("Error: .claude directory not found", file=sys.stderr)
            return 1

        # Add remote module to path for import
        remote_tools_path = claude_dir / "tools" / "amplihack"
        if remote_tools_path not in [Path(p) for p in sys.path]:
            sys.path.insert(0, str(remote_tools_path))

        try:
            # Import Click CLI group
            # pyright: ignore[reportMissingImports] - dynamic path, module exists at runtime
            from remote.cli import remote_cli  # type: ignore[import-not-found]

            # Get remaining args (everything after "remote")
            remote_args = args.remote_args if hasattr(args, "remote_args") else []

            # Invoke Click CLI with args
            # Click handles all subcommand parsing (list/start/output/kill/status/exec)
            try:
                remote_cli(remote_args, standalone_mode=False)
                return 0
            except SystemExit as e:
                return e.code if e.code is not None else 0

        except Exception as e:
            print(f"Error: {e}", file=sys.stderr)
            import traceback

            traceback.print_exc()
            return 1

>>>>>>> 7263a44f
    else:
        create_parser().print_help()
        return 1


if __name__ == "__main__":
    sys.exit(main())<|MERGE_RESOLUTION|>--- conflicted
+++ resolved
@@ -4,91 +4,15 @@
 import os
 import sys
 from pathlib import Path
-from typing import TYPE_CHECKING
+from typing import List, Optional
 
 from .docker import DockerManager
 from .launcher import ClaudeLauncher
 from .proxy import ProxyConfig, ProxyManager
 from .utils import is_uvx_deployment
 
-if TYPE_CHECKING:
-    pass
-
-
-def ensure_ultrathink_command(prompt: str) -> str:
-    """Ensure prompt starts with /amplihack:ultrathink command for orchestration.
-
-    If prompt already starts with a slash command, returns unchanged.
-    Otherwise prepends /amplihack:ultrathink to enable workflow orchestration.
-
-    Args:
-        prompt: The user's prompt string.
-
-    Returns:
-        Transformed prompt with /amplihack:ultrathink prepended (or unchanged if already a slash command).
-
-    Examples:
-        >>> ensure_ultrathink_command("implement feature X")
-        "/amplihack:ultrathink implement feature X"
-        >>> ensure_ultrathink_command("/analyze src")
-        "/analyze src"
-        >>> ensure_ultrathink_command("  test  ")
-        "/amplihack:ultrathink test"
-    """
-    # Strip whitespace
-    prompt = prompt.strip()
-
-    # Return empty if prompt is empty after stripping
-    if not prompt:
-        return ""
-
-    # If starts with slash, it's already a command - return unchanged
-    if prompt.startswith("/"):
-        return prompt
-
-    # Prepend ultrathink command for orchestration
-    return f"/amplihack:ultrathink {prompt}"
-
-
-def wrap_prompt_with_ultrathink(
-    claude_args: list[str] | None, no_ultrathink: bool = False
-) -> list[str] | None:
-    """Wrap prompt in claude_args with /amplihack:ultrathink command.
-
-    Modifies the prompt passed via -p flag to use workflow orchestration.
-
-    Args:
-        claude_args: Command line arguments to pass to Claude (may contain -p prompt).
-        no_ultrathink: If True, skip wrapping (for simple tasks or opt-out).
-
-    Returns:
-        Modified claude_args with wrapped prompt, or original if no prompt or opt-out.
-    """
-    # No-op if no args or opt-out
-    if not claude_args or no_ultrathink:
-        return claude_args
-
-    # Find -p flag and wrap its value
-    try:
-        p_index = claude_args.index("-p")
-        if p_index + 1 < len(claude_args):
-            original_prompt = claude_args[p_index + 1]
-            wrapped_prompt = ensure_ultrathink_command(original_prompt)
-
-            # Only modify if transformation occurred
-            if wrapped_prompt != original_prompt:
-                # Create new list to avoid mutating original
-                new_args = claude_args.copy()
-                new_args[p_index + 1] = wrapped_prompt
-                return new_args
-    except ValueError:
-        # -p flag not found, return unchanged
-        pass
-
-    return claude_args
-
-
-def launch_command(args: argparse.Namespace, claude_args: list[str] | None = None) -> int:
+
+def launch_command(args: argparse.Namespace, claude_args: Optional[List[str]] = None) -> int:
     """Handle the launch command.
 
     Args:
@@ -98,30 +22,10 @@
     Returns:
         Exit code.
     """
-<<<<<<< HEAD
     # Set environment variable for Neo4j opt-in (Why: Makes flag accessible to session hooks)
     if getattr(args, "use_graph_mem", False):
         os.environ["AMPLIHACK_USE_GRAPH_MEM"] = "1"
         print("Neo4j graph memory enabled")
-=======
-    # Handle graph backend selection (new unified approach)
-    graph_backend = getattr(args, "graph_backend", "auto")
-    enable_neo4j = getattr(args, "enable_neo4j_memory", False)
-    use_graph_mem = getattr(args, "use_graph_mem", False)  # Deprecated
-
-    # Set environment variable for graph backend selection
-    if graph_backend != "auto":
-        os.environ["AMPLIHACK_GRAPH_BACKEND"] = graph_backend
-        print(f"Graph backend set to: {graph_backend}")
-    elif enable_neo4j or use_graph_mem:
-        os.environ["AMPLIHACK_GRAPH_BACKEND"] = "neo4j"
-        os.environ["AMPLIHACK_ENABLE_NEO4J_MEMORY"] = "1"
-        if use_graph_mem:
-            print(
-                "WARNING: --use-graph-mem is deprecated. Please use --graph-backend neo4j instead."
-            )
-        print("Graph backend set to: neo4j")
->>>>>>> 7263a44f
 
         # Set container name if provided
         if getattr(args, "use_memory_db", None):
@@ -217,7 +121,9 @@
     return launcher.launch_interactive()
 
 
-def handle_auto_mode(sdk: str, args: argparse.Namespace, cmd_args: list[str] | None) -> int | None:
+def handle_auto_mode(
+    sdk: str, args: argparse.Namespace, cmd_args: Optional[List[str]]
+) -> Optional[int]:
     """Handle auto mode for claude, copilot, or codex commands.
 
     Args:
@@ -252,22 +158,7 @@
     # Check if UI mode is enabled
     ui_mode = getattr(args, "ui", False)
 
-    # Extract model from cmd_args for timeout auto-detection
-    model = None
-    if cmd_args and "--model" in cmd_args:
-        try:
-            model_idx = cmd_args.index("--model")
-            if model_idx + 1 < len(cmd_args):
-                model = cmd_args[model_idx + 1]
-        except (ValueError, IndexError):
-            pass
-
-    # Resolve timeout using priority: --no-timeout > explicit > model auto-detect > default
-    query_timeout = resolve_timeout(args, model)
-
-    auto = AutoMode(
-        sdk, prompt, args.max_turns, ui_mode=ui_mode, query_timeout_minutes=query_timeout
-    )
+    auto = AutoMode(sdk, prompt, args.max_turns, ui_mode=ui_mode)
     return auto.run()
 
 
@@ -310,8 +201,8 @@
 
 
 def parse_args_with_passthrough(
-    argv: list[str] | None = None,
-) -> "tuple[argparse.Namespace, list[str]]":
+    argv: Optional[List[str]] = None,
+) -> "tuple[argparse.Namespace, List[str]]":
     """Parse arguments with support for -- separator for Claude argument forwarding.
 
     Args:
@@ -342,16 +233,6 @@
         # No command and no claude args - show help
         pass
 
-    # Special handling for 'remote' command - allow unknown args for Click CLI
-    if amplihack_args and amplihack_args[0] == "remote":
-        args, unknown = parser.parse_known_args(amplihack_args)
-        # Add unknown args to remote_args
-        if hasattr(args, 'remote_args'):
-            args.remote_args = args.remote_args + unknown
-        else:
-            args.remote_args = unknown
-        return args, claude_args
-
     args = parser.parse_args(amplihack_args)
     return args, claude_args
 
@@ -383,54 +264,6 @@
         action="store_true",
         help="Enable interactive UI mode for auto mode (requires Rich library). Shows real-time execution state, logs, and allows prompt injection.",
     )
-    parser.add_argument(
-        "--query-timeout-minutes",
-        type=float,
-        default=30.0,
-        metavar="MINUTES",
-        help=(
-            "Timeout for each SDK query in minutes (default: 30). "
-            "Opus models auto-detect to 60 minutes. "
-            "Use --no-timeout to disable timeout completely."
-        ),
-    )
-    parser.add_argument(
-        "--no-timeout",
-        action="store_true",
-        help="Disable timeout for SDK queries (allows indefinite execution).",
-    )
-
-
-def resolve_timeout(args: argparse.Namespace, model: str | None = None) -> float | None:
-    """Resolve timeout value based on CLI args and model detection.
-
-    Priority order:
-    1. --no-timeout flag (returns None)
-    2. Explicit --query-timeout-minutes value (if not default 30.0)
-    3. Auto-detect Opus model (60 minutes)
-    4. Default from argparse (30 minutes)
-
-    Args:
-        args: Parsed command line arguments
-        model: Model name from --model arg (for Opus detection)
-
-    Returns:
-        Timeout in minutes, or None for no timeout
-    """
-    # Priority 1: --no-timeout flag takes precedence
-    if getattr(args, "no_timeout", False):
-        return None
-
-    # Get the timeout value (defaults to 30.0 from argparse)
-    timeout = getattr(args, "query_timeout_minutes", 30.0)
-
-    # Priority 3: Auto-detect Opus model (60 minute timeout)
-    # Only apply if timeout is the default (30.0), meaning user didn't explicitly override
-    if model and "opus" in model.lower() and timeout == 30.0:
-        return 60.0
-
-    # Return the timeout value (explicit or default)
-    return timeout
 
 
 def add_common_sdk_args(parser: argparse.ArgumentParser) -> None:
@@ -444,11 +277,6 @@
         action="store_true",
         help="Disable post-session reflection analysis. Reflection normally runs after sessions to capture insights and learnings.",
     )
-    parser.add_argument(
-        "--no-ultrathink",
-        action="store_true",
-        help="Skip /amplihack:ultrathink workflow orchestration for simple tasks. By default, all prompts are wrapped with /ultrathink for maximum effectiveness.",
-    )
 
 
 def add_claude_specific_args(parser: argparse.ArgumentParser) -> None:
@@ -494,30 +322,6 @@
         "--use-memory-db",
         metavar="NAME",
         help="Specify Neo4j container name (e.g., amplihack-myproject). Works with --use-graph-mem.",
-    )
-
-
-def add_graph_backend_args(parser: argparse.ArgumentParser) -> None:
-    """Add graph backend selection arguments to a parser.
-
-    Args:
-        parser: ArgumentParser to add arguments to.
-    """
-    parser.add_argument(
-        "--graph-backend",
-        choices=["kuzu", "neo4j", "auto"],
-        default="auto",
-        metavar="BACKEND",
-        help=(
-            "Select graph database backend for memory system. "
-            "Options: kuzu (embedded, zero-config), neo4j (Docker), auto (default). "
-            "Kùzu is auto-installed if needed."
-        ),
-    )
-    parser.add_argument(
-        "--enable-neo4j-memory",
-        action="store_true",
-        help="Enable Neo4j graph memory (alias for --graph-backend neo4j).",
     )
 
 
@@ -563,28 +367,14 @@
     add_claude_specific_args(launch_parser)
     add_auto_mode_args(launch_parser)
     add_neo4j_args(launch_parser)
-    add_graph_backend_args(launch_parser)
     add_common_sdk_args(launch_parser)
-    launch_parser.add_argument(
-        "--profile",
-        type=str,
-        default=None,
-        help="Profile URI to use for this launch (overrides configured profile)",
-    )
 
     # Claude command (alias for launch)
     claude_parser = subparsers.add_parser("claude", help="Launch Claude Code (alias for launch)")
     add_claude_specific_args(claude_parser)
     add_auto_mode_args(claude_parser)
     add_neo4j_args(claude_parser)
-    add_graph_backend_args(claude_parser)
     add_common_sdk_args(claude_parser)
-    claude_parser.add_argument(
-        "--profile",
-        type=str,
-        default=None,
-        help="Profile URI to use for this launch (overrides configured profile)",
-    )
 
     # RustyClawd command (Rust implementation)
     rustyclawd_parser = subparsers.add_parser("RustyClawd", help="Launch RustyClawd (Rust implementation)")
@@ -608,59 +398,14 @@
     uvx_parser.add_argument("--find-path", action="store_true", help="Find UVX installation path")
     uvx_parser.add_argument("--info", action="store_true", help="Show UVX staging information")
 
-<<<<<<< HEAD
-=======
-    # Remote execution command
-    # Pass through all args to Click CLI (handles both old and new syntax)
-    remote_parser = subparsers.add_parser(
-        "remote",
-        help="Execute on remote Azure VMs via azlin",
-        add_help=False,  # Disable argparse help, let Click handle it
-    )
-    # Accept all remaining args - Click will parse subcommands
-    # Use '*' to consume all positional args and allow unknown flags
-    remote_parser.add_argument("remote_args", nargs='*', help=argparse.SUPPRESS)
-
-    # Goal Agent Generator command
-    new_parser = subparsers.add_parser(
-        "new", help="Generate a new goal-seeking agent from a prompt file"
-    )
-    new_parser.add_argument(
-        "--file", "-f", type=str, required=True, help="Path to prompt.md file containing goal"
-    )
-    new_parser.add_argument(
-        "--output",
-        "-o",
-        type=str,
-        default=None,
-        help="Output directory for goal agent (default: ./goal_agents)",
-    )
-    new_parser.add_argument(
-        "--name", "-n", type=str, default=None, help="Custom name for goal agent"
-    )
-    new_parser.add_argument(
-        "--skills-dir",
-        type=str,
-        default=None,
-        help="Custom skills directory (default: .claude/agents/amplihack)",
-    )
-    new_parser.add_argument("--verbose", "-v", action="store_true", help="Enable verbose output")
-
->>>>>>> 7263a44f
     # Hidden local install command
     local_install_parser = subparsers.add_parser("_local_install", help=argparse.SUPPRESS)
     local_install_parser.add_argument("repo_root", help="Repository root directory")
-    local_install_parser.add_argument(
-        "--profile",
-        type=str,
-        default=None,
-        help="Profile URI to use for this install (overrides configured profile)",
-    )
 
     return parser
 
 
-def main(argv: list[str] | None = None) -> int:
+def main(argv: Optional[List[str]] = None) -> int:
     """Main entry point for amplihack CLI.
 
     Args:
@@ -691,20 +436,7 @@
             conflicting_files=conflict_result.conflicting_files
         )
 
-        # Check if user declined to proceed
-        if not copy_strategy.should_proceed:
-            print("\n❌ Cannot proceed without updating .claude/ directory")
-            print("   Commit your changes and try again\n")
-            sys.exit(1)
-
         temp_claude_dir = str(copy_strategy.target_dir)
-
-        # Set CLAUDE_PROJECT_DIR to help Claude Code find .claude directory
-        # Needed for both temp mode (hooks) and working mode (command discovery)
-        os.environ["CLAUDE_PROJECT_DIR"] = str(copy_strategy.target_dir.parent)
-        if os.environ.get("AMPLIHACK_DEBUG", "").lower() == "true":
-            mode = "temp" if copy_strategy.use_temp else "working"
-            print(f"Set CLAUDE_PROJECT_DIR={copy_strategy.target_dir.parent} ({mode} mode)")
 
         # Store original_cwd for auto mode (always set, regardless of conflicts)
         os.environ["AMPLIHACK_ORIGINAL_CWD"] = original_cwd
@@ -715,63 +447,23 @@
 
         # Stage framework files to the current directory's .claude directory
         # Find the amplihack package location
+        # Find amplihack package location for .claude files
         import amplihack
 
-        from . import ESSENTIAL_DIRS, copytree_manifest
+        from . import copytree_manifest
 
         amplihack_src = os.path.dirname(os.path.abspath(amplihack.__file__))
-
-        # NEW: Create staging manifest based on profile (if available)
-        manifest = None
-        profile_uri = os.environ.get("AMPLIHACK_PROFILE")
-
-        if profile_uri:
-            try:
-                # Try to load profile for filtering
-                claude_tools_path = os.path.join(amplihack_src, ".claude", "tools", "amplihack")
-                if os.path.exists(claude_tools_path):
-                    sys.path.insert(0, claude_tools_path)
-                    from profile_management.staging import create_staging_manifest
-
-                    manifest = create_staging_manifest(ESSENTIAL_DIRS, profile_uri)
-                    if manifest.profile_name != "all" and not manifest.profile_name.endswith(
-                        "(fallback)"
-                    ):
-                        print(f"📦 Using profile: {manifest.profile_name}")
-            except Exception as e:
-                # Fall back to full staging on errors
-                print(f"ℹ️  Profile loading failed ({e}), using full staging")
 
         # Copy .claude contents to temp .claude directory
         # Note: copytree_manifest copies TO the dst, not INTO dst/.claude
-        copied = copytree_manifest(amplihack_src, temp_claude_dir, ".claude", manifest=manifest)
-
-        # Handle CLAUDE.md preservation FIRST during UVX deployment (Issue #1746)
-        # Must run before PROJECT.md initialization to preserve custom content
-        if copied:
-            try:
-                from .utils.claude_md_preserver import HandleMode, handle_claude_md
-
-                source_claude = Path(amplihack_src) / "CLAUDE.md"
-                result = handle_claude_md(
-                    source_claude=source_claude, target_dir=Path(original_cwd), mode=HandleMode.AUTO
-                )
-                if result.success:
-                    if os.environ.get("AMPLIHACK_DEBUG", "").lower() == "true":
-                        print(f"✅ {result.message}")
-                    if result.backup_path:
-                        print(f"💾 Your custom CLAUDE.md preserved at: {result.backup_path}")
-            except Exception as e:
-                if os.environ.get("AMPLIHACK_DEBUG", "").lower() == "true":
-                    print(f"Warning: CLAUDE.md handling failed: {e}")
-
-        # Smart PROJECT.md initialization for UVX mode (after CLAUDE.md preservation)
-        # Use AUTO mode instead of FORCE to preserve existing PROJECT.md content
+        copied = copytree_manifest(amplihack_src, temp_claude_dir, ".claude")
+
+        # Smart PROJECT.md initialization for UVX mode
         if copied:
             try:
                 from .utils.project_initializer import initialize_project_md, InitMode
 
-                result = initialize_project_md(Path(original_cwd), mode=InitMode.AUTO)
+                result = initialize_project_md(Path(original_cwd), mode=InitMode.FORCE)
                 if result.success and result.action_taken.value in ["initialized", "regenerated"]:
                     if os.environ.get("AMPLIHACK_DEBUG", "").lower() == "true":
                         print(f"PROJECT.md {result.action_taken.value} for {Path(original_cwd).name}")
@@ -779,55 +471,61 @@
                 if os.environ.get("AMPLIHACK_DEBUG", "").lower() == "true":
                     print(f"Warning: PROJECT.md initialization failed: {e}")
 
-        # Create settings.json with appropriate paths based on staging mode
+        # Create settings.json with relative paths (Claude will resolve relative to CLAUDE_PROJECT_DIR)
+        # When CLAUDE_PROJECT_DIR is set, Claude will use settings.json from that directory only
         if copied:
             settings_path = os.path.join(temp_claude_dir, "settings.json")
             import json
 
-            # Load settings from template (includes statusLine and all hooks)
-            template_path = Path(__file__).parent / "utils" / "uvx_settings_template.json"
-            try:
-                with open(template_path) as f:
-                    settings = json.load(f)
-
-                # Always replace relative paths with $CLAUDE_PROJECT_DIR for UVX mode
-                # This ensures Claude Code can find .claude regardless of working directory
-                def replace_paths(obj):
-                    if isinstance(obj, dict):
-                        for key, value in obj.items():
-                            if (
-                                key == "command"
-                                and isinstance(value, str)
-                                and value.startswith(".claude/")
-                            ):
-                                obj[key] = value.replace(".claude/", "$CLAUDE_PROJECT_DIR/.claude/")
-                            else:
-                                replace_paths(value)
-                    elif isinstance(obj, list):
-                        for item in obj:
-                            replace_paths(item)
-
-                replace_paths(settings)
-
-            except (FileNotFoundError, json.JSONDecodeError) as e:
-                # Fallback to minimal settings if template not found
-                print(f"Warning: Could not load settings template: {e}", file=sys.stderr)
-                # Always use $CLAUDE_PROJECT_DIR in UVX mode
-                settings = {
-                    "hooks": {
-                        "SessionStart": [
-                            {
-                                "hooks": [
-                                    {
-                                        "type": "command",
-                                        "command": "$CLAUDE_PROJECT_DIR/.claude/tools/amplihack/hooks/session_start.py",
-                                        "timeout": 10000,
-                                    }
-                                ]
-                            }
-                        ],
-                    }
+            # Create minimal settings.json with just amplihack hooks
+            settings = {
+                "hooks": {
+                    "SessionStart": [
+                        {
+                            "hooks": [
+                                {
+                                    "type": "command",
+                                    "command": "$CLAUDE_PROJECT_DIR/.claude/tools/amplihack/hooks/session_start.py",
+                                    "timeout": 10000,
+                                }
+                            ]
+                        }
+                    ],
+                    "Stop": [
+                        {
+                            "hooks": [
+                                {
+                                    "type": "command",
+                                    "command": "$CLAUDE_PROJECT_DIR/.claude/tools/amplihack/hooks/stop.py",
+                                    "timeout": 30000,
+                                }
+                            ]
+                        }
+                    ],
+                    "PostToolUse": [
+                        {
+                            "matcher": "*",
+                            "hooks": [
+                                {
+                                    "type": "command",
+                                    "command": "$CLAUDE_PROJECT_DIR/.claude/tools/amplihack/hooks/post_tool_use.py",
+                                }
+                            ],
+                        }
+                    ],
+                    "PreCompact": [
+                        {
+                            "hooks": [
+                                {
+                                    "type": "command",
+                                    "command": "$CLAUDE_PROJECT_DIR/.claude/tools/amplihack/hooks/pre_compact.py",
+                                    "timeout": 30000,
+                                }
+                            ]
+                        }
+                    ],
                 }
+            }
 
             # Write settings.json
             os.makedirs(temp_claude_dir, exist_ok=True)
@@ -836,14 +534,9 @@
 
             if os.environ.get("AMPLIHACK_DEBUG", "").lower() == "true":
                 print(f"UVX staging completed to {temp_claude_dir}")
-                print("Created settings.json with $CLAUDE_PROJECT_DIR paths")
+                print("Created settings.json with relative hook paths")
 
     args, claude_args = parse_args_with_passthrough(argv)
-
-    # Wrap prompts with /amplihack:ultrathink by default (unless --no-ultrathink is set)
-    # This enables workflow orchestration for all prompts
-    no_ultrathink = getattr(args, "no_ultrathink", False)
-    claude_args = wrap_prompt_with_ultrathink(claude_args, no_ultrathink)
 
     if not args.command:
         # If we have claude_args but no command, default to launching Claude directly
@@ -871,24 +564,10 @@
     from . import _local_install, uninstall
 
     if args.command == "install":
-        # Install from the package's .claude directory (wherever uvx installed it)
-        # This ensures we use the exact version the user installed via uvx --from git+...@branch
-
-        # Find package location using __file__
-        # __file__ is amplihack/cli.py, so parent is amplihack/
-        package_dir = Path(__file__).resolve().parent
-        claude_source = package_dir / ".claude"
-
-        if claude_source.exists():
-            # Use package's .claude directory (amplihack/.claude/)
-            # _local_install expects repo root, so pass package_dir (which contains .claude/)
-            _local_install(str(package_dir))
-            return 0
-        # Fallback: Clone from GitHub (for old installations)
+        # Use the existing install logic
         import subprocess
         import tempfile
 
-        print("⚠️  Package .claude/ not found, cloning from GitHub...")
         with tempfile.TemporaryDirectory() as tmp:
             repo_url = "https://github.com/rysweet/MicrosoftHackathon2025-AgenticCoding"
             try:
@@ -904,8 +583,7 @@
         return 0
 
     elif args.command == "_local_install":
-        profile_uri = getattr(args, "profile", None)
-        _local_install(args.repo_root, profile_uri=profile_uri)
+        _local_install(args.repo_root)
         return 0
 
     elif args.command == "launch":
@@ -945,6 +623,26 @@
 
         # Handle auto mode
         exit_code = handle_auto_mode("claude", args, claude_args)
+        if exit_code is not None:
+            return exit_code
+
+        return launch_command(args, claude_args)
+
+    elif args.command == "RustyClawd":
+        # Handle append mode FIRST (before any other initialization)
+        if getattr(args, "append", None):
+            return handle_append_instruction(args)
+
+        # RustyClawd is similar to claude command
+        if is_uvx_deployment():
+            original_cwd = os.environ.get("AMPLIHACK_ORIGINAL_CWD", os.getcwd())
+            if claude_args and "--add-dir" not in claude_args:
+                claude_args = ["--add-dir", original_cwd] + claude_args
+            elif not claude_args:
+                claude_args = ["--add-dir", original_cwd]
+
+        # Handle auto mode
+        exit_code = handle_auto_mode("claude", args, claude_args)  # Reuse claude auto mode
         if exit_code is not None:
             return exit_code
 
@@ -1010,61 +708,6 @@
         print_uvx_usage_instructions()
         return 0
 
-<<<<<<< HEAD
-=======
-    elif args.command == "new":
-        from .goal_agent_generator.cli import new_goal_agent
-
-        # Convert string paths to Path objects
-        file_path = Path(args.file)
-        output_path = Path(args.output) if args.output else None
-        skills_path = Path(args.skills_dir) if args.skills_dir else None
-
-        # Call the goal agent generator CLI
-        return new_goal_agent.callback(
-            file=file_path,
-            output=output_path,
-            name=args.name,
-            skills_dir=skills_path,
-            verbose=args.verbose,
-        )
-
-    elif args.command == "remote":
-        # Execute remote command via Click CLI
-        claude_dir = Path.cwd() / ".claude"
-        if not claude_dir.exists():
-            print("Error: .claude directory not found", file=sys.stderr)
-            return 1
-
-        # Add remote module to path for import
-        remote_tools_path = claude_dir / "tools" / "amplihack"
-        if remote_tools_path not in [Path(p) for p in sys.path]:
-            sys.path.insert(0, str(remote_tools_path))
-
-        try:
-            # Import Click CLI group
-            # pyright: ignore[reportMissingImports] - dynamic path, module exists at runtime
-            from remote.cli import remote_cli  # type: ignore[import-not-found]
-
-            # Get remaining args (everything after "remote")
-            remote_args = args.remote_args if hasattr(args, "remote_args") else []
-
-            # Invoke Click CLI with args
-            # Click handles all subcommand parsing (list/start/output/kill/status/exec)
-            try:
-                remote_cli(remote_args, standalone_mode=False)
-                return 0
-            except SystemExit as e:
-                return e.code if e.code is not None else 0
-
-        except Exception as e:
-            print(f"Error: {e}", file=sys.stderr)
-            import traceback
-
-            traceback.print_exc()
-            return 1
-
->>>>>>> 7263a44f
     else:
         create_parser().print_help()
         return 1
