--- conflicted
+++ resolved
@@ -20,8 +20,8 @@
     Panel = None  # type: ignore[assignment]
     Table = None  # type: ignore[assignment]
 
-from amplihack.security.config import get_config  # noqa
-from amplihack.security.xpia_defender import WebFetchXPIADefender  # noqa
+from amplihack.security.config import get_config
+from amplihack.security.xpia_defender import WebFetchXPIADefender
 
 from .xpia_defense_interface import ContentType, RiskLevel
 
@@ -84,11 +84,7 @@
             _display_validation_result(result, url, prompt, verbose)
 
     except Exception as e:
-<<<<<<< HEAD
-        console.print(f"[red]Error: {e!s}[/red]")  # noqa: T201 (print)
-=======
         console.print(f"[red]Error: {e!s}[/red]")
->>>>>>> 9696d364
         sys.exit(1)
     finally:
         loop.close()
@@ -120,11 +116,7 @@
         _display_bash_validation_result(result, command, verbose)
 
     except Exception as e:
-<<<<<<< HEAD
-        console.print(f"[red]Error: {e!s}[/red]")  # noqa: T201 (print)
-=======
         console.print(f"[red]Error: {e!s}[/red]")
->>>>>>> 9696d364
         sys.exit(1)
     finally:
         loop.close()
@@ -172,11 +164,7 @@
         _display_content_validation_result(result, text[:100], type, verbose)
 
     except Exception as e:
-<<<<<<< HEAD
-        console.print(f"[red]Error: {e!s}[/red]")  # noqa: T201 (print)
-=======
         console.print(f"[red]Error: {e!s}[/red]")
->>>>>>> 9696d364
         sys.exit(1)
     finally:
         loop.close()
@@ -185,7 +173,7 @@
 @xpia.command()
 def patterns():
     """List all attack patterns"""
-    from amplihack.security.xpia_patterns import PatternCategory, XPIAPatterns  # noqa
+    from amplihack.security.xpia_patterns import PatternCategory, XPIAPatterns
 
     patterns = XPIAPatterns()
 
@@ -199,7 +187,7 @@
     # Display patterns by category
     for category in PatternCategory:
         if category in categories:
-            console.print(f"\n[bold cyan]{category.value.replace('_', ' ').title()}[/bold cyan]")  # noqa: T201 (print)
+            console.print(f"\n[bold cyan]{category.value.replace('_', ' ').title()}[/bold cyan]")
 
             table = Table(show_header=True, header_style="bold magenta")
             table.add_column("ID", style="dim", width=6)
@@ -218,7 +206,7 @@
                     else pattern.description,
                 )
 
-            console.print(table)  # noqa: T201 (print)
+            console.print(table)
 
 
 @xpia.command()
@@ -254,7 +242,7 @@
         border_style="blue",
     )
 
-    console.print(panel)  # noqa: T201 (print)
+    console.print(panel)
 
 
 @xpia.command()
@@ -288,14 +276,10 @@
             border_style="green" if health_status["status"] == "healthy" else "red",
         )
 
-        console.print(panel)  # noqa: T201 (print)
+        console.print(panel)
 
     except Exception as e:
-<<<<<<< HEAD
-        console.print(f"[red]Error: {e!s}[/red]")  # noqa: T201 (print)
-=======
         console.print(f"[red]Error: {e!s}[/red]")
->>>>>>> 9696d364
         sys.exit(1)
     finally:
         loop.close()
@@ -307,7 +291,7 @@
 
     # Summary panel
     if result.is_valid:
-        console.print(  # noqa: T201 (print)
+        console.print(
             Panel(
                 f"[green]✓ Request is SAFE to proceed[/green]\n"
                 f"Risk Level: [{risk_color}]{result.risk_level.value}[/{risk_color}]",
@@ -316,7 +300,7 @@
             )
         )
     else:
-        console.print(  # noqa: T201 (print)
+        console.print(
             Panel(
                 f"[red]✗ Request BLOCKED for security[/red]\n"
                 f"Risk Level: [{risk_color}]{result.risk_level.value}[/{risk_color}]",
@@ -327,13 +311,13 @@
 
     # Input details
     if verbose:
-        console.print("\n[bold]Input Details:[/bold]")  # noqa: T201 (print)
-        console.print(f"  URL: {url}")  # noqa: T201 (print)
-        console.print(f"  Prompt: {prompt[:100]}{'...' if len(prompt) > 100 else ''}")  # noqa: T201 (print)
+        console.print("\n[bold]Input Details:[/bold]")
+        console.print(f"  URL: {url}")
+        console.print(f"  Prompt: {prompt[:100]}{'...' if len(prompt) > 100 else ''}")
 
     # Threats table
     if result.threats:
-        console.print("\n[bold]Detected Threats:[/bold]")  # noqa: T201 (print)
+        console.print("\n[bold]Detected Threats:[/bold]")
 
         table = Table(show_header=True, header_style="bold magenta")
         table.add_column("Type", width=20)
@@ -353,13 +337,13 @@
                 row.append(threat.mitigation)
             table.add_row(*row)
 
-        console.print(table)  # noqa: T201 (print)
+        console.print(table)
 
     # Recommendations
     if result.recommendations:
-        console.print("\n[bold]Recommendations:[/bold]")  # noqa: T201 (print)
+        console.print("\n[bold]Recommendations:[/bold]")
         for rec in result.recommendations:
-            console.print(f"  • {rec}")  # noqa: T201 (print)
+            console.print(f"  • {rec}")
 
 
 def _display_bash_validation_result(result, command: str, verbose: bool):
@@ -368,7 +352,7 @@
 
     # Summary
     if result.is_valid:
-        console.print(  # noqa: T201 (print)
+        console.print(
             Panel(
                 f"[green]✓ Command is SAFE to execute[/green]\n"
                 f"Risk Level: [{risk_color}]{result.risk_level.value}[/{risk_color}]",
@@ -377,7 +361,7 @@
             )
         )
     else:
-        console.print(  # noqa: T201 (print)
+        console.print(
             Panel(
                 f"[red]✗ Command BLOCKED for security[/red]\n"
                 f"Risk Level: [{risk_color}]{result.risk_level.value}[/{risk_color}]",
@@ -387,16 +371,16 @@
         )
 
     if verbose:
-        console.print(f"\n[bold]Command:[/bold] {command}")  # noqa: T201 (print)
+        console.print(f"\n[bold]Command:[/bold] {command}")
 
     # Show threats if any
     if result.threats:
-        console.print("\n[bold]Security Issues:[/bold]")  # noqa: T201 (print)
+        console.print("\n[bold]Security Issues:[/bold]")
         for threat in result.threats:
             severity_color = _get_risk_color(threat.severity)
-            console.print(f"  [{severity_color}]•[/{severity_color}] {threat.description}")  # noqa: T201 (print)
+            console.print(f"  [{severity_color}]•[/{severity_color}] {threat.description}")
             if verbose and threat.mitigation:
-                console.print(f"    → {threat.mitigation}")  # noqa: T201 (print)
+                console.print(f"    → {threat.mitigation}")
 
 
 def _display_content_validation_result(
@@ -406,7 +390,7 @@
     risk_color = _get_risk_color(result.risk_level)
 
     # Summary
-    console.print(  # noqa: T201 (print)
+    console.print(
         Panel(
             f"Content Type: {content_type}\n"
             f"Risk Level: [{risk_color}]{result.risk_level.value}[/{risk_color}]\n"
@@ -417,14 +401,14 @@
     )
 
     if verbose:
-        console.print(f"\n[bold]Content Preview:[/bold] {content_preview}...")  # noqa: T201 (print)
+        console.print(f"\n[bold]Content Preview:[/bold] {content_preview}...")
 
     # Show threats
     if result.threats:
-        console.print("\n[bold]Detected Patterns:[/bold]")  # noqa: T201 (print)
+        console.print("\n[bold]Detected Patterns:[/bold]")
         for threat in result.threats:
             severity_color = _get_risk_color(threat.severity)
-            console.print(f"  [{severity_color}]•[/{severity_color}] {threat.description}")  # noqa: T201 (print)
+            console.print(f"  [{severity_color}]•[/{severity_color}] {threat.description}")
 
 
 def _get_risk_color(risk_level: RiskLevel) -> str:
