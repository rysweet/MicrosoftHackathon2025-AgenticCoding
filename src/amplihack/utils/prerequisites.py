"""Prerequisite checking and installation guidance.

This module provides comprehensive prerequisite checking for all required tools
(Node.js, npm, uv, git, claude) with platform-specific installation guidance.

Philosophy:
- Check prerequisites early and fail fast with helpful guidance
- Provide platform-specific installation commands
- Interactive installation with user approval
- Standard library only (no dependencies)
- Safe subprocess error handling throughout
- Security: No shell=True, hardcoded commands only, audit logging

Public API:
    PrerequisiteChecker: Main class for checking prerequisites
    InteractiveInstaller: Class for handling interactive installations
    safe_subprocess_call: Safe wrapper for all subprocess operations
    Platform: Enum of supported platforms
    PrerequisiteResult: Results of prerequisite checking
    ToolCheckResult: Results of individual tool checking
    InstallationResult: Results of installation attempts
    InstallationAuditEntry: Audit log entries for installations
"""

import json
import os
import platform
import shutil
import subprocess
import sys
from dataclasses import asdict, dataclass, field
from datetime import datetime, timezone
from enum import Enum
from pathlib import Path
from typing import Dict, List, Optional, Tuple

# Lazy import to avoid circular dependencies
# claude_cli imports prerequisites, so we import it only when needed
try:
    from .claude_cli import get_claude_cli_path
except ImportError:
    # Fallback if import fails
    def get_claude_cli_path(auto_install: bool = True) -> Optional[str]:
        return None


class Platform(Enum):
    """Supported platforms for prerequisite checking."""

    MACOS = "macos"
    LINUX = "linux"
    WSL = "wsl"
    WINDOWS = "windows"
    UNKNOWN = "unknown"


@dataclass
class InstallationResult:
    """Result of an installation attempt.

    Attributes:
        tool: Name of the tool being installed
        success: Whether installation succeeded
        command_executed: The command that was executed (as list)
        stdout: Standard output from the command
        stderr: Standard error from the command
        exit_code: Process exit code
        timestamp: ISO 8601 timestamp of installation attempt
        user_approved: Whether user approved the installation
    """

    tool: str
    success: bool
    command_executed: List[str]
    stdout: str
    stderr: str
    exit_code: int
    timestamp: str
    user_approved: bool


@dataclass
class InstallationAuditEntry:
    """Audit log entry for installation attempts.

    Records all installation attempts for security and debugging.
    Logged to .claude/runtime/logs/installation_audit.jsonl
    """

    timestamp: str
    tool: str
    platform: str
    command: List[str]
    user_approved: bool
    success: bool
    exit_code: int
    error_message: Optional[str] = None


@dataclass
class ToolCheckResult:
    """Result of checking a single tool prerequisite."""

    tool: str
    available: bool
    path: Optional[str] = None
    version: Optional[str] = None
    error: Optional[str] = None


@dataclass
class PrerequisiteResult:
    """Result of checking all prerequisites."""

    all_available: bool
    missing_tools: List[ToolCheckResult] = field(default_factory=list)
    available_tools: List[ToolCheckResult] = field(default_factory=list)


@dataclass
class InstallationResult:
    """Result of attempting to install a tool."""

    tool: str
    success: bool
    message: str
    command_used: Optional[str] = None
    verification_result: Optional[ToolCheckResult] = None


def safe_subprocess_call(
    cmd: List[str],
    context: str,
    timeout: Optional[int] = 30,
) -> Tuple[int, str, str]:
    """Safely execute subprocess with comprehensive error handling.

    This wrapper ensures all subprocess calls have consistent error handling
    and provide helpful context to users when commands fail.

    Args:
        cmd: Command and arguments to execute
        context: Human-readable context for what this command does
        timeout: Timeout in seconds (default 30)

    Returns:
        Tuple of (returncode, stdout, stderr)
        On error, returncode is non-zero and stderr contains helpful message

    Example:
        >>> returncode, out, err = safe_subprocess_call(
        ...     ["git", "--version"],
        ...     context="checking git version"
        ... )
        >>> if returncode != 0:
        ...     print(f"Error: {err}")
    """
    try:
        result = subprocess.run(
            cmd,
            check=False,
            capture_output=True,
            text=True,
            timeout=timeout,
        )
        return result.returncode, result.stdout, result.stderr

    except FileNotFoundError:
        # Command not found - most common error
        cmd_name = cmd[0] if cmd else "command"
        error_msg = f"Command not found: {cmd_name}\n"
        if context:
            error_msg += f"Context: {context}\n"
        error_msg += "Please ensure the tool is installed and in your PATH."
        return 127, "", error_msg

    except PermissionError:
        # Permission denied
        cmd_name = cmd[0] if cmd else "command"
        error_msg = f"Permission denied: {cmd_name}\n"
        if context:
            error_msg += f"Context: {context}\n"
        error_msg += "Please check file permissions or run with appropriate privileges."
        return 126, "", error_msg

    except subprocess.TimeoutExpired:
        # Command timed out
        cmd_name = cmd[0] if cmd else "command"
        error_msg = f"Command timed out after {timeout}s: {cmd_name}\n"
        if context:
            error_msg += f"Context: {context}\n"
        error_msg += "The operation took too long to complete."
        return 124, "", error_msg

    except OSError as e:
        # Generic OS error
        cmd_name = cmd[0] if cmd else "command"
        error_msg = f"OS error running {cmd_name}: {e!s}\n"
        if context:
            error_msg += f"Context: {context}\n"
        return 1, "", error_msg

    except Exception as e:
        # Catch-all for unexpected errors
        cmd_name = cmd[0] if cmd else "command"
        error_msg = f"Unexpected error running {cmd_name}: {e!s}\n"
        if context:
            error_msg += f"Context: {context}\n"
        return 1, "", error_msg


class InteractiveInstaller:
    """Handle interactive installation of missing tools with user approval.

    Security features:
    - No shell=True (prevents shell injection)
    - Hardcoded commands only (from INSTALL_COMMANDS)
    - User approval required for every installation
    - Audit logging of all attempts
    - TTY check for interactive mode

    Example:
        >>> installer = InteractiveInstaller(Platform.MACOS)
        >>> result = installer.install_tool("node")
        >>> if result.success:
        ...     print("Node.js installed successfully")
    """

    def __init__(self, platform: Platform):
        """Initialize interactive installer for a platform.

        Args:
            platform: Target platform for installation
        """
        self.platform = platform
        self.audit_log_path = Path.home() / ".claude" / "runtime" / "logs" / "installation_audit.jsonl"

    def is_interactive_environment(self) -> bool:
        """Check if running in an interactive environment.

        Returns:
            True if interactive (has TTY and not in CI), False otherwise
        """
        # Check if stdin is a TTY
        if not sys.stdin.isatty():
            return False

        # Check common CI environment variables
        ci_vars = ["CI", "CONTINUOUS_INTEGRATION", "GITHUB_ACTIONS", "GITLAB_CI", "JENKINS_HOME"]
        if any(os.environ.get(var) for var in ci_vars):
            return False

        return True

    def prompt_for_approval(self, tool: str, command: List[str]) -> bool:
        """Prompt user for approval to install a tool.

        Args:
            tool: Name of the tool to install
            command: Command that will be executed

        Returns:
            True if user approves, False otherwise
        """
        print(f"\n{'=' * 70}")
        print(f"INSTALL {tool.upper()}")
        print(f"{'=' * 70}")
        print(f"\nThe following command will be executed to install {tool}:")
        print(f"\n  {' '.join(command)}")
        print("\nThis command may:")
        print("  - Require sudo password for system-level installation")
        print("  - Install dependencies automatically")
        print("  - Modify system packages or configuration")
        print(f"\n{'=' * 70}\n")

        while True:
            response = input(f"Do you want to proceed with installing {tool}? [y/N]: ").strip().lower()
            if response in ["y", "yes"]:
                return True
            if response in ["n", "no", ""]:
                return False
            print("Please enter 'y' or 'n'")

    def _execute_install_command(self, command: List[str]) -> subprocess.CompletedProcess:
        """Execute installation command with interactive stdin.

        Args:
            command: Command to execute as List[str]

        Returns:
            subprocess.CompletedProcess result

        Security:
            - No shell=True (prevents shell injection)
            - stdin=sys.stdin (allows password prompts)
            - List[str] command (no string interpolation)
        """
        return subprocess.run(
            command,
            stdin=sys.stdin,  # Allow interactive password prompts
            stdout=subprocess.PIPE,
            stderr=subprocess.PIPE,
            text=True,
            check=False,  # Don't raise exception, handle errors explicitly
        )

    def _log_audit(self, entry: InstallationAuditEntry) -> None:
        """Log installation attempt to audit log.

        Args:
            entry: Audit entry to log

        Note:
            Silently handles I/O errors to avoid breaking installation workflow
        """
        try:
            # Ensure log directory exists
            self.audit_log_path.parent.mkdir(parents=True, exist_ok=True)

            # Append entry as JSONL
            with open(self.audit_log_path, "a") as f:
                f.write(json.dumps(asdict(entry)) + "\n")
        except (OSError, PermissionError):
            # Silently ignore logging errors - don't break installation
            # User can still see installation results in terminal output
            pass

    def install_tool(self, tool: str) -> InstallationResult:
        """Install a tool interactively with user approval.

        Args:
            tool: Name of the tool to install

        Returns:
            InstallationResult with complete installation details

        Workflow:
            1. Check if interactive environment
            2. Get installation command for platform
            3. Prompt user for approval
            4. Execute command with interactive stdin
            5. Log attempt to audit log
            6. Return result
        """
        timestamp = datetime.now(timezone.utc).isoformat().replace("+00:00", "Z")

        # Check for interactive environment
        if not self.is_interactive_environment():
            return InstallationResult(
                tool=tool,
                success=False,
                command_executed=[],
                stdout="",
                stderr="Non-interactive environment detected. Cannot prompt for installation.",
                exit_code=-1,
                timestamp=timestamp,
                user_approved=False,
            )

        # Get installation command for platform
        platform_commands = PrerequisiteChecker.INSTALL_COMMANDS.get(self.platform, {})
        command = platform_commands.get(tool)

        if not command:
            error_msg = f"No installation command available for {tool} on {self.platform.value}"
            return InstallationResult(
                tool=tool,
                success=False,
                command_executed=[],
                stdout="",
                stderr=error_msg,
                exit_code=-1,
                timestamp=timestamp,
                user_approved=False,
            )

        # Prompt for approval
        user_approved = self.prompt_for_approval(tool, command)

        if not user_approved:
            audit_entry = InstallationAuditEntry(
                timestamp=timestamp,
                tool=tool,
                platform=self.platform.value,
                command=command,
                user_approved=False,
                success=False,
                exit_code=-1,
                error_message="User declined installation",
            )
            self._log_audit(audit_entry)

            return InstallationResult(
                tool=tool,
                success=False,
                command_executed=command,
                stdout="",
                stderr="User declined installation",
                exit_code=-1,
                timestamp=timestamp,
                user_approved=False,
            )

        # Execute installation command
        print(f"\nInstalling {tool}...")
        try:
            result = self._execute_install_command(command)

            success = result.returncode == 0

            # Log audit entry
            audit_entry = InstallationAuditEntry(
                timestamp=timestamp,
                tool=tool,
                platform=self.platform.value,
                command=command,
                user_approved=True,
                success=success,
                exit_code=result.returncode,
                error_message=result.stderr if not success else None,
            )
            self._log_audit(audit_entry)

            return InstallationResult(
                tool=tool,
                success=success,
                command_executed=command,
                stdout=result.stdout,
                stderr=result.stderr,
                exit_code=result.returncode,
                timestamp=timestamp,
                user_approved=True,
            )

        except Exception as e:
            error_msg = f"Unexpected error during installation: {e!s}"

            audit_entry = InstallationAuditEntry(
                timestamp=timestamp,
                tool=tool,
                platform=self.platform.value,
                command=command,
                user_approved=True,
                success=False,
                exit_code=-1,
                error_message=error_msg,
            )
            self._log_audit(audit_entry)

            return InstallationResult(
                tool=tool,
                success=False,
                command_executed=command,
                stdout="",
                stderr=error_msg,
                exit_code=-1,
                timestamp=timestamp,
                user_approved=True,
            )


class PrerequisiteChecker:
    """Check for required prerequisites and provide installation guidance.

    This class detects the platform and checks for all required tools,
    providing platform-specific installation commands when tools are missing.

    Required tools:
        - Node.js (for claude-trace)
        - npm (for installing claude-trace)
        - uv (for Python package management)
        - git (for repository operations)

    Example:
        >>> checker = PrerequisiteChecker()
        >>> result = checker.check_all_prerequisites()
        >>> if not result.all_available:
        ...     print(checker.format_missing_prerequisites(result.missing_tools))
    """

    # Required tools with their version check arguments
    # Note: Claude CLI is checked separately with auto-installation support
    REQUIRED_TOOLS = {
        "node": "--version",
        "npm": "--version",
        "uv": "--version",
        "git": "--version",
<<<<<<< HEAD
        "rg": "--version",
=======
        "rg": "--version",  # ripgrep - required for custom slash commands
    }

    # Installation commands by platform and tool
    # String format for display (may contain multiple options)
    INSTALL_COMMANDS_DISPLAY = {
        Platform.MACOS: {
            "node": "brew install node",
            "npm": "brew install node  # npm comes with Node.js",
            "uv": "brew install uv",
            "git": "brew install git",
            "rg": "brew install ripgrep",
            "claude": "npm install -g @anthropic-ai/claude-code",
        },
        Platform.LINUX: {
            "node": "# Ubuntu/Debian:\nsudo apt install nodejs\n# Fedora/RHEL:\nsudo dnf install nodejs\n# Arch:\nsudo pacman -S nodejs",
            "npm": "# Ubuntu/Debian:\nsudo apt install npm\n# Fedora/RHEL:\nsudo dnf install npm\n# Arch:\nsudo pacman -S npm",
            "uv": "curl -LsSf https://astral.sh/uv/install.sh | sh",
            "git": "# Ubuntu/Debian:\nsudo apt install git\n# Fedora/RHEL:\nsudo dnf install git\n# Arch:\nsudo pacman -S git",
            "rg": "# Ubuntu/Debian:\nsudo apt install ripgrep\n# Fedora/RHEL:\nsudo dnf install ripgrep\n# Arch:\nsudo pacman -S ripgrep",
            "claude": "npm install -g @anthropic-ai/claude-code",
        },
        Platform.WSL: {
            "node": "# Ubuntu/Debian:\nsudo apt install nodejs\n# Fedora/RHEL:\nsudo dnf install nodejs",
            "npm": "# Ubuntu/Debian:\nsudo apt install npm\n# Fedora/RHEL:\nsudo dnf install npm",
            "uv": "curl -LsSf https://astral.sh/uv/install.sh | sh",
            "git": "sudo apt install git  # or your WSL distro's package manager",
            "rg": "sudo apt install ripgrep",
            "claude": "npm install -g @anthropic-ai/claude-code",
        },
        Platform.WINDOWS: {
            "node": "winget install OpenJS.NodeJS\n# Or: choco install nodejs",
            "npm": "winget install OpenJS.NodeJS  # npm comes with Node.js\n# Or: choco install nodejs",
            "uv": 'powershell -c "irm https://astral.sh/uv/install.ps1 | iex"',
            "git": "winget install Git.Git\n# Or: choco install git",
            "rg": "winget install BurntSushi.ripgrep.MSVC\n# Or: choco install ripgrep",
            "claude": "npm install -g @anthropic-ai/claude-code",
        },
        Platform.UNKNOWN: {
            "node": "Please install Node.js from https://nodejs.org/",
            "npm": "Please install npm (usually comes with Node.js)",
            "uv": "Please install uv from https://docs.astral.sh/uv/",
            "git": "Please install git from https://git-scm.com/",
            "rg": "Please install ripgrep from https://github.com/BurntSushi/ripgrep",
            "claude": "npm install -g @anthropic-ai/claude-code",
        },
>>>>>>> ea54135c
    }

    # Actual executable commands (List[str] for security)
    # These are the commands that will be executed interactively
    INSTALL_COMMANDS = {
        Platform.MACOS: {
            "node": ["brew", "install", "node"],
            "npm": ["brew", "install", "node"],  # npm comes with node
            "uv": ["brew", "install", "uv"],
            "git": ["brew", "install", "git"],
            "rg": ["brew", "install", "ripgrep"],
            "claude": ["npm", "install", "-g", "@anthropic-ai/claude-code"],
        },
        Platform.LINUX: {
            "node": ["sudo", "apt", "install", "-y", "nodejs"],  # Default to apt
            "npm": ["sudo", "apt", "install", "-y", "npm"],
            "uv": ["sh", "-c", "curl -LsSf https://astral.sh/uv/install.sh | sh"],
            "git": ["sudo", "apt", "install", "-y", "git"],
            "rg": ["sudo", "apt", "install", "-y", "ripgrep"],
            "claude": ["npm", "install", "-g", "@anthropic-ai/claude-code"],
        },
        Platform.WSL: {
            "node": ["sudo", "apt", "install", "-y", "nodejs"],
            "npm": ["sudo", "apt", "install", "-y", "npm"],
            "uv": ["sh", "-c", "curl -LsSf https://astral.sh/uv/install.sh | sh"],
            "git": ["sudo", "apt", "install", "-y", "git"],
            "rg": ["sudo", "apt", "install", "-y", "ripgrep"],
            "claude": ["npm", "install", "-g", "@anthropic-ai/claude-code"],
        },
        Platform.WINDOWS: {
            "node": ["winget", "install", "OpenJS.NodeJS"],
            "npm": ["winget", "install", "OpenJS.NodeJS"],  # npm comes with node
            "uv": ["powershell", "-c", "irm https://astral.sh/uv/install.ps1 | iex"],
            "git": ["winget", "install", "Git.Git"],
            "rg": ["winget", "install", "BurntSushi.ripgrep.MSVC"],
            "claude": ["npm", "install", "-g", "@anthropic-ai/claude-code"],
        },
        Platform.UNKNOWN: {},  # No automatic commands for unknown platforms
    }

    # Documentation links
    DOCUMENTATION_LINKS = {
        "node": "https://nodejs.org/",
        "npm": "https://www.npmjs.com/",
        "uv": "https://docs.astral.sh/uv/",
        "git": "https://git-scm.com/",
        "rg": "https://github.com/BurntSushi/ripgrep",
        "claude": "https://docs.claude.com/en/docs/claude-code/setup",
    }

    def __init__(self):
        """Initialize prerequisite checker and detect platform."""
        self.platform = self._detect_platform()

    def _detect_platform(self) -> Platform:
        """Detect the current platform.

        Returns:
            Platform enum value
        """
        system = platform.system()

        if system == "Darwin":
            return Platform.MACOS
        if system == "Linux":
            # Check if running under WSL
            if self._is_wsl():
                return Platform.WSL
            return Platform.LINUX
        if system == "Windows":
            return Platform.WINDOWS
        return Platform.UNKNOWN

    def _is_wsl(self) -> bool:
        """Check if running under Windows Subsystem for Linux.

        Returns:
            True if running under WSL, False otherwise
        """
        try:
            proc_version = Path("/proc/version")
            if proc_version.exists():
                content = proc_version.read_text().lower()
                return "microsoft" in content
        except (OSError, PermissionError):
            pass
        return False

    def check_tool(self, tool: str, version_arg: Optional[str] = None) -> ToolCheckResult:
        """Check if a single tool is available.

        Args:
            tool: Name of the tool to check
            version_arg: Argument to get version (e.g., "--version")

        Returns:
            ToolCheckResult with availability and details
        """
        # Check if tool exists in PATH
        tool_path = shutil.which(tool)

        if not tool_path:
            return ToolCheckResult(
                tool=tool,
                available=False,
                error=f"{tool} not found in PATH",
            )

        # Tool found - optionally check version
        version = None
        if version_arg:
            returncode, stdout, stderr = safe_subprocess_call(
                [tool, version_arg],
                context=f"checking {tool} version",
                timeout=5,
            )
            if returncode == 0:
                # Extract version from output (usually first line)
                version = stdout.strip().split("\n")[0] if stdout else None

        return ToolCheckResult(
            tool=tool,
            available=True,
            path=tool_path,
            version=version,
        )

    def check_all_prerequisites(self) -> PrerequisiteResult:
        """Check all required prerequisites including Claude CLI with auto-install.

        Returns:
            PrerequisiteResult with complete status
        """
        missing_tools = []
        available_tools = []

        # Check standard required tools
        for tool, version_arg in self.REQUIRED_TOOLS.items():
            result = self.check_tool(tool, version_arg)

            if result.available:
                available_tools.append(result)
            else:
                missing_tools.append(result)

        # Special handling for Claude CLI with auto-installation support
        claude_path = get_claude_cli_path(auto_install=True)

        if claude_path:
            # Claude CLI is available (found or auto-installed)
            # Get version using safe_subprocess_call
            returncode, stdout, stderr = safe_subprocess_call(
                [claude_path, "--version"],
                context="checking claude version",
                timeout=5,
            )
            version = stdout.strip().split("\n")[0] if returncode == 0 and stdout else None

            available_tools.append(
                ToolCheckResult(
                    tool="claude",
                    available=True,
                    path=claude_path,
                    version=version,
                )
            )
        else:
            # Claude CLI not available (detection failed or auto-install failed)
            error_msg = "Not found in common locations and auto-installation failed. Install manually: npm install -g @anthropic-ai/claude-code"

            missing_tools.append(
                ToolCheckResult(
                    tool="claude",
                    available=False,
                    error=error_msg,
                )
            )

        return PrerequisiteResult(
            all_available=len(missing_tools) == 0,
            missing_tools=missing_tools,
            available_tools=available_tools,
        )

    def get_install_command(self, tool: str) -> str:
        """Get platform-specific installation command for a tool (display format).

        Args:
            tool: Name of the tool

        Returns:
            Installation command string for display
        """
<<<<<<< HEAD
        # Use DependencyInstaller's commands as single source of truth
        platform_commands = DependencyInstaller.INSTALL_COMMANDS_DISPLAY.get(self.platform, {})
=======
        platform_commands = self.INSTALL_COMMANDS_DISPLAY.get(
            self.platform, self.INSTALL_COMMANDS_DISPLAY[Platform.UNKNOWN]
        )
>>>>>>> ea54135c
        return platform_commands.get(tool, f"Please install {tool} manually")

    def format_missing_prerequisites(self, missing_tools: List[ToolCheckResult]) -> str:
        """Format a user-friendly message for missing prerequisites.

        Args:
            missing_tools: List of missing tool results

        Returns:
            Formatted error message with installation instructions
        """
        if not missing_tools:
            return ""

        lines = []
        lines.append("\nMissing Prerequisites")
        lines.append("-" * 50)
        lines.append(f"\nPlatform: {self.platform.value}")
        lines.append("\nRequired tools not installed:")

        for result in missing_tools:
            lines.append(f"  - {result.tool}")

        lines.append("\nInstallation commands:")

        for result in missing_tools:
            tool = result.tool
            install_cmd = self.get_install_command(tool)
            lines.append(f"\n{tool}:")
            # Indent multi-line commands
            for cmd_line in install_cmd.split("\n"):
                lines.append(f"  {cmd_line}")

            # Add documentation link
            if tool in self.DOCUMENTATION_LINKS:
                lines.append(f"  Docs: {self.DOCUMENTATION_LINKS[tool]}")

        lines.append("\nAfter installing, run this command again.\n")

        return "\n".join(lines)

    def check_and_report(self) -> bool:
        """Check prerequisites and print report if any are missing.

        Returns:
            True if all prerequisites available, False otherwise

        Side Effects:
            Prints detailed report to stdout if prerequisites are missing
        """
        result = self.check_all_prerequisites()

        if result.all_available:
            return True

        # Print detailed report
        print(self.format_missing_prerequisites(result.missing_tools))
        return False

<<<<<<< HEAD
    def _prompt_for_installation(self, tool: str, command: str) -> bool:
        """Prompt user for permission to install a tool.

        Args:
            tool: Name of the tool to install
            command: Installation command that will be executed

        Returns:
            True if user grants permission, False otherwise

        Side Effects:
            Reads from stdin for user input
        """
        print(f"\nInstall {tool}? Command: {command}")
        print("Proceed? (y/n): ", end="", flush=True)

        try:
            response = input().strip().lower()
            return response in ("y", "yes")
        except (EOFError, KeyboardInterrupt):
            print("\nCancelled.")
            return False

    def _install_tools(
        self, missing_tools: List[ToolCheckResult], installer: "DependencyInstaller"
    ) -> None:
        """Install missing tools with user permission.

        Args:
            missing_tools: List of tools to install
            installer: DependencyInstaller instance

        Side Effects:
            Prompts user and installs tools
        """
        for tool_result in missing_tools:
            tool = tool_result.tool

            # Get installation command for display
            install_cmd = installer.INSTALL_COMMANDS.get(self.platform, {}).get(tool)
            if not install_cmd:
                print(f"\n[{tool}] No automatic installation available")
                continue

            cmd_str = " ".join(install_cmd)

            # Prompt for permission
            if not self._prompt_for_installation(tool, cmd_str):
                print(f"[{tool}] Skipped")
                continue

            # Install tool
            install_result = installer.install_tool(tool)
            status = "OK" if install_result.success else "FAILED"
            print(f"[{tool}] {status}: {install_result.message}")

            if install_result.success and install_result.verification_result:
                if install_result.verification_result.version:
                    print(f"[{tool}] Version: {install_result.verification_result.version}")

    def check_and_install(self) -> PrerequisiteResult:
        """Check prerequisites and offer to install missing tools.

        This method checks all prerequisites and prompts the user to install
        missing tools one at a time. User must explicitly grant permission
        for each installation.

        Returns:
            PrerequisiteResult with updated status after installation attempts

        Side Effects:
            - Prints status messages to stdout
            - Prompts user for installation permission
            - Executes installation commands if permitted
            - Modifies system by installing tools

        Example:
            >>> checker = PrerequisiteChecker()
            >>> result = checker.check_and_install()
            >>> if result.all_available:
            ...     print("All prerequisites installed!")
        """
        # Initial check
        result = self.check_all_prerequisites()

        if result.all_available:
            print("\nAll prerequisites already installed!")
            return result

        # Show what's missing
        print(f"\nMissing tools on {self.platform.value}:")
        for tool_result in result.missing_tools:
            print(f"  - {tool_result.tool}")

        # Check if automatic installation is supported
        if self.platform not in DependencyInstaller.INSTALL_COMMANDS:
            print(f"\nAutomatic installation not supported on {self.platform.value}")
            print(self.format_missing_prerequisites(result.missing_tools))
            return result

        # Install tools
        print("\nAttempting automatic installation...")
        installer = DependencyInstaller(self.platform)
        self._install_tools(result.missing_tools, installer)

        # Re-check and report
        print("\nVerifying installation...")
        final_result = self.check_all_prerequisites()

        if final_result.all_available:
            print("All prerequisites now installed!")
        else:
            print("\nStill missing:")
            for tool_result in final_result.missing_tools:
                print(f"  - {tool_result.tool}")
            print(self.format_missing_prerequisites(final_result.missing_tools))

        return final_result


class DependencyInstaller:
    """Install missing dependencies with user permission.

    Philosophy:
    - Security: Whitelist commands, validate inputs, prompt for sudo
    - User control: Never install without explicit permission
    - Simplicity: Sequential installation, clear error messages
    - Fail fast: Verify after each installation

    MVP supports:
    - macOS with Homebrew only
    - Sequential installation (one at a time)
    - Basic verification after installation

    Example:
        >>> installer = DependencyInstaller(Platform.MACOS)
        >>> result = installer.install_tool("git")
        >>> if result.success:
        ...     print(f"Installed {result.tool}")
    """

    # Whitelisted installation commands (executable lists for subprocess)
    INSTALL_COMMANDS = {
        Platform.MACOS: {
            "node": ["brew", "install", "node"],
            "npm": ["brew", "install", "node"],  # npm comes with node
            "uv": ["brew", "install", "uv"],
            "git": ["brew", "install", "git"],
            "rg": ["brew", "install", "ripgrep"],
        },
    }

    # Display commands (human-readable strings for documentation)
    INSTALL_COMMANDS_DISPLAY = {
        Platform.MACOS: {
            "node": "brew install node",
            "npm": "brew install node  # npm comes with Node.js",
            "uv": "brew install uv",
            "git": "brew install git",
            "rg": "brew install ripgrep",
            "claude": "npm install -g @anthropic-ai/claude-code",
        },
        Platform.LINUX: {
            "node": "# Ubuntu/Debian:\nsudo apt install nodejs\n# Fedora/RHEL:\nsudo dnf install nodejs\n# Arch:\nsudo pacman -S nodejs",
            "npm": "# Ubuntu/Debian:\nsudo apt install npm\n# Fedora/RHEL:\nsudo dnf install npm\n# Arch:\nsudo pacman -S npm",
            "uv": "curl -LsSf https://astral.sh/uv/install.sh | sh",
            "git": "# Ubuntu/Debian:\nsudo apt install git\n# Fedora/RHEL:\nsudo dnf install git\n# Arch:\nsudo pacman -S git",
            "rg": "# Ubuntu/Debian:\nsudo apt install ripgrep\n# Fedora/RHEL:\nsudo dnf install ripgrep\n# Arch:\nsudo pacman -S ripgrep",
            "claude": "npm install -g @anthropic-ai/claude-code",
        },
        Platform.WSL: {
            "node": "# Ubuntu/Debian:\nsudo apt install nodejs\n# Fedora/RHEL:\nsudo dnf install nodejs",
            "npm": "# Ubuntu/Debian:\nsudo apt install npm\n# Fedora/RHEL:\nsudo dnf install npm",
            "uv": "curl -LsSf https://astral.sh/uv/install.sh | sh",
            "git": "sudo apt install git  # or your WSL distro's package manager",
            "rg": "sudo apt install ripgrep  # or your WSL distro's package manager",
            "claude": "npm install -g @anthropic-ai/claude-code",
        },
        Platform.WINDOWS: {
            "node": "winget install OpenJS.NodeJS\n# Or: choco install nodejs",
            "npm": "winget install OpenJS.NodeJS  # npm comes with Node.js\n# Or: choco install nodejs",
            "uv": 'powershell -c "irm https://astral.sh/uv/install.ps1 | iex"',
            "git": "winget install Git.Git\n# Or: choco install git",
            "rg": "winget install BurntSushi.ripgrep.MSVC\n# Or: choco install ripgrep",
            "claude": "npm install -g @anthropic-ai/claude-code",
        },
        Platform.UNKNOWN: {
            "node": "Please install Node.js from https://nodejs.org/",
            "npm": "Please install npm (usually comes with Node.js)",
            "uv": "Please install uv from https://docs.astral.sh/uv/",
            "git": "Please install git from https://git-scm.com/",
            "rg": "Please install ripgrep from https://github.com/BurntSushi/ripgrep",
            "claude": "npm install -g @anthropic-ai/claude-code",
        },
    }

    def __init__(self, platform: Platform):
        """Initialize installer for the given platform.

        Args:
            platform: The platform to install for
        """
        self.platform = platform

    def install_tool(self, tool: str) -> InstallationResult:
        """Install a single tool with verification.

        Args:
            tool: Name of the tool to install

        Returns:
            InstallationResult with success status and details

        Security:
            Only whitelisted commands are executed
            All commands are validated before execution
        """
        # Check if platform is supported
        if self.platform not in self.INSTALL_COMMANDS:
            return InstallationResult(
                tool=tool,
                success=False,
                message=f"Automatic installation not supported on {self.platform.value}",
            )

        # Check if tool is supported
        platform_commands = self.INSTALL_COMMANDS[self.platform]
        if tool not in platform_commands:
            return InstallationResult(
                tool=tool,
                success=False,
                message=f"No installation command for {tool} on {self.platform.value}",
            )

        # Get whitelisted command
        install_cmd = platform_commands[tool]
        cmd_str = " ".join(install_cmd)

        # Execute installation
        print(f"\nInstalling {tool}...")
        print(f"Running: {cmd_str}")

        returncode, stdout, stderr = safe_subprocess_call(
            install_cmd,
            context=f"installing {tool}",
            timeout=300,  # 5 minutes for installation
        )

        if returncode != 0:
            return InstallationResult(
                tool=tool,
                success=False,
                message=f"Installation failed: {stderr}",
                command_used=cmd_str,
            )

        # Verify installation using shutil.which (no circular dependency)
        tool_path = shutil.which(tool)

        if not tool_path:
            return InstallationResult(
                tool=tool,
                success=False,
                message=f"Installation completed but {tool} still not found in PATH",
                command_used=cmd_str,
            )

        # Get version if possible
        version = None
        version_arg = PrerequisiteChecker.REQUIRED_TOOLS.get(tool)
        if version_arg:
            returncode, stdout, stderr = safe_subprocess_call(
                [tool, version_arg],
                context=f"checking {tool} version",
                timeout=5,
            )
            if returncode == 0 and stdout:
                version = stdout.strip().split("\n")[0]

        verification = ToolCheckResult(
            tool=tool,
            available=True,
            path=tool_path,
            version=version,
        )

        return InstallationResult(
            tool=tool,
            success=True,
            message=f"Successfully installed {tool}",
            command_used=cmd_str,
            verification_result=verification,
        )

=======
    def check_and_install(self, interactive: bool = True) -> PrerequisiteResult:
        """Check prerequisites and optionally install missing ones interactively.

        This method combines prerequisite checking with interactive installation.
        For each missing tool, it prompts the user for approval before installing.

        Args:
            interactive: If True, prompt user to install missing tools.
                        If False, just return missing tools (same as check_all_prerequisites)

        Returns:
            PrerequisiteResult with current status after any installations

        Side Effects:
            - May install system packages with user approval
            - Logs all installation attempts to audit log
            - Prints status messages during installation

        Example:
            >>> checker = PrerequisiteChecker()
            >>> result = checker.check_and_install(interactive=True)
            >>> if result.all_available:
            ...     print("All prerequisites now available")
        """
        # First check what's missing
        result = self.check_all_prerequisites()

        if result.all_available:
            print("All prerequisites are already available.")
            return result

        if not interactive:
            # Non-interactive mode - just return missing tools
            return result

        # Interactive mode - attempt to install missing tools
        print(f"\n{'=' * 70}")
        print("MISSING PREREQUISITES DETECTED")
        print(f"{'=' * 70}\n")
        print(f"Found {len(result.missing_tools)} missing tool(s):")
        for tool_result in result.missing_tools:
            print(f"  - {tool_result.tool}")
        print(f"\n{'=' * 70}\n")

        # Create installer for this platform
        installer = InteractiveInstaller(self.platform)

        # Check if we're in an interactive environment
        if not installer.is_interactive_environment():
            print("Non-interactive environment detected.")
            print("Cannot prompt for installation. Please install manually:")
            print(self.format_missing_prerequisites(result.missing_tools))
            return result

        # Attempt to install each missing tool
        installation_results: Dict[str, InstallationResult] = {}
        for tool_result in result.missing_tools:
            tool = tool_result.tool
            install_result = installer.install_tool(tool)
            installation_results[tool] = install_result

            if install_result.success:
                print(f"\n[SUCCESS] {tool} installed successfully")
            elif not install_result.user_approved:
                print(f"\n[SKIPPED] {tool} installation declined by user")
            else:
                print(f"\n[FAILED] {tool} installation failed")
                if install_result.stderr:
                    print(f"Error: {install_result.stderr}")

        # Re-check prerequisites after installations
        print(f"\n{'=' * 70}")
        print("VERIFYING INSTALLATIONS")
        print(f"{'=' * 70}\n")

        final_result = self.check_all_prerequisites()

        if final_result.all_available:
            print("[SUCCESS] All prerequisites are now available!")
        else:
            print(f"[WARNING] {len(final_result.missing_tools)} tool(s) still missing:")
            for tool_result in final_result.missing_tools:
                print(f"  - {tool_result.tool}")
            print("\nYou may need to:")
            print("  1. Restart your terminal to refresh PATH")
            print("  2. Install manually (see commands above)")
            print("  3. Check installation logs for errors")

        return final_result

>>>>>>> ea54135c

# Convenience function for quick prerequisite checking
def check_prerequisites() -> bool:
    """Quick prerequisite check with automatic reporting.

    Returns:
        True if all prerequisites available, False otherwise

    Side Effects:
        Prints detailed report to stdout if prerequisites are missing

    Example:
        >>> if not check_prerequisites():
        ...     sys.exit(1)
    """
    checker = PrerequisiteChecker()
    return checker.check_and_report()


__all__ = [
    "Platform",
    "PrerequisiteChecker",
    "InteractiveInstaller",
    "PrerequisiteResult",
    "ToolCheckResult",
    "InstallationResult",
<<<<<<< HEAD
    "DependencyInstaller",
=======
    "InstallationAuditEntry",
>>>>>>> ea54135c
    "check_prerequisites",
    "safe_subprocess_call",
]<|MERGE_RESOLUTION|>--- conflicted
+++ resolved
@@ -485,9 +485,6 @@
         "npm": "--version",
         "uv": "--version",
         "git": "--version",
-<<<<<<< HEAD
-        "rg": "--version",
-=======
         "rg": "--version",  # ripgrep - required for custom slash commands
     }
 
@@ -534,7 +531,6 @@
             "rg": "Please install ripgrep from https://github.com/BurntSushi/ripgrep",
             "claude": "npm install -g @anthropic-ai/claude-code",
         },
->>>>>>> ea54135c
     }
 
     # Actual executable commands (List[str] for security)
@@ -728,14 +724,9 @@
         Returns:
             Installation command string for display
         """
-<<<<<<< HEAD
-        # Use DependencyInstaller's commands as single source of truth
-        platform_commands = DependencyInstaller.INSTALL_COMMANDS_DISPLAY.get(self.platform, {})
-=======
         platform_commands = self.INSTALL_COMMANDS_DISPLAY.get(
             self.platform, self.INSTALL_COMMANDS_DISPLAY[Platform.UNKNOWN]
         )
->>>>>>> ea54135c
         return platform_commands.get(tool, f"Please install {tool} manually")
 
     def format_missing_prerequisites(self, missing_tools: List[ToolCheckResult]) -> str:
@@ -795,302 +786,6 @@
         print(self.format_missing_prerequisites(result.missing_tools))
         return False
 
-<<<<<<< HEAD
-    def _prompt_for_installation(self, tool: str, command: str) -> bool:
-        """Prompt user for permission to install a tool.
-
-        Args:
-            tool: Name of the tool to install
-            command: Installation command that will be executed
-
-        Returns:
-            True if user grants permission, False otherwise
-
-        Side Effects:
-            Reads from stdin for user input
-        """
-        print(f"\nInstall {tool}? Command: {command}")
-        print("Proceed? (y/n): ", end="", flush=True)
-
-        try:
-            response = input().strip().lower()
-            return response in ("y", "yes")
-        except (EOFError, KeyboardInterrupt):
-            print("\nCancelled.")
-            return False
-
-    def _install_tools(
-        self, missing_tools: List[ToolCheckResult], installer: "DependencyInstaller"
-    ) -> None:
-        """Install missing tools with user permission.
-
-        Args:
-            missing_tools: List of tools to install
-            installer: DependencyInstaller instance
-
-        Side Effects:
-            Prompts user and installs tools
-        """
-        for tool_result in missing_tools:
-            tool = tool_result.tool
-
-            # Get installation command for display
-            install_cmd = installer.INSTALL_COMMANDS.get(self.platform, {}).get(tool)
-            if not install_cmd:
-                print(f"\n[{tool}] No automatic installation available")
-                continue
-
-            cmd_str = " ".join(install_cmd)
-
-            # Prompt for permission
-            if not self._prompt_for_installation(tool, cmd_str):
-                print(f"[{tool}] Skipped")
-                continue
-
-            # Install tool
-            install_result = installer.install_tool(tool)
-            status = "OK" if install_result.success else "FAILED"
-            print(f"[{tool}] {status}: {install_result.message}")
-
-            if install_result.success and install_result.verification_result:
-                if install_result.verification_result.version:
-                    print(f"[{tool}] Version: {install_result.verification_result.version}")
-
-    def check_and_install(self) -> PrerequisiteResult:
-        """Check prerequisites and offer to install missing tools.
-
-        This method checks all prerequisites and prompts the user to install
-        missing tools one at a time. User must explicitly grant permission
-        for each installation.
-
-        Returns:
-            PrerequisiteResult with updated status after installation attempts
-
-        Side Effects:
-            - Prints status messages to stdout
-            - Prompts user for installation permission
-            - Executes installation commands if permitted
-            - Modifies system by installing tools
-
-        Example:
-            >>> checker = PrerequisiteChecker()
-            >>> result = checker.check_and_install()
-            >>> if result.all_available:
-            ...     print("All prerequisites installed!")
-        """
-        # Initial check
-        result = self.check_all_prerequisites()
-
-        if result.all_available:
-            print("\nAll prerequisites already installed!")
-            return result
-
-        # Show what's missing
-        print(f"\nMissing tools on {self.platform.value}:")
-        for tool_result in result.missing_tools:
-            print(f"  - {tool_result.tool}")
-
-        # Check if automatic installation is supported
-        if self.platform not in DependencyInstaller.INSTALL_COMMANDS:
-            print(f"\nAutomatic installation not supported on {self.platform.value}")
-            print(self.format_missing_prerequisites(result.missing_tools))
-            return result
-
-        # Install tools
-        print("\nAttempting automatic installation...")
-        installer = DependencyInstaller(self.platform)
-        self._install_tools(result.missing_tools, installer)
-
-        # Re-check and report
-        print("\nVerifying installation...")
-        final_result = self.check_all_prerequisites()
-
-        if final_result.all_available:
-            print("All prerequisites now installed!")
-        else:
-            print("\nStill missing:")
-            for tool_result in final_result.missing_tools:
-                print(f"  - {tool_result.tool}")
-            print(self.format_missing_prerequisites(final_result.missing_tools))
-
-        return final_result
-
-
-class DependencyInstaller:
-    """Install missing dependencies with user permission.
-
-    Philosophy:
-    - Security: Whitelist commands, validate inputs, prompt for sudo
-    - User control: Never install without explicit permission
-    - Simplicity: Sequential installation, clear error messages
-    - Fail fast: Verify after each installation
-
-    MVP supports:
-    - macOS with Homebrew only
-    - Sequential installation (one at a time)
-    - Basic verification after installation
-
-    Example:
-        >>> installer = DependencyInstaller(Platform.MACOS)
-        >>> result = installer.install_tool("git")
-        >>> if result.success:
-        ...     print(f"Installed {result.tool}")
-    """
-
-    # Whitelisted installation commands (executable lists for subprocess)
-    INSTALL_COMMANDS = {
-        Platform.MACOS: {
-            "node": ["brew", "install", "node"],
-            "npm": ["brew", "install", "node"],  # npm comes with node
-            "uv": ["brew", "install", "uv"],
-            "git": ["brew", "install", "git"],
-            "rg": ["brew", "install", "ripgrep"],
-        },
-    }
-
-    # Display commands (human-readable strings for documentation)
-    INSTALL_COMMANDS_DISPLAY = {
-        Platform.MACOS: {
-            "node": "brew install node",
-            "npm": "brew install node  # npm comes with Node.js",
-            "uv": "brew install uv",
-            "git": "brew install git",
-            "rg": "brew install ripgrep",
-            "claude": "npm install -g @anthropic-ai/claude-code",
-        },
-        Platform.LINUX: {
-            "node": "# Ubuntu/Debian:\nsudo apt install nodejs\n# Fedora/RHEL:\nsudo dnf install nodejs\n# Arch:\nsudo pacman -S nodejs",
-            "npm": "# Ubuntu/Debian:\nsudo apt install npm\n# Fedora/RHEL:\nsudo dnf install npm\n# Arch:\nsudo pacman -S npm",
-            "uv": "curl -LsSf https://astral.sh/uv/install.sh | sh",
-            "git": "# Ubuntu/Debian:\nsudo apt install git\n# Fedora/RHEL:\nsudo dnf install git\n# Arch:\nsudo pacman -S git",
-            "rg": "# Ubuntu/Debian:\nsudo apt install ripgrep\n# Fedora/RHEL:\nsudo dnf install ripgrep\n# Arch:\nsudo pacman -S ripgrep",
-            "claude": "npm install -g @anthropic-ai/claude-code",
-        },
-        Platform.WSL: {
-            "node": "# Ubuntu/Debian:\nsudo apt install nodejs\n# Fedora/RHEL:\nsudo dnf install nodejs",
-            "npm": "# Ubuntu/Debian:\nsudo apt install npm\n# Fedora/RHEL:\nsudo dnf install npm",
-            "uv": "curl -LsSf https://astral.sh/uv/install.sh | sh",
-            "git": "sudo apt install git  # or your WSL distro's package manager",
-            "rg": "sudo apt install ripgrep  # or your WSL distro's package manager",
-            "claude": "npm install -g @anthropic-ai/claude-code",
-        },
-        Platform.WINDOWS: {
-            "node": "winget install OpenJS.NodeJS\n# Or: choco install nodejs",
-            "npm": "winget install OpenJS.NodeJS  # npm comes with Node.js\n# Or: choco install nodejs",
-            "uv": 'powershell -c "irm https://astral.sh/uv/install.ps1 | iex"',
-            "git": "winget install Git.Git\n# Or: choco install git",
-            "rg": "winget install BurntSushi.ripgrep.MSVC\n# Or: choco install ripgrep",
-            "claude": "npm install -g @anthropic-ai/claude-code",
-        },
-        Platform.UNKNOWN: {
-            "node": "Please install Node.js from https://nodejs.org/",
-            "npm": "Please install npm (usually comes with Node.js)",
-            "uv": "Please install uv from https://docs.astral.sh/uv/",
-            "git": "Please install git from https://git-scm.com/",
-            "rg": "Please install ripgrep from https://github.com/BurntSushi/ripgrep",
-            "claude": "npm install -g @anthropic-ai/claude-code",
-        },
-    }
-
-    def __init__(self, platform: Platform):
-        """Initialize installer for the given platform.
-
-        Args:
-            platform: The platform to install for
-        """
-        self.platform = platform
-
-    def install_tool(self, tool: str) -> InstallationResult:
-        """Install a single tool with verification.
-
-        Args:
-            tool: Name of the tool to install
-
-        Returns:
-            InstallationResult with success status and details
-
-        Security:
-            Only whitelisted commands are executed
-            All commands are validated before execution
-        """
-        # Check if platform is supported
-        if self.platform not in self.INSTALL_COMMANDS:
-            return InstallationResult(
-                tool=tool,
-                success=False,
-                message=f"Automatic installation not supported on {self.platform.value}",
-            )
-
-        # Check if tool is supported
-        platform_commands = self.INSTALL_COMMANDS[self.platform]
-        if tool not in platform_commands:
-            return InstallationResult(
-                tool=tool,
-                success=False,
-                message=f"No installation command for {tool} on {self.platform.value}",
-            )
-
-        # Get whitelisted command
-        install_cmd = platform_commands[tool]
-        cmd_str = " ".join(install_cmd)
-
-        # Execute installation
-        print(f"\nInstalling {tool}...")
-        print(f"Running: {cmd_str}")
-
-        returncode, stdout, stderr = safe_subprocess_call(
-            install_cmd,
-            context=f"installing {tool}",
-            timeout=300,  # 5 minutes for installation
-        )
-
-        if returncode != 0:
-            return InstallationResult(
-                tool=tool,
-                success=False,
-                message=f"Installation failed: {stderr}",
-                command_used=cmd_str,
-            )
-
-        # Verify installation using shutil.which (no circular dependency)
-        tool_path = shutil.which(tool)
-
-        if not tool_path:
-            return InstallationResult(
-                tool=tool,
-                success=False,
-                message=f"Installation completed but {tool} still not found in PATH",
-                command_used=cmd_str,
-            )
-
-        # Get version if possible
-        version = None
-        version_arg = PrerequisiteChecker.REQUIRED_TOOLS.get(tool)
-        if version_arg:
-            returncode, stdout, stderr = safe_subprocess_call(
-                [tool, version_arg],
-                context=f"checking {tool} version",
-                timeout=5,
-            )
-            if returncode == 0 and stdout:
-                version = stdout.strip().split("\n")[0]
-
-        verification = ToolCheckResult(
-            tool=tool,
-            available=True,
-            path=tool_path,
-            version=version,
-        )
-
-        return InstallationResult(
-            tool=tool,
-            success=True,
-            message=f"Successfully installed {tool}",
-            command_used=cmd_str,
-            verification_result=verification,
-        )
-
-=======
     def check_and_install(self, interactive: bool = True) -> PrerequisiteResult:
         """Check prerequisites and optionally install missing ones interactively.
 
@@ -1181,7 +876,6 @@
 
         return final_result
 
->>>>>>> ea54135c
 
 # Convenience function for quick prerequisite checking
 def check_prerequisites() -> bool:
@@ -1208,11 +902,7 @@
     "PrerequisiteResult",
     "ToolCheckResult",
     "InstallationResult",
-<<<<<<< HEAD
-    "DependencyInstaller",
-=======
     "InstallationAuditEntry",
->>>>>>> ea54135c
     "check_prerequisites",
     "safe_subprocess_call",
 ]