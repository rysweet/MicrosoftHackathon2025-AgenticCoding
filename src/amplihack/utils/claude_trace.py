--- conflicted
+++ resolved
@@ -277,12 +277,8 @@
 
         # Install claude-trace with user-local npm and --ignore-scripts for security
         result = subprocess.run(
-<<<<<<< HEAD
-            ["npm", "install", "-g", "@mariozechner/claude-trace"],
-=======
             ["npm", "install", "-g", "@mariozechner/claude-trace", "--ignore-scripts"],
             env=env,
->>>>>>> 0e2ee14e
             check=False,
             capture_output=True,
             text=True,
