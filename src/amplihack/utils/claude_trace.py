--- conflicted
+++ resolved
@@ -13,7 +13,7 @@
     Default behavior: Always prefer claude-trace unless explicitly disabled.
     """
     # Check if explicitly disabled
-    use_trace_env = os.getenv("AMPLIHACK_USE_TRACE", "").lower()  # noqa
+    use_trace_env = os.getenv("AMPLIHACK_USE_TRACE", "").lower()
     if use_trace_env in ("0", "false", "no"):
         return False
 
@@ -34,31 +34,27 @@
         May attempt to install claude-trace via npm if not found
     """
     if not should_use_trace():
-        print("Claude-trace explicitly disabled via AMPLIHACK_USE_TRACE=0")  # noqa: T201 (print)
+        print("Claude-trace explicitly disabled via AMPLIHACK_USE_TRACE=0")
         return "claude"
 
     # Smart detection of valid claude-trace binary
     claude_trace_path = _find_valid_claude_trace()
     if claude_trace_path:
-        print(f"Using claude-trace for enhanced debugging: {claude_trace_path}")  # noqa: T201 (print)
+        print(f"Using claude-trace for enhanced debugging: {claude_trace_path}")
         return "claude-trace"
 
     # Try to install claude-trace
-    print("Claude-trace not found, attempting to install...")  # noqa: T201 (print)
+    print("Claude-trace not found, attempting to install...")
     if _install_claude_trace():
         # Verify installation worked
         claude_trace_path = _find_valid_claude_trace()
         if claude_trace_path:
-            print(f"Claude-trace installed successfully: {claude_trace_path}")  # noqa: T201 (print)
+            print(f"Claude-trace installed successfully: {claude_trace_path}")
             return "claude-trace"
-<<<<<<< HEAD
-        print("Claude-trace installation completed but binary validation failed")  # noqa: T201 (print)
-=======
         print("Claude-trace installation completed but binary validation failed")
->>>>>>> 9696d364
 
     # Fall back to claude
-    print("Could not install claude-trace, falling back to standard claude")  # noqa: T201 (print)
+    print("Could not install claude-trace, falling back to standard claude")
     return "claude"
 
 
@@ -228,12 +224,12 @@
     try:
         # Check if npm is available
         if not shutil.which("npm"):
-            print("\nNPM not found - required to install claude-trace")  # noqa: T201 (print)
-            print("\nTo install npm:")  # noqa: T201 (print)
-            print("  macOS:    brew install node")  # noqa: T201 (print)
-            print("  Linux:    sudo apt install npm  # or your package manager")  # noqa: T201 (print) (print)
-            print("  Windows:  winget install OpenJS.NodeJS")  # noqa: T201 (print)
-            print("\nFor more information, see docs/PREREQUISITES.md")  # noqa: T201 (print)
+            print("\nNPM not found - required to install claude-trace")
+            print("\nTo install npm:")
+            print("  macOS:    brew install node")
+            print("  Linux:    sudo apt install npm  # or your package manager")
+            print("  Windows:  winget install OpenJS.NodeJS")
+            print("\nFor more information, see docs/PREREQUISITES.md")
             return False
 
         # Install claude-trace globally
@@ -246,24 +242,18 @@
         )
 
         if result.returncode != 0:
-            print(f"\nFailed to install claude-trace: {result.stderr}")  # noqa: T201 (print)
-            print("\nYou can try installing manually:")  # noqa: T201 (print)
-            print("  npm install -g @mariozechner/claude-trace")  # noqa: T201 (print)
+            print(f"\nFailed to install claude-trace: {result.stderr}")
+            print("\nYou can try installing manually:")
+            print("  npm install -g @mariozechner/claude-trace")
 
         return result.returncode == 0
 
     except subprocess.TimeoutExpired:
-        print("\nInstallation timed out. You can try installing manually:")  # noqa: T201 (print)
-        print("  npm install -g @mariozechner/claude-trace")  # noqa: T201 (print)
+        print("\nInstallation timed out. You can try installing manually:")
+        print("  npm install -g @mariozechner/claude-trace")
         return False
     except subprocess.SubprocessError as e:
-<<<<<<< HEAD
-        print(f"\nError installing claude-trace: {e!s}")  # noqa: T201 (print)
-        print("\nYou can try installing manually:")  # noqa: T201 (print)
-        print("  npm install -g @mariozechner/claude-trace")  # noqa: T201 (print)
-=======
         print(f"\nError installing claude-trace: {e!s}")
         print("\nYou can try installing manually:")
         print("  npm install -g @mariozechner/claude-trace")
->>>>>>> 9696d364
         return False