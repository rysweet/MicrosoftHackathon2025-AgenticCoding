--- conflicted
+++ resolved
@@ -42,20 +42,14 @@
         Validates that resolved path stays within framework root to prevent
         path traversal attacks.
         """
-<<<<<<< HEAD
         # Basic validation for obvious attacks
-        if ".." in relative_path or "\x00" in relative_path:
-=======
-        # Basic security validation for path traversal
-        if ".." in relative_path or relative_path.startswith("/"):
->>>>>>> 7cff1524
+        if ".." in relative_path or "\x00" in relative_path or relative_path.startswith("/"):
             return None
 
         framework_root = FrameworkPathResolver.find_framework_root()
         if not framework_root:
             return None
 
-<<<<<<< HEAD
         # Construct and resolve the absolute path
         try:
             # Resolve to absolute path, following any symlinks
@@ -72,17 +66,6 @@
         except (ValueError, OSError):
             # Path is outside framework root or resolution failed
             return None
-=======
-        file_path = framework_root / relative_path
-
-        # Ensure resolved path stays within framework boundaries
-        try:
-            file_path.resolve().relative_to(framework_root.resolve())
-        except ValueError:
-            return None
-
-        return file_path if file_path.exists() else None
->>>>>>> 7cff1524
 
     @staticmethod
     def resolve_preferences_file() -> Optional[Path]:
