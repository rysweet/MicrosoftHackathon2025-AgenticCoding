"""Claude CLI installation and detection.

Auto-installs Claude CLI when missing, with smart path resolution and validation.

Philosophy:
- Auto-installation enabled by default (can be disabled with AMPLIHACK_AUTO_INSTALL=0)
- User-local npm installation to avoid permission issues
- Platform-aware path detection (user-local npm paths, homebrew, npm global, system paths)
- Validate binary execution before use
- Auto-recovery from validation failures (corrupted/non-executable binaries)
- Single retry on failure before requiring manual intervention
- Standard library only (no external dependencies)
- Supply chain protection via --ignore-scripts flag

Public API:
    get_claude_cli_path: Get path to Claude CLI, optionally auto-installing
    ensure_claude_cli: Ensure Claude CLI is available, raise on failure
"""

__all__ = [
    "get_claude_cli_path",
    "ensure_claude_cli",
]

import os
import shutil
import subprocess
from pathlib import Path
from typing import Optional


def _is_uvx_mode() -> bool:
    """Check if running in UVX mode.

    Returns:
        True if running via UVX deployment (detected by UVX detection module).
    """
    try:
        from .uvx_detection import is_uvx_deployment

        return is_uvx_deployment()
    except ImportError:
        # Fallback to environment variable check if uvx_detection not available
        return os.getenv("AMPLIHACK_UVX_MODE", "").lower() in ("1", "true", "yes")


def _configure_user_local_npm() -> dict[str, str]:
    """Configure npm to use user-local installation paths.

    Sets up environment variables to install npm packages in ~/.npm-global
    instead of requiring sudo/root access.

    Returns:
        Dictionary of environment variables for npm user-local installation.
    """
    user_npm_dir = Path.home() / ".npm-global"
    user_npm_bin = user_npm_dir / "bin"

    # Create directory if it doesn't exist
    user_npm_dir.mkdir(parents=True, exist_ok=True)
    user_npm_bin.mkdir(parents=True, exist_ok=True)

    # Create environment with npm prefix for user-local installation
    env = os.environ.copy()
    env["NPM_CONFIG_PREFIX"] = str(user_npm_dir)

    # Add user npm bin to PATH if not already there
    current_path = env.get("PATH", "")
    user_bin_str = str(user_npm_bin)
    if user_bin_str not in current_path:
        env["PATH"] = f"{user_bin_str}:{current_path}"
        # Update current process PATH so subsequent shutil.which() calls find the binary
        os.environ["PATH"] = env["PATH"]

    return env


def _find_claude_in_common_locations() -> Optional[str]:
    """Search for claude in PATH.

    Returns:
        Path to claude binary if found, None otherwise.
    """
    # Use shutil.which() to search PATH - this respects the user's environment
    return shutil.which("claude")


def _print_manual_install_instructions():
    """Print manual installation instructions for Claude CLI."""
    print('  export NPM_CONFIG_PREFIX="$HOME/.npm-global"')
    print("  npm install -g @anthropic-ai/claude-code --ignore-scripts")
    print('  export PATH="$HOME/.npm-global/bin:$PATH"')


def _validate_claude_binary(claude_path: str) -> bool:
    """Validate that claude binary works.

    Args:
        claude_path: Path to claude binary to validate.

    Returns:
        True if binary is valid and executable.
    """
    # Import here to avoid circular dependency
    from .prerequisites import safe_subprocess_call

    returncode, stdout, stderr = safe_subprocess_call(
        [claude_path, "--version"],
        context="validating Claude CLI binary",
        timeout=5,
    )
    return returncode == 0


def _remove_failed_binary(binary_path: Path) -> None:
    """Remove a failed Claude binary.

    Args:
        binary_path: Path to the binary to remove

    Note: Uses missing_ok=True for idempotency.
    """
    try:
        binary_path.unlink(missing_ok=True)
        print(f"   Removed failed binary: {binary_path}")
    except OSError as e:
        print(f"   Warning: Could not remove binary: {e}")


<<<<<<< HEAD
def _retry_claude_installation(
    npm_path: str, user_npm_dir: Path, expected_binary: Path
) -> bool:
=======
def _retry_claude_installation(npm_path: str, user_npm_dir: Path, expected_binary: Path) -> bool:
>>>>>>> 87b03455
    """Retry Claude CLI installation after validation failure.

    Handles both permission issues and corrupted binaries by doing a clean reinstall.
    Only retries ONCE - no loops.

    Args:
        npm_path: Path to npm executable
        user_npm_dir: User's npm global directory
        expected_binary: Expected location of claude binary

    Returns:
        True if retry succeeded and validation passed, False otherwise
    """
    # Import here to avoid circular dependency
    from .prerequisites import safe_subprocess_call

    print("   Binary validation failed - attempting recovery...")

    # Remove the failed binary (clean slate)
    _remove_failed_binary(expected_binary)

    # Retry installation
    print("   Reinstalling Claude CLI...")
    returncode, stdout, stderr = safe_subprocess_call(
        [
            npm_path,
            "install",
            "-g",
            "--prefix",
            str(user_npm_dir),
            "@anthropic-ai/claude-code",
            "--ignore-scripts",
        ],
        context="reinstalling Claude CLI after validation failure",
        timeout=120,
    )

    if returncode != 0:
        print(f"   Reinstallation failed: {stderr}")
        return False

    # Check if binary was created
    if not expected_binary.exists():
        print(f"   Binary not created after reinstall: {expected_binary}")
        return False

    # Validate the reinstalled binary
    if _validate_claude_binary(str(expected_binary)):
        print("   ✓ Recovery successful - binary validated")
        return True
<<<<<<< HEAD
    else:
        print("   Recovery failed - binary still invalid after reinstall")
        return False
=======
    print("   Recovery failed - binary still invalid after reinstall")
    return False
>>>>>>> 87b03455


def _install_claude_cli() -> bool:
    """Install Claude CLI via npm using user-local installation.

    Returns:
        True if installation succeeded, False otherwise.
    """
    npm_path = shutil.which("npm")
    if not npm_path:
        print("ERROR: npm not found in PATH. Cannot install Claude CLI.")
        print("Please install Node.js and npm first:")
        print("  https://nodejs.org/")
        return False

    # Configure user-local npm environment
    _configure_user_local_npm()
    user_npm_bin = Path.home() / ".npm-global" / "bin"

    print("Installing Claude CLI via npm (user-local)...")
    print(f"Target directory: {user_npm_bin}")
    print("Running: npm install -g @anthropic-ai/claude-code --ignore-scripts")

    # Import here to avoid circular dependency
    from .prerequisites import safe_subprocess_call

    try:
        # Use --ignore-scripts for supply chain security
        # Install to user-local directory using --prefix flag (overrides any npm config)
        user_npm_dir = Path.home() / ".npm-global"
        returncode, stdout, stderr = safe_subprocess_call(
            [
                npm_path,
                "install",
                "-g",
                "--prefix",
                str(user_npm_dir),
                "@anthropic-ai/claude-code",
                "--ignore-scripts",
            ],
            context="installing Claude CLI via npm",
            timeout=120,  # 2 minutes for npm install
        )

        if returncode == 0:
            # Verify binary is at expected location (where we told npm to install it)
            expected_binary = user_npm_bin / "claude"

            if not expected_binary.exists():
                # Binary not where expected - check actual npm prefix
                print(f"❌ Binary not found at expected location: {expected_binary}")
                try:
                    prefix_returncode, prefix_stdout, prefix_stderr = safe_subprocess_call(
                        [npm_path, "config", "get", "prefix"],
                        context="checking npm prefix configuration",
                        timeout=5,
                    )
                    if prefix_returncode == 0:
                        actual_prefix = prefix_stdout.strip()
                        print(f"Actual npm prefix: {actual_prefix}")
                        print(f"Expected: {user_npm_dir}")
                    else:
                        print(f"Could not determine npm prefix: {prefix_stderr}")
                except Exception as e:
                    print(f"Could not determine actual npm prefix: {type(e).__name__}: {e!s}")

                print("\nManual installation:")
                _print_manual_install_instructions()
                return False

            # Validate the binary (ensures it actually works)
            # Recovery: Single retry if validation fails (handles both permissions and corruption)
            if not _validate_claude_binary(str(expected_binary)):
                if _retry_claude_installation(npm_path, user_npm_dir, expected_binary):
                    pass  # Continue to success message below
                else:
                    # Recovery failed - provide manual instructions
                    print("\n⚠️  Automatic recovery failed. Please install manually:")
<<<<<<< HEAD
                    print(f"   npm install -g @anthropics/claude-code")
                    print(f"   Or download from: https://github.com/anthropics/claude-code")
=======
                    print("   npm install -g @anthropics/claude-code")
                    print("   Or download from: https://github.com/anthropics/claude-code")
>>>>>>> 87b03455
                    return False

            print("✅ Claude CLI installed and validated successfully")
            print(f"Binary location: {expected_binary}")

            # Remind user to add to shell profile for future sessions
            print("\n💡 Add to your shell profile for future sessions:")
            print('  export PATH="$HOME/.npm-global/bin:$PATH"')

            return True

        # Sanitized error - details logged, not exposed to user
        print("❌ Claude CLI installation failed")
        print("Check npm configuration and permissions")
        if stderr:
            print(f"Error details: {stderr}")
        print("\nManual installation:")
        _print_manual_install_instructions()
        return False

    except subprocess.TimeoutExpired as e:
        print("❌ Claude CLI installation timed out after 120 seconds")
        print(f"Command: {' '.join(e.cmd) if hasattr(e, 'cmd') else 'npm install'}")
        print("Try manually:")
        _print_manual_install_instructions()
        return False
    except Exception as e:
        print(f"❌ Unexpected error installing Claude CLI: {type(e).__name__}")
        print(f"Error: {e!s}")
        print("Try manually:")
        _print_manual_install_instructions()
        return False


def get_claude_cli_path(auto_install: bool = True) -> Optional[str]:
    """Get path to Claude CLI binary, optionally installing if missing.

    Args:
        auto_install: If True, attempt to install Claude CLI if not found.

    Returns:
        Path to claude binary if available, None if not found/installed.
    """
    # First, try to find existing installation
    claude_path = _find_claude_in_common_locations()

    if claude_path and _validate_claude_binary(claude_path):
        return claude_path

    # If not found and auto-install is enabled, try to install
    if auto_install:
        # Auto-install is enabled by default
        # Can be explicitly disabled with AMPLIHACK_AUTO_INSTALL=0
        auto_install_disabled = os.getenv("AMPLIHACK_AUTO_INSTALL", "").lower() in (
            "0",
            "false",
            "no",
        )

        if auto_install_disabled:
            print("\n⚠️  Claude CLI not found")
            print("Auto-installation disabled via AMPLIHACK_AUTO_INSTALL=0")
            print("\nTo install manually:")
            _print_manual_install_instructions()
            return None

        print("Claude CLI not found. Auto-installing...")
        if _install_claude_cli():
            # Installation succeeded - return the expected binary path
            # We already validated it in _install_claude_cli(), so no need to check again
            user_npm_bin = Path.home() / ".npm-global" / "bin"
            expected_binary = user_npm_bin / "claude"
            return str(expected_binary)

    # Installation failed or auto-install disabled - print manual instructions only once
    print("\n⚠️  Claude CLI installation failed or not found")
    print("Please install manually:")
    _print_manual_install_instructions()

    return None


def ensure_claude_cli() -> str:
    """Ensure Claude CLI is available, installing if needed.

    Returns:
        Path to claude binary.

    Raises:
        RuntimeError: If Claude CLI cannot be found or installed.
    """
    claude_path = get_claude_cli_path(auto_install=True)

    if not claude_path:
        raise RuntimeError(
            "Claude CLI not available and auto-installation failed. "
            "Please install manually: npm install -g @anthropic-ai/claude-code"
        )

    return claude_path<|MERGE_RESOLUTION|>--- conflicted
+++ resolved
@@ -127,13 +127,7 @@
         print(f"   Warning: Could not remove binary: {e}")
 
 
-<<<<<<< HEAD
-def _retry_claude_installation(
-    npm_path: str, user_npm_dir: Path, expected_binary: Path
-) -> bool:
-=======
 def _retry_claude_installation(npm_path: str, user_npm_dir: Path, expected_binary: Path) -> bool:
->>>>>>> 87b03455
     """Retry Claude CLI installation after validation failure.
 
     Handles both permission issues and corrupted binaries by doing a clean reinstall.
@@ -184,14 +178,8 @@
     if _validate_claude_binary(str(expected_binary)):
         print("   ✓ Recovery successful - binary validated")
         return True
-<<<<<<< HEAD
-    else:
-        print("   Recovery failed - binary still invalid after reinstall")
-        return False
-=======
     print("   Recovery failed - binary still invalid after reinstall")
     return False
->>>>>>> 87b03455
 
 
 def _install_claude_cli() -> bool:
@@ -270,13 +258,8 @@
                 else:
                     # Recovery failed - provide manual instructions
                     print("\n⚠️  Automatic recovery failed. Please install manually:")
-<<<<<<< HEAD
-                    print(f"   npm install -g @anthropics/claude-code")
-                    print(f"   Or download from: https://github.com/anthropics/claude-code")
-=======
                     print("   npm install -g @anthropics/claude-code")
                     print("   Or download from: https://github.com/anthropics/claude-code")
->>>>>>> 87b03455
                     return False
 
             print("✅ Claude CLI installed and validated successfully")
