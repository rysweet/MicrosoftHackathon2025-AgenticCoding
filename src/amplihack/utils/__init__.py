--- conflicted
+++ resolved
@@ -1,6 +1,5 @@
 """Utility functions for amplihack."""
 
-<<<<<<< HEAD
 from .defensive import (
     DefensiveError,
     FileOperationError,
@@ -13,9 +12,7 @@
     validate_json_schema,
     write_file_with_retry,
 )
-=======
 from .hello_world import hello_world
->>>>>>> b8966c10
 from .paths import FrameworkPathResolver
 from .process import ProcessManager
 from .uvx_staging import stage_uvx_framework
@@ -34,11 +31,9 @@
     "FrameworkPathResolver",
     # Process utilities
     "ProcessManager",
-<<<<<<< HEAD
+    # Hello world
+    "hello_world",
     # UVX utilities
-=======
-    "hello_world",
->>>>>>> b8966c10
     "is_uvx_deployment",
     "stage_uvx_framework",
     # Defensive utilities
