"""Defensive programming utilities for robust LLM interactions and I/O operations.

This module provides utilities for:
- Extracting JSON from LLM responses (parse_llm_json)
- Intelligent retry with error correction (retry_with_feedback)
- Context contamination prevention (isolate_prompt)
- Cloud sync aware file I/O with exponential backoff (read_file_with_retry, write_file_with_retry)

Philosophy: Zero-BS, ruthlessly simple defensive patterns.
"""

import json
import re
import time
from pathlib import Path
from typing import Any, Callable, Dict, List, Optional, TypeVar, Union

T = TypeVar("T")


class DefensiveError(Exception):
    """Base exception for defensive utility errors."""

    pass


class JSONExtractionError(DefensiveError):
    """Failed to extract valid JSON from LLM response."""

    pass


class RetryExhaustedError(DefensiveError):
    """Retry attempts exhausted without success."""

    pass


class FileOperationError(DefensiveError):
    """File operation failed after retries."""

<<<<<<< HEAD
=======
    pass

>>>>>>> f0b7fad6

def parse_llm_json(response: str, strict: bool = False) -> Dict[str, Any]:
    """Extract and parse JSON from LLM response text.

    LLMs often return JSON wrapped in markdown code blocks, explanatory text,
    or with minor formatting issues. This function handles common patterns:
    - JSON in markdown code blocks (```json ... ```)
    - JSON with surrounding text
    - Minor whitespace issues
    - Trailing commas (if not strict)

    Args:
        response: Raw text response from LLM that may contain JSON
        strict: If True, enforce strict JSON parsing (no trailing commas)

    Returns:
        Parsed JSON as dictionary

    Raises:
        JSONExtractionError: If no valid JSON found or parsing fails

    Examples:
        >>> parse_llm_json('```json\\n{"key": "value"}\\n```')
        {'key': 'value'}

        >>> parse_llm_json('Here is the data: {"key": "value"}')
        {'key': 'value'}

        >>> parse_llm_json('{"key": "value",}')  # Trailing comma
        {'key': 'value'}
    """
    if not response or not response.strip():
        raise JSONExtractionError("Empty response")

    # Strategy 1: Try direct parsing first (fastest)
    try:
        return json.loads(response.strip())
    except json.JSONDecodeError:
        pass

    # Strategy 2: Extract from markdown code blocks
    # Pattern: ```json ... ``` or ```\n...\n```
    code_block_pattern = r"```(?:json)?\s*\n(.*?)\n```"
    matches = re.findall(code_block_pattern, response, re.DOTALL)
    for match in matches:
        try:
            return json.loads(match.strip())
        except json.JSONDecodeError:
            continue

    # Strategy 3: Find JSON object or array in text
    # Look for balanced braces/brackets (greedy to capture full structure)
    # Start by finding opening brace/bracket and count to find matching closing
    for start_char, end_char in [("{", "}"), ("[", "]")]:
        start_idx = response.find(start_char)
        if start_idx == -1:
            continue

        # Find matching closing bracket/brace
        depth = 0
        for i in range(start_idx, len(response)):
            if response[i] == start_char:
                depth += 1
            elif response[i] == end_char:
                depth -= 1
                if depth == 0:
                    # Found complete JSON structure
                    candidate = response[start_idx : i + 1]
                    try:
                        return json.loads(candidate)
                    except json.JSONDecodeError:
                        break

    # Strategy 4: Fix common issues and retry
    if not strict:
        # Remove trailing commas before closing braces/brackets
        cleaned = re.sub(r",(\s*[}\]])", r"\1", response)
        try:
            return json.loads(cleaned)
        except json.JSONDecodeError:
            pass

    # All strategies failed
    raise JSONExtractionError(
        f"Could not extract valid JSON from response. First 200 chars: {response[:200]}"
    )


def retry_with_feedback(
    func: Callable[..., T],
    max_attempts: int = 3,
    initial_delay: float = 1.0,
    backoff_factor: float = 2.0,
    error_handler: Optional[Callable[[Exception, int], Optional[str]]] = None,
) -> T:
    """Execute function with intelligent retry and error feedback.

    Implements exponential backoff with optional error handling callback
    that can provide feedback for next attempt (useful for LLM corrections).

    Args:
        func: Function to execute (should accept feedback kwarg if error_handler used)
        max_attempts: Maximum number of attempts (default: 3)
        initial_delay: Initial delay in seconds between retries (default: 1.0)
        backoff_factor: Multiplier for delay after each attempt (default: 2.0)
        error_handler: Optional callback(exception, attempt_num) -> feedback_string
                      Return None to use default retry, return string for feedback

    Returns:
        Result of successful function execution

    Raises:
        RetryExhaustedError: If all attempts fail
        Original exception: If error_handler re-raises

    Examples:
        >>> def flaky_api_call():
        ...     # Simulated flaky operation
        ...     import random
        ...     if random.random() < 0.5:
        ...         raise ConnectionError("Network issue")
        ...     return "success"

        >>> result = retry_with_feedback(flaky_api_call, max_attempts=3)

        >>> def llm_call_with_feedback(feedback=None):
        ...     # LLM call that can use feedback to correct errors
        ...     prompt = "Generate JSON" + (f" (Note: {feedback})" if feedback else "")
        ...     # ... actual LLM call ...
        ...     return {"result": "data"}

        >>> def json_error_handler(exc, attempt):
        ...     if isinstance(exc, JSONExtractionError):
        ...         return "Previous attempt failed JSON parsing. Ensure valid JSON."
        ...     return None

        >>> result = retry_with_feedback(
        ...     llm_call_with_feedback,
        ...     max_attempts=3,
        ...     error_handler=json_error_handler
        ... )
    """
    last_exception: Optional[Exception] = None
    delay = initial_delay
    feedback: Optional[str] = None

    for attempt in range(1, max_attempts + 1):
        try:
            # Try calling with feedback if available
            if feedback is not None and error_handler is not None:
                # Function should accept feedback kwarg
                return func(feedback=feedback)
            return func()

        except Exception as exc:
            last_exception = exc

            # Last attempt - don't retry
            if attempt == max_attempts:
                break

            # Get feedback from error handler if provided
            if error_handler:
                try:
                    feedback = error_handler(exc, attempt)
                except Exception:
                    # Error handler failed, continue with default retry
                    feedback = None

            # Wait before next attempt (exponential backoff)
            time.sleep(delay)
            delay *= backoff_factor

    # All attempts exhausted
    raise RetryExhaustedError(
        f"Operation failed after {max_attempts} attempts. "
        f"Last error: {type(last_exception).__name__}: {last_exception}"
    ) from last_exception


def isolate_prompt(
    user_prompt: str,
    system_context: Optional[str] = None,
    prevent_injection: bool = True,
) -> Dict[str, str]:
    """Isolate user prompt to prevent context contamination.

    Protects against:
    - Prompt injection attempts
    - Context leakage between prompts
    - Instruction override attempts

    Args:
        user_prompt: User's input prompt
        system_context: Optional system context to include
        prevent_injection: If True, sanitize user input for common injection patterns

    Returns:
        Dictionary with isolated 'system' and 'user' prompts

    Examples:
        >>> result = isolate_prompt("What is 2+2?")
        >>> result['user']
        'What is 2+2?'

        >>> result = isolate_prompt(
        ...     "What is 2+2?",
        ...     system_context="You are a helpful math tutor."
        ... )
        >>> result['system']
        'You are a helpful math tutor.'
    """
    # Sanitize user prompt if injection prevention enabled
    if prevent_injection:
        sanitized = _sanitize_prompt_injection(user_prompt)
    else:
        sanitized = user_prompt

    # Build isolated prompt structure
    result: Dict[str, str] = {}

    if system_context:
        result["system"] = system_context.strip()

    # Wrap user content with clear delimiters
    result["user"] = f"<user_input>\n{sanitized.strip()}\n</user_input>"

    return result


def _sanitize_prompt_injection(prompt: str) -> str:
    """Sanitize prompt for common injection patterns.

    Args:
        prompt: Raw user prompt

    Returns:
        Sanitized prompt
    """
    # Remove common injection patterns - match whole phrases
    dangerous_patterns = [
        (r"ignore\s+(?:all\s+)?(?:previous|above|prior)\s+instructions?", "ignore instructions"),
        (
            r"disregard\s+(?:all\s+)?(?:previous|above|prior)\s+instructions?",
            "disregard instructions",
        ),
        (r"forget\s+(?:all\s+)?(?:previous|above|prior)\s+instructions?", "forget instructions"),
        (r"new\s+instructions?\s*:", "new instructions"),
        (r"(?:^|\s)system\s*:", "system:"),
        (r"<\s*system\s*>", "<system>"),
        (r"</\s*system\s*>", "</system>"),
    ]

    sanitized = prompt
    for pattern, name in dangerous_patterns:
        if re.search(pattern, sanitized, flags=re.IGNORECASE):
            sanitized = re.sub(pattern, "[FILTERED]", sanitized, flags=re.IGNORECASE)

    return sanitized


def read_file_with_retry(
    file_path: Union[str, Path],
    max_attempts: int = 3,
    initial_delay: float = 0.5,
    backoff_factor: float = 2.0,
    encoding: str = "utf-8",
) -> str:
    """Read file with retry logic for cloud sync conflicts.

    Cloud storage services (Dropbox, OneDrive, iCloud) can cause temporary
    file locking or sync conflicts. This function implements exponential
    backoff to handle transient issues.

    Args:
        file_path: Path to file to read
        max_attempts: Maximum number of attempts (default: 3)
        initial_delay: Initial delay in seconds between retries (default: 0.5)
        backoff_factor: Multiplier for delay after each attempt (default: 2.0)
        encoding: File encoding (default: utf-8)

    Returns:
        File contents as string

    Raises:
        FileOperationError: If all attempts fail

    Examples:
        >>> content = read_file_with_retry("config.json")
        >>> data = json.loads(content)
    """
    path = Path(file_path)
    last_exception: Optional[Exception] = None
    delay = initial_delay

    for attempt in range(1, max_attempts + 1):
        try:
            return path.read_text(encoding=encoding)

        except (OSError, PermissionError) as exc:
            last_exception = exc

            # Last attempt - don't retry
            if attempt == max_attempts:
                break

            # Wait before next attempt (exponential backoff)
            time.sleep(delay)
            delay *= backoff_factor

    # All attempts exhausted
    raise FileOperationError(
        f"Failed to read file '{path}' after {max_attempts} attempts. "
        f"Last error: {type(last_exception).__name__}: {last_exception}"
    ) from last_exception


def write_file_with_retry(
    file_path: Union[str, Path],
    content: str,
    max_attempts: int = 3,
    initial_delay: float = 0.5,
    backoff_factor: float = 2.0,
    encoding: str = "utf-8",
    create_dirs: bool = True,
) -> None:
    """Write file with retry logic for cloud sync conflicts.

    Cloud storage services (Dropbox, OneDrive, iCloud) can cause temporary
    file locking or sync conflicts. This function implements exponential
    backoff to handle transient issues.

    Args:
        file_path: Path to file to write
        content: Content to write to file
        max_attempts: Maximum number of attempts (default: 3)
        initial_delay: Initial delay in seconds between retries (default: 0.5)
        backoff_factor: Multiplier for delay after each attempt (default: 2.0)
        encoding: File encoding (default: utf-8)
        create_dirs: Create parent directories if they don't exist (default: True)

    Raises:
        FileOperationError: If all attempts fail

    Examples:
        >>> write_file_with_retry("output.json", json.dumps(data, indent=2))
    """
    path = Path(file_path)
    last_exception: Optional[Exception] = None
    delay = initial_delay

    # Create parent directories if requested
    if create_dirs and not path.parent.exists():
        try:
            path.parent.mkdir(parents=True, exist_ok=True)
        except OSError as exc:
            raise FileOperationError(
                f"Failed to create parent directories for '{path}': {exc}"
            ) from exc

    for attempt in range(1, max_attempts + 1):
        try:
            path.write_text(content, encoding=encoding)
            return  # Success

        except (OSError, PermissionError) as exc:
            last_exception = exc

            # Last attempt - don't retry
            if attempt == max_attempts:
                break

            # Wait before next attempt (exponential backoff)
            time.sleep(delay)
            delay *= backoff_factor

    # All attempts exhausted
    raise FileOperationError(
        f"Failed to write file '{path}' after {max_attempts} attempts. "
        f"Last error: {type(last_exception).__name__}: {last_exception}"
    ) from last_exception


def validate_json_schema(
    data: Dict[str, Any],
    required_keys: List[str],
    optional_keys: Optional[List[str]] = None,
) -> Dict[str, Any]:
    """Validate JSON data against expected schema.

    Simple schema validation for defensive JSON parsing. Ensures required
    keys are present and no unexpected keys exist.

    Args:
        data: JSON data to validate
        required_keys: List of required key names
        optional_keys: List of optional key names (default: None)

    Returns:
        Validated data (same as input)

    Raises:
        ValueError: If schema validation fails

    Examples:
        >>> data = {"name": "test", "value": 42}
        >>> validate_json_schema(data, required_keys=["name", "value"])
        {'name': 'test', 'value': 42}

        >>> validate_json_schema(data, required_keys=["name"], optional_keys=["value"])
        {'name': 'test', 'value': 42}

        >>> validate_json_schema(data, required_keys=["missing"])
        Traceback (most recent call last):
        ...
        ValueError: Missing required keys: missing
    """
    if not isinstance(data, dict):
        raise ValueError(f"Expected dict, got {type(data).__name__}")

    # Check required keys
    missing_keys = [key for key in required_keys if key not in data]
    if missing_keys:
        raise ValueError(f"Missing required keys: {', '.join(missing_keys)}")

    # Check for unexpected keys
    allowed_keys = set(required_keys)
    if optional_keys:
        allowed_keys.update(optional_keys)

    unexpected_keys = [key for key in data if key not in allowed_keys]
    if unexpected_keys:
        raise ValueError(f"Unexpected keys: {', '.join(unexpected_keys)}")

    return data


__all__ = [
    "DefensiveError",
    "JSONExtractionError",
    "RetryExhaustedError",
    "FileOperationError",
    "parse_llm_json",
    "retry_with_feedback",
    "isolate_prompt",
    "read_file_with_retry",
    "write_file_with_retry",
    "validate_json_schema",
]<|MERGE_RESOLUTION|>--- conflicted
+++ resolved
@@ -39,11 +39,7 @@
 class FileOperationError(DefensiveError):
     """File operation failed after retries."""
 
-<<<<<<< HEAD
-=======
     pass
-
->>>>>>> f0b7fad6
 
 def parse_llm_json(response: str, strict: bool = False) -> Dict[str, Any]:
     """Extract and parse JSON from LLM response text.
