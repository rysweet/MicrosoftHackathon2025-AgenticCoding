"""UVX detection and path resolution using clean data models.

This module provides functions to detect UVX deployment state and resolve
framework paths using the immutable data structures from uvx_models.

Performance and Caching:
    - Environment info is cached using @lru_cache for the session lifetime
    - UVX detection performs expensive environment checks only once
    - Path resolution strategies are applied in priority order
    - Framework searches through sys.path are optimized with early exit

Thread Safety:
    All functions are thread-safe due to immutable data structures and
    read-only operations. The @lru_cache decorator provides thread-safe
    caching.
"""

from functools import lru_cache
from pathlib import Path
from typing import List, Optional

from .uvx_models import (
    FrameworkLocation,
    PathResolutionResult,
    PathResolutionStrategy,
    UVXConfiguration,
    UVXDetectionResult,
    UVXDetectionState,
    UVXEnvironmentInfo,
)


@lru_cache(maxsize=1)
def _get_cached_environment_info() -> UVXEnvironmentInfo:
    """Cache environment info since it doesn't change during execution.

    Returns:
        Cached UVXEnvironmentInfo for the current environment
    """
    return UVXEnvironmentInfo.from_current_environment()


def detect_uvx_deployment(config: Optional[UVXConfiguration] = None) -> UVXDetectionState:
    """Detect UVX deployment state with detailed reasoning.

    Args:
        config: Optional UVX configuration for detection parameters

    Returns:
        UVXDetectionState with detection result and reasoning
    """
    if config is None:
        config = UVXConfiguration()

    env_info = _get_cached_environment_info()
    reasons = []

    # Check if running from UV cache (strongest UVX indicator)
    if env_info.is_uv_cache_execution:
        reasons.append(f"Python executable in UV cache: {env_info.python_executable}")
        return UVXDetectionState(
            result=UVXDetectionResult.UVX_DEPLOYMENT,
            environment=env_info,
            detection_reasons=reasons,
        )

    # Check for UV_PYTHON environment variable (secondary UVX indicator)
    if env_info.uv_python_path:
        reasons.append(f"UV_PYTHON environment variable present: {env_info.uv_python_path}")
        return UVXDetectionState(
            result=UVXDetectionResult.UVX_DEPLOYMENT,
            environment=env_info,
            detection_reasons=reasons,
        )

    # Check if .claude directory exists in working directory (local deployment indicator)
    claude_dir = env_info.working_directory / ".claude"
    if claude_dir.exists():
        reasons.append(f"Local .claude directory found: {claude_dir}")
        return UVXDetectionState(
            result=UVXDetectionResult.LOCAL_DEPLOYMENT,
            environment=env_info,
            detection_reasons=reasons,
        )

    # If no local .claude but AMPLIHACK_ROOT set, likely UVX
    if env_info.amplihack_root:  # noqa
        root_path = Path(env_info.amplihack_root)  # noqa
        if root_path.exists() and (root_path / ".claude").exists():
            reasons.append(f"AMPLIHACK_ROOT points to valid framework: {env_info.amplihack_root}")  # noqa
            return UVXDetectionState(
                result=UVXDetectionResult.UVX_DEPLOYMENT,
                environment=env_info,
                detection_reasons=reasons,
            )
<<<<<<< HEAD
        reasons.append(f"AMPLIHACK_ROOT set but invalid: {env_info.amplihack_root}")  # noqa
=======
        reasons.append(f"AMPLIHACK_ROOT set but invalid: {env_info.amplihack_root}")
>>>>>>> 9696d364

    # Check sys.path for framework installation
    framework_in_path = _find_framework_in_sys_path(env_info.sys_path_entries)
    if framework_in_path:
        reasons.append(f"Framework found in sys.path: {framework_in_path}")
        return UVXDetectionState(
            result=UVXDetectionResult.UVX_DEPLOYMENT,
            environment=env_info,
            detection_reasons=reasons,
        )

    # Could not determine deployment type
    reasons.append("No clear deployment indicators found")
    return UVXDetectionState(
        result=UVXDetectionResult.DETECTION_FAILED, environment=env_info, detection_reasons=reasons
    )


def resolve_framework_paths(
    detection_state: UVXDetectionState, config: Optional[UVXConfiguration] = None
) -> PathResolutionResult:
    """Resolve framework paths based on detection state.

    Args:
        detection_state: Result of UVX detection
        config: Optional configuration for path resolution

    Returns:
        PathResolutionResult with resolved location or attempts
    """
    if config is None:
        config = UVXConfiguration()

    result = PathResolutionResult(location=None)

    # Strategy 1: Working directory (for local deployments)
    if detection_state.result == UVXDetectionResult.LOCAL_DEPLOYMENT:
        working_dir = detection_state.environment.working_directory
        result = result.with_attempt(
            PathResolutionStrategy.WORKING_DIRECTORY,
            working_dir,
            success=True,
            notes="Local deployment detected",
        )

        location = FrameworkLocation(
            root_path=working_dir, strategy=PathResolutionStrategy.WORKING_DIRECTORY
        ).validate()

        if location.is_valid:
            return PathResolutionResult(location=location, attempts=result.attempts)

    # Strategy 2: Environment variable (AMPLIHACK_ROOT)
    if detection_state.environment.amplihack_root:  # noqa
        env_path = Path(detection_state.environment.amplihack_root)  # noqa
        location = FrameworkLocation(
            root_path=env_path, strategy=PathResolutionStrategy.ENVIRONMENT_VARIABLE
        ).validate()

        result = result.with_attempt(
            PathResolutionStrategy.ENVIRONMENT_VARIABLE,
            env_path,
            success=location.is_valid,
            notes=f"AMPLIHACK_ROOT={detection_state.environment.amplihack_root}",  # noqa
        )

        if location.is_valid:
            return PathResolutionResult(location=location, attempts=result.attempts)

    # Strategy 3: System path search
    framework_path = _find_framework_in_sys_path(detection_state.environment.sys_path_entries)
    if framework_path:
        location = FrameworkLocation(
            root_path=framework_path, strategy=PathResolutionStrategy.SYSTEM_PATH_SEARCH
        ).validate()

        result = result.with_attempt(
            PathResolutionStrategy.SYSTEM_PATH_SEARCH,
            framework_path,
            success=location.is_valid,
            notes="Found via sys.path search",
        )

        if location.is_valid:
            return PathResolutionResult(location=location, attempts=result.attempts)

    # Strategy 4: Parent directory traversal (for local dev in subdirectories)
    if detection_state.result == UVXDetectionResult.LOCAL_DEPLOYMENT:
        parent_result = _search_parent_directories(
            detection_state.environment.working_directory, max_levels=config.max_parent_traversal
        )

        if parent_result:
            location = FrameworkLocation(
                root_path=parent_result, strategy=PathResolutionStrategy.WORKING_DIRECTORY
            ).validate()

            result = result.with_attempt(
                PathResolutionStrategy.WORKING_DIRECTORY,
                parent_result,
                success=location.is_valid,
                notes="Found in parent directory",
            )

            if location.is_valid:
                return PathResolutionResult(location=location, attempts=result.attempts)

    # Strategy 5: Staging required (for UVX deployments when direct resolution fails)
    if detection_state.result == UVXDetectionResult.UVX_DEPLOYMENT and config.allow_staging:
        # Create a staging location in working directory
        working_dir = detection_state.environment.working_directory
        location = FrameworkLocation(
            root_path=working_dir, strategy=PathResolutionStrategy.STAGING_REQUIRED
        )

        result = result.with_attempt(
            PathResolutionStrategy.STAGING_REQUIRED,
            working_dir,
            success=True,
            notes="Staging required for UVX deployment",
        )

        return PathResolutionResult(location=location, attempts=result.attempts)

    # All strategies failed
    result = result.with_attempt(
        PathResolutionStrategy.RESOLUTION_FAILED,
        detection_state.environment.working_directory,
        success=False,
        notes="All resolution strategies failed",
    )

    return result


def _find_framework_in_sys_path(sys_path_entries: List[str]) -> Optional[Path]:
    """Find framework installation in Python sys.path.

    Args:
        sys_path_entries: List of sys.path entries to search

    Returns:
        Path to framework root if found, None otherwise
    """
    for path_str in sys_path_entries:
        try:
            # Look for amplihack package with .claude directory
            candidate = Path(path_str) / "amplihack"  # noqa
            if candidate.exists() and (candidate / ".claude").exists():
                return candidate
        except OSError:
            # Invalid path in sys.path, skip
            continue

    return None


def _search_parent_directories(start_path: Path, max_levels: int = 10) -> Optional[Path]:
    """Search parent directories for framework root.

    Args:
        start_path: Directory to start searching from
        max_levels: Maximum number of parent levels to search

    Returns:
        Path to framework root if found, None otherwise
    """
    current = start_path
    levels = 0

    while current != current.parent and levels < max_levels:
        if (current / ".claude").exists():
            return current
        current = current.parent
        levels += 1

    return None


# Convenience functions for backward compatibility
def is_uvx_deployment(config: Optional[UVXConfiguration] = None) -> bool:
    """Check if running in UVX deployment mode."""
    detection = detect_uvx_deployment(config)
    return detection.is_uvx_deployment


def find_framework_root(config: Optional[UVXConfiguration] = None) -> Optional[Path]:
    """Find framework root directory."""
    detection = detect_uvx_deployment(config)
    resolution = resolve_framework_paths(detection, config)

    if resolution.is_successful and resolution.location is not None:
        return resolution.location.root_path
    return None


def resolve_framework_file(
    relative_path: str, config: Optional[UVXConfiguration] = None
) -> Optional[Path]:
    """Resolve a framework file path."""
    detection = detect_uvx_deployment(config)
    resolution = resolve_framework_paths(detection, config)

    if resolution.is_successful and resolution.location is not None:
        return resolution.location.resolve_file(relative_path)
    return None<|MERGE_RESOLUTION|>--- conflicted
+++ resolved
@@ -84,20 +84,16 @@
         )
 
     # If no local .claude but AMPLIHACK_ROOT set, likely UVX
-    if env_info.amplihack_root:  # noqa
-        root_path = Path(env_info.amplihack_root)  # noqa
+    if env_info.amplihack_root:
+        root_path = Path(env_info.amplihack_root)
         if root_path.exists() and (root_path / ".claude").exists():
-            reasons.append(f"AMPLIHACK_ROOT points to valid framework: {env_info.amplihack_root}")  # noqa
+            reasons.append(f"AMPLIHACK_ROOT points to valid framework: {env_info.amplihack_root}")
             return UVXDetectionState(
                 result=UVXDetectionResult.UVX_DEPLOYMENT,
                 environment=env_info,
                 detection_reasons=reasons,
             )
-<<<<<<< HEAD
-        reasons.append(f"AMPLIHACK_ROOT set but invalid: {env_info.amplihack_root}")  # noqa
-=======
         reasons.append(f"AMPLIHACK_ROOT set but invalid: {env_info.amplihack_root}")
->>>>>>> 9696d364
 
     # Check sys.path for framework installation
     framework_in_path = _find_framework_in_sys_path(env_info.sys_path_entries)
@@ -151,8 +147,8 @@
             return PathResolutionResult(location=location, attempts=result.attempts)
 
     # Strategy 2: Environment variable (AMPLIHACK_ROOT)
-    if detection_state.environment.amplihack_root:  # noqa
-        env_path = Path(detection_state.environment.amplihack_root)  # noqa
+    if detection_state.environment.amplihack_root:
+        env_path = Path(detection_state.environment.amplihack_root)
         location = FrameworkLocation(
             root_path=env_path, strategy=PathResolutionStrategy.ENVIRONMENT_VARIABLE
         ).validate()
@@ -161,7 +157,7 @@
             PathResolutionStrategy.ENVIRONMENT_VARIABLE,
             env_path,
             success=location.is_valid,
-            notes=f"AMPLIHACK_ROOT={detection_state.environment.amplihack_root}",  # noqa
+            notes=f"AMPLIHACK_ROOT={detection_state.environment.amplihack_root}",
         )
 
         if location.is_valid:
@@ -245,7 +241,7 @@
     for path_str in sys_path_entries:
         try:
             # Look for amplihack package with .claude directory
-            candidate = Path(path_str) / "amplihack"  # noqa
+            candidate = Path(path_str) / "amplihack"
             if candidate.exists() and (candidate / ".claude").exists():
                 return candidate
         except OSError:
