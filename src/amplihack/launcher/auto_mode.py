"""Auto mode - agentic loop orchestrator."""

import asyncio
import json
import os
import pty
import re
import subprocess
import sys
import threading
import time
from pathlib import Path
from typing import Optional, Tuple

# Try to import Claude SDK, fall back gracefully
try:
    from claude_agent_sdk import query, ClaudeAgentOptions  # type: ignore

    CLAUDE_SDK_AVAILABLE = True
except ImportError:
    CLAUDE_SDK_AVAILABLE = False

# Security constants for content sanitization
MAX_INJECTED_CONTENT_SIZE = 50 * 1024  # 50KB limit for injected content
PROMPT_INJECTION_PATTERNS = [
    r"ignore\s+previous\s+instructions",
    r"disregard\s+all\s+prior",
    r"forget\s+everything",
    r"new\s+instructions:",
    r"system\s+prompt:",
    r"you\s+are\s+now",
    r"override\s+all",
]


def _sanitize_injected_content(content: str) -> str:
    """Sanitize content before injecting into prompts.

    Args:
        content: Content to sanitize

    Returns:
        Sanitized content (truncated and with suspicious patterns removed)
    """
    if not content:
        return content

    # Truncate if too large
    if len(content.encode("utf-8")) > MAX_INJECTED_CONTENT_SIZE:
        # Truncate to size limit with warning
        content = content[: MAX_INJECTED_CONTENT_SIZE // 2]  # UTF-8 safe truncation
        content += "\n\n[Content truncated due to size limit]"

    # Remove prompt injection patterns
    content_lower = content.lower()
    for pattern in PROMPT_INJECTION_PATTERNS:
        if re.search(pattern, content_lower, re.IGNORECASE):
            # Replace suspicious patterns with safe marker
            content = re.sub(
                pattern,
                "[REDACTED: suspicious pattern]",
                content,
                flags=re.IGNORECASE,
            )

    return content


class AutoMode:
    """Simple agentic loop orchestrator for Claude, Copilot, or Codex."""

    def __init__(
        self, sdk: str, prompt: str, max_turns: int = 10, working_dir: Optional[Path] = None
    ):
        """Initialize auto mode.

        Args:
            sdk: "claude", "copilot", or "codex"
            prompt: User's initial prompt
            max_turns: Max iterations (default 10)
            working_dir: Working directory (defaults to current dir)
        """
        self.sdk = sdk
        self.prompt = prompt
        self.max_turns = max_turns
        self.turn = 0
        self.start_time = 0.0  # Will be set when run() starts
        self.working_dir = working_dir if working_dir is not None else Path.cwd()
        self.log_dir = (
            self.working_dir / ".claude" / "runtime" / "logs" / f"auto_{sdk}_{int(time.time())}"
        )
        self.log_dir.mkdir(parents=True, exist_ok=True)

<<<<<<< HEAD
        # Create directories for prompt injection feature
        self.append_dir = self.log_dir / "append"
        self.appended_dir = self.log_dir / "appended"
        self.append_dir.mkdir(parents=True, exist_ok=True)
        self.appended_dir.mkdir(parents=True, exist_ok=True)

        # Write original prompt to prompt.md
        with open(self.log_dir / "prompt.md", "w") as f:
            f.write(f"# Original Auto Mode Prompt\n\n{prompt}\n\n---\n\n")
            f.write(f"**Session Started**: {time.strftime('%Y-%m-%d %H:%M:%S')}\n")
            f.write(f"**SDK**: {sdk}\n")
            f.write(f"**Max Turns**: {max_turns}\n")
=======
        # Security: Session-level limits to prevent resource exhaustion
        self.total_api_calls = 0
        self.max_total_api_calls = 50  # Max API calls per session
        self.max_session_duration = 3600  # 1 hour max
        self.session_output_size = 0
        self.max_session_output = 50 * 1024 * 1024  # 50MB total session output
>>>>>>> d997152a

    def log(self, msg: str, level: str = "INFO"):
        """Log message with optional level."""
        print(f"[AUTO {self.sdk.upper()}] {msg}")
        with open(self.log_dir / "auto.log", "a") as f:
            f.write(f"[{time.strftime('%H:%M:%S')}] [{level}] {msg}\n")

    def _format_elapsed(self, seconds: float) -> str:
        """Format elapsed time as Xm Ys or Xs.

        Args:
            seconds: Elapsed time in seconds

        Returns:
            Formatted string like "45s" or "1m 23s"
        """
        if seconds < 60:
            return f"{int(seconds)}s"
        minutes = int(seconds // 60)
        remaining_seconds = int(seconds % 60)
        return f"{minutes}m {remaining_seconds}s"

    def _progress_str(self, phase: str) -> str:
        """Build progress indicator string.

        Args:
            phase: Current phase name (Clarifying, Planning, Executing, Evaluating, Summarizing)

        Returns:
            Progress string like "[Turn 2/10 | Planning | 1m 23s]"
        """
        elapsed = time.time() - self.start_time
        return f"[Turn {self.turn}/{self.max_turns} | {phase} | {self._format_elapsed(elapsed)}]"

    def run_sdk(self, prompt: str) -> Tuple[int, str]:
        """Run SDK command with prompt, choosing method by provider.

        For Claude: Should NOT be called directly - use async path instead
        For Copilot: Use subprocess approach

        Returns:
            (exit_code, output)
        """
        # Claude SDK should use the async session path to maintain single event loop
        if self.sdk == "claude" and CLAUDE_SDK_AVAILABLE:
            self.log("ERROR: Claude SDK should use _run_async_session(), not run_sdk()", level="ERROR")
            return (1, "Internal error: Claude SDK requires async session mode")
        # Fallback to subprocess for Copilot or if SDK unavailable
        return self._run_sdk_subprocess(prompt)

    def _run_sdk_subprocess(self, prompt: str) -> Tuple[int, str]:
        """Run SDK command via subprocess (legacy/copilot mode).

        Returns:
            (exit_code, output)
        """
        if self.sdk == "copilot":
            cmd = ["copilot", "--allow-all-tools", "--add-dir", "/", "-p", prompt]
        elif self.sdk == "codex":
            cmd = ["codex", "--dangerously-bypass-approvals-and-sandbox", "exec", prompt]
        else:
            cmd = ["claude", "--dangerously-skip-permissions --verbose", "-p", prompt]

        self.log(f"Running: {cmd[0]} ...")

        # Create a pseudo-terminal for stdin
        # This allows any subprocess (including children) to read from it
        master_fd, slave_fd = pty.openpty()

        # Use Popen to capture and mirror output in real-time
        process = subprocess.Popen(
            cmd,
            stdin=slave_fd,  # Use slave side of pty as stdin
            stdout=subprocess.PIPE,
            stderr=subprocess.PIPE,
            text=True,
            cwd=self.working_dir,
        )

        # Close slave_fd in parent process (child has a copy)
        os.close(slave_fd)

        # Capture output while mirroring to stdout/stderr
        stdout_lines = []
        stderr_lines = []

        def read_stream(stream, output_list, mirror_stream):
            """Read from stream and mirror to output."""
            for line in iter(stream.readline, ""):
                output_list.append(line)
                mirror_stream.write(line)
                mirror_stream.flush()

        def feed_pty_stdin(fd, proc):
            """Auto-feed pty master with newlines to prevent any stdin blocking."""
            try:
                while proc.poll() is None:
                    time.sleep(0.1)  # Check every 100ms
                    try:
                        os.write(fd, b"\n")
                    except (BrokenPipeError, OSError):
                        # Process closed or pty closed
                        break
            except KeyboardInterrupt:
                # Allow clean shutdown on Ctrl+C
                pass
            except Exception as e:
                # Log unexpected errors for debugging
                self.log(f"PTY stdin feed error: {e}", level="WARNING")
            finally:
                try:
                    os.close(fd)
                except (OSError, ValueError):
                    # File descriptor already closed or invalid
                    pass
                except Exception as e:
                    # Log any other unexpected cleanup errors
                    self.log(f"PTY cleanup error: {e}", level="WARNING")

        # Create threads to read stdout and stderr concurrently
        stdout_thread = threading.Thread(
            target=read_stream, args=(process.stdout, stdout_lines, sys.stdout)
        )
        stderr_thread = threading.Thread(
            target=read_stream, args=(process.stderr, stderr_lines, sys.stderr)
        )
        stdin_thread = threading.Thread(
            target=feed_pty_stdin, args=(master_fd, process), daemon=True
        )

        # Start threads
        stdout_thread.start()
        stderr_thread.start()
        stdin_thread.start()

        # Wait for process to complete
        process.wait()

        # Wait for output threads to finish reading
        stdout_thread.join()
        stderr_thread.join()
        # stdin_thread is daemon, will terminate automatically

        # Combine captured output
        stdout_output = "".join(stdout_lines)
        stderr_output = "".join(stderr_lines)

        # Log stderr if present
        if stderr_output:
            self.log(f"stderr: {stderr_output[:200]}...")

        return process.returncode, stdout_output

    def _check_for_new_instructions(self) -> str:
        """Check append directory for new instruction files and process them.

        Returns:
            String containing all new instructions (sanitized), or empty string if none.
        """
        new_instructions = []

        # Get all .md files in append directory
        md_files = sorted(self.append_dir.glob("*.md"))

        if not md_files:
            return ""

        self.log(f"Found {len(md_files)} new instruction file(s) to process")

        for md_file in md_files:
            try:
                # Read the instruction file
                with open(md_file, "r") as f:
                    content = f.read()

                # Sanitize content before injection
                sanitized_content = _sanitize_injected_content(content)

                timestamp = md_file.stem
                new_instructions.append(
                    f"\n## Additional Instruction (appended at {timestamp})\n\n{sanitized_content}\n"
                )

                # Move file to appended directory
                target_path = self.appended_dir / md_file.name
                md_file.rename(target_path)
                self.log(f"Processed and archived: {md_file.name}")

            except Exception as e:
                self.log(f"Error processing {md_file.name}: {e}", level="ERROR")

        if new_instructions:
            return "\n".join(new_instructions)
        return ""

    def _build_philosophy_context(self) -> str:
        """Build comprehensive philosophy and decision-making context.

        Returns context string that instructs Claude on autonomous decision-making
        using project philosophy files.
        """
        return """AUTONOMOUS MODE: You are in auto mode. Do NOT ask questions. Make decisions using:
1. Explicit user requirements (HIGHEST PRIORITY - cannot be overridden)
2. @.claude/context/USER_PREFERENCES.md guidance (MANDATORY - must follow)
3. @.claude/context/PHILOSOPHY.md principles (ruthless simplicity, zero-BS, modular design)
4. @.claude/workflow/DEFAULT_WORKFLOW.md patterns
5. @.claude/context/USER_REQUIREMENT_PRIORITY.md for resolving conflicts

Decision Authority:
- YOU DECIDE: How to implement, what patterns to use, technical details, architecture
- YOU PRESERVE: Explicit user requirements, user preferences, "must have" constraints
- WHEN AMBIGUOUS: Apply philosophy principles to make the simplest, most modular choice

Document your decisions and reasoning in comments/logs."""

    async def _run_turn_with_sdk(self, prompt: str) -> Tuple[int, str]:
        """Execute one turn using Claude Python SDK with streaming.

        Args:
            prompt: The prompt for this turn

        Returns:
            (exit_code, output_text)
        """
        if not CLAUDE_SDK_AVAILABLE:
            self.log("ERROR: Claude SDK not available, falling back to subprocess")
            return self._run_sdk_subprocess(prompt)

        try:
            self.log("Using Claude SDK (streaming mode)")
            output_lines = []
            turn_output_size = 0
            MAX_TURN_OUTPUT = 10 * 1024 * 1024  # 10MB per turn limit

            # Configure SDK options
            options = ClaudeAgentOptions(
                cwd=str(self.working_dir),
                permission_mode="bypassPermissions",  # Auto mode needs non-interactive permissions
                # Note: verbose flag can be added via extra_args if needed
            )

            # Stream response - messages are typed objects, not dicts
            async for message in query(prompt=prompt, options=options):
                # Handle different message types
                if hasattr(message, "__class__"):
                    msg_type = message.__class__.__name__

                    if msg_type == "AssistantMessage":
                        # Extract text from content blocks
                        for block in getattr(message, "content", []):
                            if hasattr(block, "text"):
                                text = block.text

                                # Security: Check output size limits
                                text_size = len(text.encode("utf-8"))
                                turn_output_size += text_size
                                self.session_output_size += text_size

                                if turn_output_size > MAX_TURN_OUTPUT:
                                    self.log(f"Turn output size limit exceeded ({turn_output_size} bytes)", level="ERROR")
                                    return (1, "Turn output too large")

                                if self.session_output_size > self.max_session_output:
                                    self.log(f"Session output limit exceeded ({self.session_output_size} bytes)", level="ERROR")
                                    return (1, "Session output too large")

                                print(text, end="", flush=True)
                                output_lines.append(text)

                    elif msg_type == "ResultMessage":
                        # Check if there was an error
                        if getattr(message, "is_error", False):
                            error_result = getattr(message, "result", "Unknown error")
                            self.log(f"SDK error: {error_result}", level="ERROR")
                            return (1, "".join(output_lines))

                    # SystemMessage and other types are informational - skip

            # Success
            full_output = "".join(output_lines)
            return (0, full_output)

        except GeneratorExit:
            # Graceful generator cleanup - this is expected during async cleanup
            self.log("Async generator cleanup (normal)", level="DEBUG")
            return (0, "".join(output_lines) if output_lines else "")
        except RuntimeError as e:
            # Catch cancel scope errors specifically - these occur during normal async cleanup
            if "cancel scope" in str(e).lower():
                self.log(f"Async cleanup complete (task coordination)", level="DEBUG")
                # Don't propagate - this is expected during graceful shutdown
                return (0, "".join(output_lines) if output_lines else "")
            # Re-raise other RuntimeErrors
            raise
        except Exception as e:
            self.log(f"SDK execution failed: {e}", level="ERROR")
            import traceback

            self.log(f"Traceback: {traceback.format_exc()}", level="ERROR")
            return (1, f"SDK Error: {e!s}")

    def _is_retryable_error(self, error_text: str) -> bool:
        """Check if error is transient and should be retried.

        Args:
            error_text: Error message text

        Returns:
            True if error is retryable (500, 429, 503, timeout, overloaded)
        """
        error_lower = error_text.lower()
        retryable_patterns = [
            "overloaded",
            "rate limit",
            "503",
            "500",
            "timeout",
            "service unavailable",
            "too many requests",
            "429",
        ]
        return any(pattern in error_lower for pattern in retryable_patterns)

    async def _run_turn_with_retry(
        self,
        prompt: str,
        max_retries: int = 3,
        base_delay: float = 2.0,
    ) -> Tuple[int, str]:
        """Execute turn with retry on transient errors.

        Implements exponential backoff for transient API errors (500, 429, 503).
        Permanent errors (400, 401, 403) fail immediately without retry.

        Args:
            prompt: The prompt for this turn
            max_retries: Maximum retry attempts (default 3)
            base_delay: Base delay for exponential backoff in seconds (default 2.0s)

        Returns:
            (exit_code, output_text)
        """
        # Security: Check session limits before attempting turn
        if self.total_api_calls >= self.max_total_api_calls:
            self.log(f"Session limit reached ({self.max_total_api_calls} API calls)", level="ERROR")
            return (1, "Session limit exceeded - too many API calls")

        elapsed = time.time() - self.start_time
        if elapsed > self.max_session_duration:
            self.log(f"Session duration limit reached ({elapsed:.0f}s)", level="ERROR")
            return (1, "Session timeout - maximum duration exceeded")

        for attempt in range(max_retries + 1):
            self.total_api_calls += 1  # Track API call count
            code, output = await self._run_turn_with_sdk(prompt)

            if code == 0:
                # Success - return immediately
                return (code, output)

            # Check if error is retryable
            if self._is_retryable_error(output):
                if attempt < max_retries:
                    delay = base_delay * (2**attempt)  # Exponential backoff: 2s, 4s, 8s
                    self.log(
                        f"Retryable error detected (attempt {attempt + 1}/{max_retries + 1}), "
                        f"waiting {delay:.1f}s before retry..."
                    )
                    await asyncio.sleep(delay)
                    continue
                else:
                    self.log(f"Max retries ({max_retries}) exceeded for transient error")

            # Non-retryable error or max retries exceeded
            return (code, output)

        return (code, output)

    def run_hook(self, hook: str):
        """Run hook for copilot and codex (Claude SDK handles hooks automatically)."""
        if self.sdk not in ["copilot", "codex"]:
            # Claude SDK runs hooks automatically
            self.log("Skipping manual hook execution for Claude SDK (hooks run automatically)")
            return

        hook_path = self.working_dir / ".claude" / "tools" / "amplihack" / "hooks" / f"{hook}.py"
        if not hook_path.exists():
            self.log(f"Hook {hook} not found at {hook_path}")
            return

        self.log(f"Running hook: {hook}")
        start_time = time.time()

        try:
            # Prepare hook input matching Claude Code's format
            session_id = self.log_dir.name
            hook_input = {
                "prompt": self.prompt if hook == "session_start" else "",
                "workingDirectory": str(self.working_dir),
                "sessionId": session_id,
            }

            # Provide JSON input via stdin
            result = subprocess.run(
                [sys.executable, str(hook_path)],
                check=False,
                timeout=120,
                cwd=self.working_dir,
                capture_output=True,
                text=True,
                input=json.dumps(hook_input),
            )
            elapsed = time.time() - start_time

            if result.returncode == 0:
                self.log(f"✓ Hook {hook} completed in {elapsed:.1f}s")
            else:
                self.log(
                    f"⚠ Hook {hook} returned exit code {result.returncode} after {elapsed:.1f}s"
                )
                if result.stderr:
                    self.log(f"Hook stderr: {result.stderr[:200]}")

        except subprocess.TimeoutExpired:
            elapsed = time.time() - start_time
            self.log(f"✗ Hook {hook} timed out after {elapsed:.1f}s")
        except Exception as e:
            self.log(f"✗ Hook {hook} failed: {e}")

    def run(self) -> int:
        """Execute agentic loop.

        Routes to async session for Claude SDK or sync session for subprocess-based SDKs.
        """
        # Detect if using Claude SDK
        if self.sdk == "claude" and CLAUDE_SDK_AVAILABLE:
            # Use single async event loop for entire session
            return asyncio.run(self._run_async_session())
        else:
            # Use subprocess-based sync session
            return self._run_sync_session()

    def _run_sync_session(self) -> int:
        """Execute agentic loop using subprocess-based SDK calls (Copilot/fallback)."""
        self.start_time = time.time()
        self.log(f"Starting auto mode (max {self.max_turns} turns)")
        self.log(f"Prompt: {self.prompt}")

        self.run_hook("session_start")

        try:
            # Turn 1: Clarify objective
            self.turn = 1
            self.log(f"\n--- {self._progress_str('Clarifying')} Clarify Objective ---")
            turn1_prompt = f"""{self._build_philosophy_context()}

Task: Analyze this user request and clarify the objective with evaluation criteria.

1. IDENTIFY EXPLICIT REQUIREMENTS: Extract any "must have", "all", "include everything", quoted specifications
2. IDENTIFY IMPLICIT PREFERENCES: What user likely wants based on @.claude/context/USER_PREFERENCES.md
3. APPLY PHILOSOPHY: Ruthless simplicity from @.claude/context/PHILOSOPHY.md, modular design, zero-BS implementation
4. DEFINE SUCCESS CRITERIA: Clear, measurable, aligned with philosophy

User Request:
{self.prompt}"""

            code, objective = self.run_sdk(turn1_prompt)
            if code != 0:
                self.log(f"Error clarifying objective (exit {code})")
                return 1

            # Turn 2: Create plan
            self.turn = 2
            self.log(f"\n--- {self._progress_str('Planning')} Create Plan ---")
            turn2_prompt = f"""{self._build_philosophy_context()}

Reference:
- @.claude/context/PHILOSOPHY.md for design principles
- @.claude/workflow/DEFAULT_WORKFLOW.md for standard workflow steps
- @.claude/context/USER_PREFERENCES.md for user-specific preferences

Task: Create an execution plan that:
1. PRESERVES all explicit user requirements from objective
2. APPLIES ruthless simplicity and modular design principles
3. IDENTIFIES parallel execution opportunities (agents, tasks, operations)
4. FOLLOWS the brick philosophy (self-contained modules with clear contracts)
5. IMPLEMENTS zero-BS approach (no stubs, no TODOs, no placeholders)

Plan Structure:
- List explicit requirements that CANNOT be changed
- Break work into self-contained modules (bricks)
- Identify what can execute in parallel
- Define clear contracts between components
- Specify success criteria for each step

Objective:
{objective}"""

            code, plan = self.run_sdk(turn2_prompt)
            if code != 0:
                self.log(f"Error creating plan (exit {code})")
                return 1

            # Turns 3+: Execute and evaluate
            for turn in range(3, self.max_turns + 1):
                self.turn = turn
                self.log(f"\n--- {self._progress_str('Executing')} Execute ---")

                # Check for new instructions before executing
                new_instructions = self._check_for_new_instructions()

                # Execute
                execute_prompt = f"""{self._build_philosophy_context()}

Task: Execute the next part of the plan using specialized agents where possible.

Execution Guidelines:
- Use PARALLEL EXECUTION by default (multiple agents, multiple tasks)
- Apply @.claude/context/PHILOSOPHY.md principles throughout
- Delegate to specialized agents from .claude/agents/* when appropriate
- Implement COMPLETE features (no stubs, no TODOs, no placeholders)
- Make ALL implementation decisions autonomously
- Log your decisions and reasoning

Current Plan:
{plan}

Original Objective:
{objective}
{new_instructions}

Current Turn: {turn}/{self.max_turns}"""

                code, execution_output = self.run_sdk(execute_prompt)
                if code != 0:
                    self.log(f"Warning: Execution returned exit code {code}")

                # Evaluate
                self.log(f"--- {self._progress_str('Evaluating')} Evaluate ---")
                eval_prompt = f"""{self._build_philosophy_context()}

Task: Evaluate if the objective is achieved based on:
1. All explicit user requirements met
2. Philosophy principles applied (simplicity, modularity, zero-BS)
3. Success criteria from Turn 1 satisfied
4. No placeholders or incomplete implementations remain
5. All work has actually been thoroughly tested and verified
6. The required workflow has been fully executed

Respond with one of:
- "auto-mode EVALUATION: COMPLETE" - All criteria met, objective achieved
- "auto-mode EVALUATION: IN PROGRESS" - Making progress, continue execution
- "auto-mode EVALUATION: NEEDS ADJUSTMENT" - Issues identified, plan adjustment needed

Include brief reasoning for your evaluation. If incomplete, specify next steps or adjustments needed.

Objective:
{objective}

Current Turn: {turn}/{self.max_turns}"""

                code, eval_result = self.run_sdk(eval_prompt)

                # Check completion - look for strong completion signals
                eval_lower = eval_result.lower()
                if (
                    "auto-mode evaluation: complete" in eval_lower
                    or "objective achieved" in eval_lower
                    or "all criteria met" in eval_lower
                ):
                    self.log("✓ Objective achieved!")
                    break

                if turn >= self.max_turns:
                    self.log("Max turns reached")
                    break

            # Summary - display it directly
            self.log(f"\n--- {self._progress_str('Summarizing')} Summary ---")
            code, summary = self.run_sdk(
                f"Summarize auto mode session:\nTurns: {self.turn}\nObjective: {objective}"
            )
            if code == 0:
                print(summary)
            else:
                self.log(f"Warning: Summary generation failed (exit {code})")

        finally:
            self.run_hook("stop")

        return 0

    async def _run_async_session(self) -> int:
        """Execute agentic loop using Claude SDK in single async event loop.

        This maintains a single event loop for the entire session, preventing
        the "cancel scope in different task" error that occurs when repeatedly
        calling asyncio.run() for each turn.
        """
        self.start_time = time.time()
        self.log(f"Starting auto mode with Claude SDK (max {self.max_turns} turns)")
        self.log(f"Prompt: {self.prompt}")

        self.run_hook("session_start")

        try:
            # Turn 1: Clarify objective
            self.turn = 1
            self.log(f"\n--- {self._progress_str('Clarifying')} Clarify Objective ---")
            turn1_prompt = f"""{self._build_philosophy_context()}

Task: Analyze this user request and clarify the objective with evaluation criteria.

1. IDENTIFY EXPLICIT REQUIREMENTS: Extract any "must have", "all", "include everything", quoted specifications
2. IDENTIFY IMPLICIT PREFERENCES: What user likely wants based on @.claude/context/USER_PREFERENCES.md
3. APPLY PHILOSOPHY: Ruthless simplicity from @.claude/context/PHILOSOPHY.md, modular design, zero-BS implementation
4. DEFINE SUCCESS CRITERIA: Clear, measurable, aligned with philosophy

User Request:
{self.prompt}"""

            code, objective = await self._run_turn_with_retry(turn1_prompt, max_retries=3)
            if code != 0:
                self.log(f"Error clarifying objective (exit {code})")
                return 1

            # Turn 2: Create plan
            self.turn = 2
            self.log(f"\n--- {self._progress_str('Planning')} Create Plan ---")
            turn2_prompt = f"""{self._build_philosophy_context()}

Reference:
- @.claude/context/PHILOSOPHY.md for design principles
- @.claude/workflow/DEFAULT_WORKFLOW.md for standard workflow steps
- @.claude/context/USER_PREFERENCES.md for user-specific preferences

Task: Create an execution plan that:
1. PRESERVES all explicit user requirements from objective
2. APPLIES ruthless simplicity and modular design principles
3. IDENTIFIES parallel execution opportunities (agents, tasks, operations)
4. FOLLOWS the brick philosophy (self-contained modules with clear contracts)
5. IMPLEMENTS zero-BS approach (no stubs, no TODOs, no placeholders)

Plan Structure:
- List explicit requirements that CANNOT be changed
- Break work into self-contained modules (bricks)
- Identify what can execute in parallel
- Define clear contracts between components
- Specify success criteria for each step

Objective:
{objective}"""

            code, plan = await self._run_turn_with_retry(turn2_prompt, max_retries=3)
            if code != 0:
                self.log(f"Error creating plan (exit {code})")
                return 1

            # Turns 3+: Execute and evaluate
            for turn in range(3, self.max_turns + 1):
                self.turn = turn
                self.log(f"\n--- {self._progress_str('Executing')} Execute ---")

                # Execute
                execute_prompt = f"""{self._build_philosophy_context()}

Task: Execute the next part of the plan using specialized agents where possible.

Execution Guidelines:
- Use PARALLEL EXECUTION by default (multiple agents, multiple tasks)
- Apply @.claude/context/PHILOSOPHY.md principles throughout
- Delegate to specialized agents from .claude/agents/* when appropriate
- Implement COMPLETE features (no stubs, no TODOs, no placeholders)
- Make ALL implementation decisions autonomously
- Log your decisions and reasoning

Current Plan:
{plan}

Original Objective:
{objective}

Current Turn: {turn}/{self.max_turns}"""

                code, execution_output = await self._run_turn_with_retry(execute_prompt, max_retries=3)
                if code != 0:
                    self.log(f"Warning: Execution returned exit code {code}")

                # Evaluate
                self.log(f"--- {self._progress_str('Evaluating')} Evaluate ---")
                eval_prompt = f"""{self._build_philosophy_context()}

Task: Evaluate if the objective is achieved based on:
1. All explicit user requirements met
2. Philosophy principles applied (simplicity, modularity, zero-BS)
3. Success criteria from Turn 1 satisfied
4. No placeholders or incomplete implementations remain
5. All work has actually been thoroughly tested and verified
6. The required workflow has been fully executed

Respond with one of:
- "auto-mode EVALUATION: COMPLETE" - All criteria met, objective achieved
- "auto-mode EVALUATION: IN PROGRESS" - Making progress, continue execution
- "auto-mode EVALUATION: NEEDS ADJUSTMENT" - Issues identified, plan adjustment needed

Include brief reasoning for your evaluation. If incomplete, specify next steps or adjustments needed.

Objective:
{objective}

Current Turn: {turn}/{self.max_turns}"""

                code, eval_result = await self._run_turn_with_retry(eval_prompt, max_retries=3)

                # Check completion - look for strong completion signals
                eval_lower = eval_result.lower()
                if (
                    "auto-mode evaluation: complete" in eval_lower
                    or "objective achieved" in eval_lower
                    or "all criteria met" in eval_lower
                ):
                    self.log("✓ Objective achieved!")
                    break

                if turn >= self.max_turns:
                    self.log("Max turns reached")
                    break

            # Summary - display it directly
            self.log(f"\n--- {self._progress_str('Summarizing')} Summary ---")
            code, summary = await self._run_turn_with_retry(
                f"Summarize auto mode session:\nTurns: {self.turn}\nObjective: {objective}",
                max_retries=2,  # Fewer retries for summary (less critical)
            )
            if code == 0:
                print(summary)
            else:
                self.log(f"Warning: Summary generation failed (exit {code})")

        finally:
            self.run_hook("stop")

        return 0<|MERGE_RESOLUTION|>--- conflicted
+++ resolved
@@ -91,7 +91,6 @@
         )
         self.log_dir.mkdir(parents=True, exist_ok=True)
 
-<<<<<<< HEAD
         # Create directories for prompt injection feature
         self.append_dir = self.log_dir / "append"
         self.appended_dir = self.log_dir / "appended"
@@ -104,14 +103,13 @@
             f.write(f"**Session Started**: {time.strftime('%Y-%m-%d %H:%M:%S')}\n")
             f.write(f"**SDK**: {sdk}\n")
             f.write(f"**Max Turns**: {max_turns}\n")
-=======
+
         # Security: Session-level limits to prevent resource exhaustion
         self.total_api_calls = 0
         self.max_total_api_calls = 50  # Max API calls per session
         self.max_session_duration = 3600  # 1 hour max
         self.session_output_size = 0
         self.max_session_output = 50 * 1024 * 1024  # 50MB total session output
->>>>>>> d997152a
 
     def log(self, msg: str, level: str = "INFO"):
         """Log message with optional level."""
