"""Auto mode - agentic loop orchestrator."""

import asyncio
import json
import os
import pty
import re
import subprocess
import sys
import threading
import time
from pathlib import Path
from typing import Optional, Tuple

# Try to import Claude SDK, fall back gracefully
try:
    from claude_agent_sdk import ClaudeAgentOptions, query  # type: ignore

    CLAUDE_SDK_AVAILABLE = True
except ImportError:
    CLAUDE_SDK_AVAILABLE = False

# Import session management components
from amplihack.launcher.session_capture import MessageCapture
from amplihack.launcher.fork_manager import ForkManager

# Security constants for content sanitization
MAX_INJECTED_CONTENT_SIZE = 50 * 1024  # 50KB limit for injected content
PROMPT_INJECTION_PATTERNS = [
    r"ignore\s+previous\s+instructions",
    r"disregard\s+all\s+prior",
    r"forget\s+everything",
    r"new\s+instructions:",
    r"system\s+prompt:",
    r"you\s+are\s+now",
    r"override\s+all",
]


def _sanitize_injected_content(content: str) -> str:
    """Sanitize content before injecting into prompts.

    Args:
        content: Content to sanitize

    Returns:
        Sanitized content (truncated and with suspicious patterns removed)
    """
    if not content:
        return content

    # Truncate if too large
    if len(content.encode("utf-8")) > MAX_INJECTED_CONTENT_SIZE:
        # Truncate to size limit with warning
        content = content[: MAX_INJECTED_CONTENT_SIZE // 2]  # UTF-8 safe truncation
        content += "\n\n[Content truncated due to size limit]"

    # Remove prompt injection patterns
    content_lower = content.lower()
    for pattern in PROMPT_INJECTION_PATTERNS:
        if re.search(pattern, content_lower, re.IGNORECASE):
            # Replace suspicious patterns with safe marker
            content = re.sub(
                pattern,
                "[REDACTED: suspicious pattern]",
                content,
                flags=re.IGNORECASE,
            )

    return content


class AutoMode:
    """Simple agentic loop orchestrator for Claude, Copilot, or Codex."""

    def __init__(
        self,
        sdk: str,
        prompt: str,
        max_turns: int = 10,
        working_dir: Optional[Path] = None,
        ui_mode: bool = False,
    ):
        """Initialize auto mode.

        Args:
            sdk: "claude", "copilot", or "codex"
            prompt: User's initial prompt
            max_turns: Max iterations (default 10)
            working_dir: Working directory (defaults to current dir)
            ui_mode: Enable interactive UI mode (requires Rich library)
        """
        self.sdk = sdk
        self.prompt = prompt
        self.max_turns = max_turns
        self.turn = 0
        self.start_time = 0.0  # Will be set when run() starts
        self.working_dir = working_dir if working_dir is not None else Path.cwd()
        self.ui_enabled = ui_mode
        self.ui = None
        self.log_dir = (
            self.working_dir / ".claude" / "runtime" / "logs" / f"auto_{sdk}_{int(time.time())}"
        )
        self.log_dir.mkdir(parents=True, exist_ok=True)

        # Session management components
        self.message_capture = MessageCapture()
        self.fork_manager = ForkManager(start_time=0, fork_threshold=3600)  # 60 minutes
        self.total_session_time = 0.0  # Cumulative duration across forks

        # Create directories for prompt injection feature
        self.append_dir = self.log_dir / "append"
        self.appended_dir = self.log_dir / "appended"
        self.append_dir.mkdir(parents=True, exist_ok=True)
        self.appended_dir.mkdir(parents=True, exist_ok=True)

        # Write original prompt to prompt.md
        with open(self.log_dir / "prompt.md", "w") as f:
            f.write(f"# Original Auto Mode Prompt\n\n{prompt}\n\n---\n\n")
            f.write(f"**Session Started**: {time.strftime('%Y-%m-%d %H:%M:%S')}\n")
            f.write(f"**SDK**: {sdk}\n")
            f.write(f"**Max Turns**: {max_turns}\n")

        # Security: Session-level limits to prevent resource exhaustion
        self.total_api_calls = 0
        self.max_total_api_calls = 50  # Max API calls per session
        self.max_session_duration = 3600  # 1 hour max
        self.session_output_size = 0
        self.max_session_output = 50 * 1024 * 1024  # 50MB total session output

        # Initialize UI if enabled
        self.ui_thread = None
        if self.ui_enabled:
            try:
                from .auto_mode_state import AutoModeState
                from .auto_mode_ui import AutoModeUI

                # Create shared state with session ID (not PID for security)
                session_id = self.log_dir.name  # Use log directory name as session ID
                self.state = AutoModeState(
                    session_id=session_id,
                    start_time=time.time(),
                    max_turns=max_turns,
                    objective=prompt,
                )

                # Create UI
                self.ui = AutoModeUI(self.state, self, self.working_dir)
            except ImportError as e:
                # Rich should be installed as required dependency
                # If missing, something is wrong with the installation
                print("\n⚠️  ERROR: Rich library required but not found", file=sys.stderr)
                print("   This should not happen - Rich is a required dependency", file=sys.stderr)
                print(f"   Error: {e}", file=sys.stderr)
                print(
                    "\n   Try reinstalling: uvx --from git+https://... amplihack", file=sys.stderr
                )
                print("\n   Continuing in non-UI mode...\n", file=sys.stderr)

                self.log(
                    f"Error: Rich library missing despite being required dependency: {e}",
                    level="ERROR",
                )
                self.ui_enabled = False
                self.ui = None

    def log(self, msg: str, level: str = "INFO"):
        """Log message with optional level."""
        # Only print INFO, WARNING, ERROR to console - skip DEBUG
        if level in ("INFO", "WARNING", "ERROR"):
            print(f"[AUTO {self.sdk.upper()}] {msg}\n", flush=True)

            # Update UI state if enabled (all levels)
            if self.ui_enabled and hasattr(self, "state"):
                self.state.add_log(msg, timestamp=False)

        # Always write to file (including DEBUG)
        with open(self.log_dir / "auto.log", "a") as f:
            f.write(f"[{time.strftime('%H:%M:%S')}] [{level}] {msg}\n")

    def _format_elapsed(self, seconds: float) -> str:
        """Format elapsed time as Xm Ys or Xs.

        Args:
            seconds: Elapsed time in seconds

        Returns:
            Formatted string like "45s" or "1m 23s"
        """
        if seconds < 60:
            return f"{int(seconds)}s"
        minutes = int(seconds // 60)
        remaining_seconds = int(seconds % 60)
        return f"{minutes}m {remaining_seconds}s"

    def _progress_str(self, phase: str) -> str:
        """Build progress indicator string with total duration across forks.

        Args:
            phase: Current phase name (Clarifying, Planning, Executing, Evaluating, Summarizing)

        Returns:
            Progress string like "[Turn 2/10 | Planning | 1m 23s]" or with fork info
        """
        current_fork_time = time.time() - self.start_time
        total_time = self.total_session_time + current_fork_time

        fork_info = ""
        if self.fork_manager and self.fork_manager.get_fork_count() > 0:
            fork_info = f" [Fork {self.fork_manager.get_fork_count() + 1}]"

        return f"[Turn {self.turn}/{self.max_turns} | {phase} | {self._format_elapsed(total_time)}{fork_info}]"

    def run_sdk(self, prompt: str) -> Tuple[int, str]:
        """Run SDK command with prompt, choosing method by provider.

        For Claude: Should NOT be called directly - use async path instead
        For Copilot: Use subprocess approach

        Returns:
            (exit_code, output)
        """
        # Claude SDK should use the async session path to maintain single event loop
        if self.sdk == "claude" and CLAUDE_SDK_AVAILABLE:
            self.log(
                "ERROR: Claude SDK should use _run_async_session(), not run_sdk()", level="ERROR"
            )
            return (1, "Internal error: Claude SDK requires async session mode")
        # Fallback to subprocess for Copilot or if SDK unavailable
        return self._run_sdk_subprocess(prompt)

    def _run_sdk_subprocess(self, prompt: str) -> Tuple[int, str]:
        """Run SDK command via subprocess (legacy/copilot mode).

        Returns:
            (exit_code, output)
        """
        if self.sdk == "copilot":
            cmd = ["copilot", "--allow-all-tools", "--add-dir", "/", "-p", prompt]
        elif self.sdk == "codex":
            cmd = ["codex", "--dangerously-bypass-approvals-and-sandbox", "exec", prompt]
        else:
            cmd = ["claude", "--dangerously-skip-permissions", "--verbose", "-p", prompt]

        self.log(f"Running: {cmd[0]} ...")

        # Create a pseudo-terminal for stdin
        # This allows any subprocess (including children) to read from it
        master_fd, slave_fd = pty.openpty()

        # Use Popen to capture and mirror output in real-time
        process = subprocess.Popen(
            cmd,
            stdin=slave_fd,  # Use slave side of pty as stdin
            stdout=subprocess.PIPE,
            stderr=subprocess.PIPE,
            text=True,
            cwd=self.working_dir,
        )

        # Close slave_fd in parent process (child has a copy)
        os.close(slave_fd)

        # Capture output while mirroring to stdout/stderr
        stdout_lines = []
        stderr_lines = []

        def read_stream(stream, output_list, mirror_stream):
            """Read from stream and mirror to output."""
            for line in iter(stream.readline, ""):
                output_list.append(line)
                mirror_stream.write(line)
                mirror_stream.flush()

        def feed_pty_stdin(fd, proc):
            """Auto-feed pty master with newlines to prevent any stdin blocking."""
            try:
                while proc.poll() is None:
                    time.sleep(0.1)  # Check every 100ms
                    try:
                        os.write(fd, b"\n")
                    except (BrokenPipeError, OSError):
                        # Process closed or pty closed
                        break
            except KeyboardInterrupt:
                # Allow clean shutdown on Ctrl+C
                pass
            except Exception as e:
                # Log unexpected errors for debugging
                self.log(f"PTY stdin feed error: {e}", level="WARNING")
            finally:
                try:
                    os.close(fd)
                except (OSError, ValueError):
                    # File descriptor already closed or invalid
                    pass
                except Exception as e:
                    # Log any other unexpected cleanup errors
                    self.log(f"PTY cleanup error: {e}", level="WARNING")

        # Create threads to read stdout and stderr concurrently
        stdout_thread = threading.Thread(
            target=read_stream, args=(process.stdout, stdout_lines, sys.stdout)
        )
        stderr_thread = threading.Thread(
            target=read_stream, args=(process.stderr, stderr_lines, sys.stderr)
        )
        stdin_thread = threading.Thread(
            target=feed_pty_stdin, args=(master_fd, process), daemon=True
        )

        # Start threads
        stdout_thread.start()
        stderr_thread.start()
        stdin_thread.start()

        # Wait for process to complete
        process.wait()

        # Wait for output threads to finish reading
        stdout_thread.join()
        stderr_thread.join()
        # stdin_thread is daemon, will terminate automatically

        # Combine captured output
        stdout_output = "".join(stdout_lines)
        stderr_output = "".join(stderr_lines)

        # Log stdout if present (FULL output per user requirement)
        if stdout_output:
            self.log(f"stdout ({len(stdout_output)} chars): {stdout_output}")

        # Log stderr if present (FULL output per user requirement)
        if stderr_output:
            self.log(f"stderr ({len(stderr_output)} chars): {stderr_output}")

        return process.returncode, stdout_output

    def _check_for_new_instructions(self) -> str:
        """Check append directory for new instruction files and process them.

        Returns:
            String containing all new instructions (sanitized), or empty string if none.
        """
        new_instructions = []

        # Get all .md files in append directory
        md_files = sorted(self.append_dir.glob("*.md"))

        if not md_files:
            return ""

        self.log(f"Found {len(md_files)} new instruction file(s) to process")

        for md_file in md_files:
            try:
                # Read the instruction file
                with open(md_file) as f:
                    content = f.read()

                # Sanitize content before injection
                sanitized_content = _sanitize_injected_content(content)

                timestamp = md_file.stem
                new_instructions.append(
                    f"\n## Additional Instruction (appended at {timestamp})\n\n{sanitized_content}\n"
                )

                # Move file to appended directory
                target_path = self.appended_dir / md_file.name
                md_file.rename(target_path)
                self.log(f"Processed and archived: {md_file.name}")

            except Exception as e:
                self.log(f"Error processing {md_file.name}: {e}", level="ERROR")

        if new_instructions:
            return "\n".join(new_instructions)
        return ""

    def _build_philosophy_context(self) -> str:
        """Build comprehensive philosophy and decision-making context.

        Returns context string that instructs Claude on autonomous decision-making
        using project philosophy files.
        """
        return """AUTONOMOUS MODE: You are in auto mode. Do NOT ask questions. Make decisions using:
1. Explicit user requirements (HIGHEST PRIORITY - cannot be overridden)
2. @.claude/context/USER_PREFERENCES.md guidance (MANDATORY - must follow)
3. @.claude/context/PHILOSOPHY.md principles (ruthless simplicity, zero-BS, modular design)
4. @.claude/workflow/DEFAULT_WORKFLOW.md patterns
5. @.claude/context/USER_REQUIREMENT_PRIORITY.md for resolving conflicts

Decision Authority:
- YOU DECIDE: How to implement, what patterns to use, technical details, architecture
- YOU PRESERVE: Explicit user requirements, user preferences, "must have" constraints
- WHEN AMBIGUOUS: Apply philosophy principles to make the simplest, most modular choice

Document your decisions and reasoning in comments/logs."""

    def _format_todos_for_terminal(self, todos: list) -> str:
        """Format todo list for terminal display with ANSI colors.

        Args:
            todos: List of todo items with status and content

        Returns:
            Formatted string ready for terminal display
        """
        if not todos:
            return ""

        # ANSI color codes
        BOLD = "\033[1m"
        GREEN = "\033[32m"
        YELLOW = "\033[33m"
        BLUE = "\033[34m"
        RESET = "\033[0m"

        lines = [f"\n{BOLD}📋 Todo List:{RESET}"]

        for i, todo in enumerate(todos, 1):
            status = todo.get("status", "pending")
            content = todo.get("content", "")
            active_form = todo.get("activeForm", content)

            # Choose status indicator and color
            if status == "completed":
                indicator = f"{GREEN}✓{RESET}"
                text = content
            elif status == "in_progress":
                indicator = f"{YELLOW}⟳{RESET}"
                text = active_form
            else:  # pending
                indicator = f"{BLUE}○{RESET}"
                text = content

            lines.append(f"  {indicator} {text}")

        return "\n".join(lines) + "\n"

    def _handle_todo_write(self, todos: list) -> None:
        """Process TodoWrite tool use and update UI state.

        Args:
            todos: List of todo items from TodoWrite tool
        """
        try:
            # LOG ENTRY POINT - Confirm method is called
            self.log(f"🎯 TodoWrite CALLED with {len(todos)} items", level="INFO")

            # Format for terminal display
            formatted = self._format_todos_for_terminal(todos)
            if formatted:
                print(formatted, flush=True)
                self.log("✅ TodoWrite formatted output printed to terminal", level="INFO")
            else:
                self.log("⚠️  TodoWrite formatting returned empty string", level="WARNING")

            # Update message capture state (thread-safe)
            self.message_capture.update_todos(todos)
            self.log("✅ TodoWrite updated message_capture state", level="INFO")

            # Update UI state if enabled (thread-safe)
            if self.ui_enabled and hasattr(self, "state"):
                self.state.update_todos(todos)
                self.log("✅ TodoWrite updated UI state", level="INFO")
            else:
                self.log(
                    f"⚠️  TodoWrite UI update skipped (ui_enabled={self.ui_enabled})", level="INFO"
                )

            self.log(f"Updated todo list ({len(todos)} items)", level="DEBUG")

        except Exception as e:
            # Never break conversation flow for todo formatting errors
            self.log(f"Error formatting todos: {e}", level="WARNING")

    async def _run_turn_with_sdk(self, prompt: str) -> Tuple[int, str]:
        """Execute one turn using Claude Python SDK with streaming.

        Args:
            prompt: The prompt for this turn

        Returns:
            (exit_code, output_text)
        """
        if not CLAUDE_SDK_AVAILABLE:
            self.log("ERROR: Claude SDK not available, falling back to subprocess")
            return self._run_sdk_subprocess(prompt)

        try:
            print("\n[DEBUG] 🚀 START _run_turn_with_sdk", flush=True)
            self.log("Using Claude SDK (streaming mode)")
            output_lines = []
            turn_output_size = 0
            MAX_TURN_OUTPUT = 10 * 1024 * 1024  # 10MB per turn limit

            # Capture user message for transcript
            self.message_capture.capture_user_message(prompt)

            # Configure SDK options
            options = ClaudeAgentOptions(
                cwd=str(self.working_dir),
                permission_mode="bypassPermissions",  # Auto mode needs non-interactive permissions
                allowed_tools=["TodoWrite"],  # Enable TodoWrite for progress tracking
                # Note: verbose flag can be added via extra_args if needed
            )

            # Stream response - messages are typed objects, not dicts
            print("\n[DEBUG] 🔄 Starting async for message loop", flush=True)
            async for message in query(prompt=prompt, options=options):
                print("\n[DEBUG] 💬 Got a message from query()", flush=True)
                # Handle different message types
                if hasattr(message, "__class__"):
                    msg_type = message.__class__.__name__
                    print(
                        f"\n[DEBUG] 📨 Message type: {msg_type}", flush=True
                    )  # Direct print to bypass log()
                    self.log(f"📨 Received message type: {msg_type}", level="INFO")

                    if msg_type == "AssistantMessage":
                        # Capture assistant message for transcript
                        self.message_capture.capture_assistant_message(message)

                        # Process content blocks
                        for block in getattr(message, "content", []):
                            block_type = getattr(block, "type", "unknown")
                            self.log(f"  📦 Block type: {block_type}", level="INFO")

                            # Handle text blocks
                            if hasattr(block, "text"):
                                text = block.text

                                # Security: Check output size limits
                                text_size = len(text.encode("utf-8"))
                                turn_output_size += text_size
                                self.session_output_size += text_size

                                if turn_output_size > MAX_TURN_OUTPUT:
                                    self.log(
                                        f"Turn output size limit exceeded ({turn_output_size} bytes)",
                                        level="ERROR",
                                    )
                                    return (1, "Turn output too large")

                                if self.session_output_size > self.max_session_output:
                                    self.log(
                                        f"Session output limit exceeded ({self.session_output_size} bytes)",
                                        level="ERROR",
                                    )
                                    return (1, "Session output too large")

                                print(text, end="", flush=True)
                                output_lines.append(text)

                            # Handle tool_use blocks (TodoWrite)
                            elif hasattr(block, "type") and block.type == "tool_use":
                                tool_name = getattr(block, "name", None)
                                self.log(f"🔍 Detected tool_use block: {tool_name}", level="INFO")

                                if tool_name == "TodoWrite":
                                    self.log("🎯 TodoWrite tool detected!", level="INFO")
                                    # Extract todos from input object (not dict!)
                                    # block.input is an object with attributes, not a dict
                                    if hasattr(block, "input"):
                                        tool_input = block.input
                                        self.log(
                                            f"✓ Block has input attribute, type: {type(tool_input)}",
                                            level="INFO",
                                        )

                                        # Check if input has todos attribute
                                        if hasattr(tool_input, "todos"):
                                            todos = tool_input.todos
                                            self.log(
                                                f"✓ Input has todos attribute with {len(todos)} items",
                                                level="INFO",
                                            )
                                            self._handle_todo_write(todos)
                                        # Fallback: try dict-style access for backwards compatibility
                                        elif isinstance(tool_input, dict) and "todos" in tool_input:
                                            todos = tool_input["todos"]
                                            self.log(
                                                f"✓ Input is dict with todos key ({len(todos)} items)",
                                                level="INFO",
                                            )
                                            self._handle_todo_write(todos)
                                        else:
                                            self.log(
                                                f"⚠️  Input has no todos attribute or key. Attributes: {dir(tool_input)}",
                                                level="WARNING",
                                            )
                                    else:
                                        self.log("⚠️  Block has no input attribute", level="WARNING")

                    elif msg_type == "ResultMessage":
                        # Check if there was an error
                        if getattr(message, "is_error", False):
                            error_result = getattr(message, "result", "Unknown error")
                            self.log(f"SDK error: {error_result}", level="ERROR")
                            return (1, "".join(output_lines))

                    # SystemMessage and other types are informational - skip

            # Success
            full_output = "".join(output_lines)

            # Log output if present (FULL output per user requirement)
            if full_output:
                self.log(f"stdout ({len(full_output)} chars): {full_output}")

            return (0, full_output)

        except GeneratorExit:
            # Graceful generator cleanup - this is expected during async cleanup
            self.log("Async generator cleanup (normal)", level="DEBUG")
            return (0, "".join(output_lines) if output_lines else "")
        except RuntimeError as e:
            # Catch cancel scope errors specifically - these occur during normal async cleanup
            if "cancel scope" in str(e).lower():
                self.log("Async cleanup complete (task coordination)", level="DEBUG")
                # Don't propagate - this is expected during graceful shutdown
                return (0, "".join(output_lines) if output_lines else "")
            # Re-raise other RuntimeErrors
            raise
        except Exception as e:
            self.log(f"SDK execution failed: {e}", level="ERROR")
            import traceback

            self.log(f"Traceback: {traceback.format_exc()}", level="ERROR")
            return (1, f"SDK Error: {e!s}")

    def _is_retryable_error(self, error_text: str) -> bool:
        """Check if error is transient and should be retried.

        Args:
            error_text: Error message text

        Returns:
            True if error is retryable (500, 429, 503, timeout, overloaded)
        """
        error_lower = error_text.lower()
        retryable_patterns = [
            "overloaded",
            "rate limit",
            "503",
            "500",
            "timeout",
            "service unavailable",
            "too many requests",
            "429",
        ]
        return any(pattern in error_lower for pattern in retryable_patterns)

    async def _run_turn_with_retry(
        self,
        prompt: str,
        max_retries: int = 3,
        base_delay: float = 2.0,
    ) -> Tuple[int, str]:
        """Execute turn with retry on transient errors.

        Implements exponential backoff for transient API errors (500, 429, 503).
        Permanent errors (400, 401, 403) fail immediately without retry.

        Args:
            prompt: The prompt for this turn
            max_retries: Maximum retry attempts (default 3)
            base_delay: Base delay for exponential backoff in seconds (default 2.0s)

        Returns:
            (exit_code, output_text)
        """
        # Security: Check session limits before attempting turn
        if self.total_api_calls >= self.max_total_api_calls:
            self.log(f"Session limit reached ({self.max_total_api_calls} API calls)", level="ERROR")
            return (1, "Session limit exceeded - too many API calls")

        elapsed = time.time() - self.start_time
        if elapsed > self.max_session_duration:
            self.log(f"Session duration limit reached ({elapsed:.0f}s)", level="ERROR")
            return (1, "Session timeout - maximum duration exceeded")

        for attempt in range(max_retries + 1):
            self.total_api_calls += 1  # Track API call count
            code, output = await self._run_turn_with_sdk(prompt)

            if code == 0:
                # Success - return immediately
                return (code, output)

            # Check if error is retryable
            if self._is_retryable_error(output):
                if attempt < max_retries:
                    delay = base_delay * (2**attempt)  # Exponential backoff: 2s, 4s, 8s
                    self.log(
                        f"Retryable error detected (attempt {attempt + 1}/{max_retries + 1}), "
                        f"waiting {delay:.1f}s before retry..."
                    )
                    await asyncio.sleep(delay)
                    continue
                self.log(f"Max retries ({max_retries}) exceeded for transient error")

            # Non-retryable error or max retries exceeded
            return (code, output)

        return (code, output)

    def run_hook(self, hook: str):
        """Run hook for copilot and codex (Claude SDK handles hooks automatically)."""
        if self.sdk not in ["copilot", "codex"]:
            # Claude SDK runs hooks automatically
            self.log("Skipping manual hook execution for Claude SDK (hooks run automatically)")
            return

        hook_path = self.working_dir / ".claude" / "tools" / "amplihack" / "hooks" / f"{hook}.py"
        if not hook_path.exists():
            self.log(f"Hook {hook} not found at {hook_path}")
            return

        self.log(f"Running hook: {hook}")
        start_time = time.time()

        try:
            # Prepare hook input matching Claude Code's format
            session_id = self.log_dir.name
            hook_input = {
                "prompt": self.prompt if hook == "session_start" else "",
                "workingDirectory": str(self.working_dir),
                "sessionId": session_id,
            }

            # Provide JSON input via stdin
            result = subprocess.run(
                [sys.executable, str(hook_path)],
                check=False,
                timeout=120,
                cwd=self.working_dir,
                capture_output=True,
                text=True,
                input=json.dumps(hook_input),
            )
            elapsed = time.time() - start_time

            if result.returncode == 0:
                self.log(f"✓ Hook {hook} completed in {elapsed:.1f}s")
            else:
                self.log(
                    f"⚠ Hook {hook} returned exit code {result.returncode} after {elapsed:.1f}s"
                )
                if result.stderr:
                    self.log(f"Hook stderr: {result.stderr[:200]}")

        except subprocess.TimeoutExpired:
            elapsed = time.time() - start_time
            self.log(f"✗ Hook {hook} timed out after {elapsed:.1f}s")
        except Exception as e:
            self.log(f"✗ Hook {hook} failed: {e}")

    def _start_ui_thread(self) -> None:
        """Start UI in a separate thread if UI mode is enabled."""
        if not self.ui_enabled or not self.ui:
            return

        def ui_runner():
            """Thread target to run the UI."""
            try:
                if self.ui is not None:
                    self.ui.run()
            except Exception as e:
                self.log(f"UI thread error: {e}", level="ERROR")

        self.ui_thread = threading.Thread(
            target=ui_runner,
            daemon=False,  # Not daemon - we want to wait for it
            name="AutoModeUI",
        )
        self.ui_thread.start()
        self.log("UI thread started")

    def _stop_ui_thread(self) -> None:
        """Stop UI thread and wait for it to finish."""
        if not self.ui_thread:
            return

        # Wait for UI thread to finish (with timeout)
        self.ui_thread.join(timeout=5.0)
        if self.ui_thread.is_alive():
            self.log("Warning: UI thread did not stop cleanly", level="WARNING")
        else:
            self.log("UI thread stopped")

    def run(self) -> int:
        """Execute agentic loop.

        Routes to async session for Claude SDK or sync session for subprocess-based SDKs.
        """
        # Start UI thread if enabled
        self._start_ui_thread()

        try:
            # Detect if using Claude SDK
            if self.sdk == "claude" and CLAUDE_SDK_AVAILABLE:
                # Use single async event loop for entire session
                return asyncio.run(self._run_async_session())
            # Use subprocess-based sync session
            return self._run_sync_session()
        finally:
            # Always stop UI thread when done
            self._stop_ui_thread()

    def _run_sync_session(self) -> int:
        """Execute agentic loop using subprocess-based SDK calls (Copilot/fallback)."""
        self.start_time = time.time()
        self.log(f"Starting auto mode (max {self.max_turns} turns)")
        self.log(f"Prompt: {self.prompt}")

        self.run_hook("session_start")

        try:
            # Turn 1: Clarify objective
            self.turn = 1
            if self.ui_enabled and hasattr(self, "state"):
                self.state.update_turn(self.turn)
            self.log(f"\n--- {self._progress_str('Clarifying')} Clarify Objective ---")
            turn1_prompt = f"""{self._build_philosophy_context()}

Task: Analyze this user request and clarify the objective with evaluation criteria.

1. IDENTIFY EXPLICIT REQUIREMENTS: Extract any "must have", "all", "include everything", quoted specifications
2. IDENTIFY IMPLICIT PREFERENCES: What user likely wants based on @.claude/context/USER_PREFERENCES.md
3. APPLY PHILOSOPHY: Ruthless simplicity from @.claude/context/PHILOSOPHY.md, modular design, zero-BS implementation
4. DEFINE SUCCESS CRITERIA: Clear, measurable, aligned with philosophy

User Request:
{self.prompt}"""

            code, objective = self.run_sdk(turn1_prompt)
            if code != 0:
                self.log(f"Error clarifying objective (exit {code})")
                if self.ui_enabled and hasattr(self, "state"):
                    self.state.update_status("error")
                return 1

            # Turn 2: Create plan
            self.turn = 2
            if self.ui_enabled and hasattr(self, "state"):
                self.state.update_turn(self.turn)
            self.log(f"\n--- {self._progress_str('Planning')} Create Plan ---")
            turn2_prompt = f"""{self._build_philosophy_context()}

Reference:
- @.claude/context/PHILOSOPHY.md for design principles
- @.claude/workflow/DEFAULT_WORKFLOW.md for standard workflow steps
- @.claude/context/USER_PREFERENCES.md for user-specific preferences

Task: Create an execution plan that:
1. PRESERVES all explicit user requirements from objective
2. APPLIES ruthless simplicity and modular design principles
3. IDENTIFIES parallel execution opportunities (agents, tasks, operations)
4. FOLLOWS the brick philosophy (self-contained modules with clear contracts)
5. IMPLEMENTS zero-BS approach (no stubs, no TODOs, no placeholders)

Plan Structure:
- List explicit requirements that CANNOT be changed
- Break work into self-contained modules (bricks)
- Identify what can execute in parallel
- Define clear contracts between components
- Specify success criteria for each step

Objective:
{objective}"""

            code, plan = self.run_sdk(turn2_prompt)
            if code != 0:
                self.log(f"Error creating plan (exit {code})")
                if self.ui_enabled and hasattr(self, "state"):
                    self.state.update_status("error")
                return 1

            # Turns 3+: Execute and evaluate
            for turn in range(3, self.max_turns + 1):
                self.turn = turn
                if self.ui_enabled and hasattr(self, "state"):
                    self.state.update_turn(self.turn)
                self.log(f"\n--- {self._progress_str('Executing')} Execute ---")

                # Check for new instructions before executing
                new_instructions = self._check_for_new_instructions()

                # Execute
                execute_prompt = f"""{self._build_philosophy_context()}

Task: Execute the next part of the plan using specialized agents where possible.

Execution Guidelines:
- Use PARALLEL EXECUTION by default (multiple agents, multiple tasks)
- Apply @.claude/context/PHILOSOPHY.md principles throughout
- Delegate to specialized agents from .claude/agents/* when appropriate
- Implement COMPLETE features (no stubs, no TODOs, no placeholders)
- Make ALL implementation decisions autonomously
- Log your decisions and reasoning

Current Plan:
{plan}

Original Objective:
{objective}
{new_instructions}

Current Turn: {turn}/{self.max_turns}"""

                code, execution_output = self.run_sdk(execute_prompt)
                if code != 0:
                    self.log(f"Warning: Execution returned exit code {code}")

                # Evaluate
                self.log(f"--- {self._progress_str('Evaluating')} Evaluate ---")
                eval_prompt = f"""{self._build_philosophy_context()}

Task: Evaluate if the objective is achieved based on:
1. All explicit user requirements met
2. Philosophy principles applied (simplicity, modularity, zero-BS)
3. Success criteria from Turn 1 satisfied
4. No placeholders or incomplete implementations remain
5. All work has actually been thoroughly tested and verified
6. The required workflow has been fully executed

Respond with one of:
- "auto-mode EVALUATION: COMPLETE" - All criteria met, objective achieved
- "auto-mode EVALUATION: IN PROGRESS" - Making progress, continue execution
- "auto-mode EVALUATION: NEEDS ADJUSTMENT" - Issues identified, plan adjustment needed

Include brief reasoning for your evaluation. If incomplete, specify next steps or adjustments needed.

Objective:
{objective}

Current Turn: {turn}/{self.max_turns}"""

                code, eval_result = self.run_sdk(eval_prompt)

                # Check completion - look for strong completion signals
                eval_lower = eval_result.lower()
                if (
                    "auto-mode evaluation: complete" in eval_lower
                    or "objective achieved" in eval_lower
                    or "all criteria met" in eval_lower
                ):
                    self.log("✓ Objective achieved!")
                    if self.ui_enabled and hasattr(self, "state"):
                        self.state.update_status("completed")
                    break

                if turn >= self.max_turns:
                    self.log("Max turns reached")
                    if self.ui_enabled and hasattr(self, "state"):
                        self.state.update_status("completed")
                    break

            # Summary - display it directly
            self.log(f"\n--- {self._progress_str('Summarizing')} Summary ---")
            code, summary = self.run_sdk(
                f"Summarize auto mode session:\nTurns: {self.turn}\nObjective: {objective}"
            )
            if code == 0:
                print(summary)
            else:
                self.log(f"Warning: Summary generation failed (exit {code})")

        finally:
            self.run_hook("stop")

        return 0

    async def _run_async_session(self) -> int:
        """Execute agentic loop using Claude SDK in single async event loop.

        This maintains a single event loop for the entire session, preventing
        the "cancel scope in different task" error that occurs when repeatedly
        calling asyncio.run() for each turn.
        """
        self.start_time = time.time()
        self.fork_manager.start_time = self.start_time  # Initialize fork manager timer
        self.log(f"Starting auto mode with Claude SDK (max {self.max_turns} turns)")
        self.log(f"Prompt: {self.prompt}")

        self.run_hook("session_start")

        # Initialize options for potential forking
        options = ClaudeAgentOptions(
            cwd=str(self.working_dir),
            permission_mode="bypassPermissions",
            allowed_tools=["TodoWrite"],  # Enable TodoWrite for progress tracking
        )

        try:
            # Turn 1: Clarify objective
            self.turn = 1
            self.message_capture.set_phase("clarifying", self.turn)  # Set phase for message capture
            if self.ui_enabled and hasattr(self, "state"):
                self.state.update_turn(self.turn)
            self.log(f"\n--- {self._progress_str('Clarifying')} Clarify Objective ---")
            turn1_prompt = f"""{self._build_philosophy_context()}

Task: Analyze this user request and clarify the objective with evaluation criteria.

1. IDENTIFY EXPLICIT REQUIREMENTS: Extract any "must have", "all", "include everything", quoted specifications
2. IDENTIFY IMPLICIT PREFERENCES: What user likely wants based on @.claude/context/USER_PREFERENCES.md
3. APPLY PHILOSOPHY: Ruthless simplicity from @.claude/context/PHILOSOPHY.md, modular design, zero-BS implementation
4. DEFINE SUCCESS CRITERIA: Clear, measurable, aligned with philosophy

User Request:
{self.prompt}"""

            code, objective = await self._run_turn_with_retry(turn1_prompt, max_retries=3)
            if code != 0:
                self.log(f"Error clarifying objective (exit {code})")
                if self.ui_enabled and hasattr(self, "state"):
                    self.state.update_status("error")
                return 1

            # Turn 2: Create plan
            self.turn = 2
            self.message_capture.set_phase("planning", self.turn)  # Set phase for message capture
            if self.ui_enabled and hasattr(self, "state"):
                self.state.update_turn(self.turn)
            self.log(f"\n--- {self._progress_str('Planning')} Create Plan ---")
            turn2_prompt = f"""{self._build_philosophy_context()}

Reference:
- @.claude/context/PHILOSOPHY.md for design principles
- @.claude/workflow/DEFAULT_WORKFLOW.md for standard workflow steps
- @.claude/context/USER_PREFERENCES.md for user-specific preferences

Task: Create an execution plan that:
1. PRESERVES all explicit user requirements from objective
2. APPLIES ruthless simplicity and modular design principles
3. IDENTIFIES parallel execution opportunities (agents, tasks, operations)
4. FOLLOWS the brick philosophy (self-contained modules with clear contracts)
5. IMPLEMENTS zero-BS approach (no stubs, no TODOs, no placeholders)

Plan Structure:
- List explicit requirements that CANNOT be changed
- Break work into self-contained modules (bricks)
- Identify what can execute in parallel
- Define clear contracts between components
- Specify success criteria for each step

Objective:
{objective}"""

            code, plan = await self._run_turn_with_retry(turn2_prompt, max_retries=3)
            if code != 0:
                self.log(f"Error creating plan (exit {code})")
                if self.ui_enabled and hasattr(self, "state"):
                    self.state.update_status("error")
                return 1

            # Turns 3+: Execute and evaluate
            for turn in range(3, self.max_turns + 1):
                self.turn = turn

                # Check if fork needed before turn execution
                if self.fork_manager.should_fork():
                    elapsed = self.fork_manager.get_elapsed_time()
                    self.log(
                        f"⚠️  Session approaching 60-minute limit ({self._format_elapsed(elapsed)}), forking..."
                    )

                    # Export current session state before fork
                    self._export_session_transcript()

                    # Accumulate session time before fork
                    self.total_session_time += elapsed

                    # Trigger SDK fork and get new options
                    options = self.fork_manager.trigger_fork(options)
                    self.fork_manager.reset()
                    self.log(f"✓ Session forked (Fork {self.fork_manager.get_fork_count()})")

                    # Clear message capture for new fork (fresh start)
                    self.message_capture.clear()

                self.message_capture.set_phase(
                    "executing", self.turn
                )  # Set phase for message capture
                if self.ui_enabled and hasattr(self, "state"):
                    self.state.update_turn(self.turn)
                self.log(f"\n--- {self._progress_str('Executing')} Execute ---")

                # Check for new instructions before executing
                new_instructions = self._check_for_new_instructions()

                # Execute
                execute_prompt = f"""{self._build_philosophy_context()}

Task: Execute the next part of the plan using specialized agents where possible.

Execution Guidelines:
- Use PARALLEL EXECUTION by default (multiple agents, multiple tasks)
- Apply @.claude/context/PHILOSOPHY.md principles throughout
- Delegate to specialized agents from .claude/agents/* when appropriate
- Implement COMPLETE features (no stubs, no TODOs, no placeholders)
- Make ALL implementation decisions autonomously
- Log your decisions and reasoning

Current Plan:
{plan}

Original Objective:
{objective}
{new_instructions}

Current Turn: {turn}/{self.max_turns}"""

                code, execution_output = await self._run_turn_with_retry(
                    execute_prompt, max_retries=3
                )
                if code != 0:
                    self.log(f"Warning: Execution returned exit code {code}")

                # Evaluate
                self.message_capture.set_phase(
                    "evaluating", self.turn
                )  # Set phase for message capture
                self.log(f"--- {self._progress_str('Evaluating')} Evaluate ---")
                eval_prompt = f"""{self._build_philosophy_context()}

Task: Evaluate if the objective is achieved based on:
1. All explicit user requirements met
2. Philosophy principles applied (simplicity, modularity, zero-BS)
3. Success criteria from Turn 1 satisfied
4. No placeholders or incomplete implementations remain
5. All work has actually been thoroughly tested and verified
6. The required workflow has been fully executed

Respond with one of:
- "auto-mode EVALUATION: COMPLETE" - All criteria met, objective achieved
- "auto-mode EVALUATION: IN PROGRESS" - Making progress, continue execution
- "auto-mode EVALUATION: NEEDS ADJUSTMENT" - Issues identified, plan adjustment needed

Include brief reasoning for your evaluation. If incomplete, specify next steps or adjustments needed.

Objective:
{objective}

Current Turn: {turn}/{self.max_turns}"""

                code, eval_result = await self._run_turn_with_retry(eval_prompt, max_retries=3)

                # Check completion - look for strong completion signals
                eval_lower = eval_result.lower()
                if (
                    "auto-mode evaluation: complete" in eval_lower
                    or "objective achieved" in eval_lower
                    or "all criteria met" in eval_lower
                ):
                    self.log("✓ Objective achieved!")
                    if self.ui_enabled and hasattr(self, "state"):
                        self.state.update_status("completed")
                    break

                if turn >= self.max_turns:
                    self.log("Max turns reached")
                    if self.ui_enabled and hasattr(self, "state"):
                        self.state.update_status("completed")
                    break

            # Summary - display it directly
            self.message_capture.set_phase(
                "summarizing", self.turn
            )  # Set phase for message capture
            self.log(f"\n--- {self._progress_str('Summarizing')} Summary ---")
            code, summary = await self._run_turn_with_retry(
                f"Summarize auto mode session:\nTurns: {self.turn}\nObjective: {objective}",
                max_retries=2,  # Fewer retries for summary (less critical)
            )
            if code == 0:
                print(summary)
            else:
                self.log(f"Warning: Summary generation failed (exit {code})")

        finally:
            # Export session transcript before stop hook
            self._export_session_transcript()

            self.run_hook("stop")

        return 0

    def _export_session_transcript(self) -> None:
        """Export session transcript using ClaudeTranscriptBuilder.

        Creates comprehensive transcript files in multiple formats (markdown, JSON, codex)
        using the captured messages from the session.
        """
        try:
            # Import builder using importlib - works in both UVX and local dev
            import importlib.util
            from pathlib import Path

            # Search paths for builders directory
            search_paths = []

            # Path 1: UVX package location
            try:
                import amplihack

                # Security: Use strict=True to prevent symlink attacks
                pkg_path = Path(amplihack.__file__).parent.resolve(strict=True)
                builders_in_pkg = (
                    pkg_path / ".claude" / "tools" / "amplihack" / "builders"
                ).resolve(strict=True)

                # Security: Validate path is within expected package
                if not str(builders_in_pkg).startswith(str(pkg_path)):
                    self.log("Security: Builders path validation failed in UVX", level="DEBUG")
                    raise ValueError("Path traversal detected")

                if builders_in_pkg.exists():
                    search_paths.append(builders_in_pkg)
            except (ValueError, OSError) as e:
                self.log(f"Path validation failed in UVX: {type(e).__name__}", level="DEBUG")
            except Exception:
                pass

            # Path 2: Project root (local development)
            try:
                # Security: Resolve and validate project root
                current_file = Path(__file__).resolve(strict=True)
                project_root = current_file.parent.parent.parent.parent
                builders_in_root = (
                    project_root / ".claude" / "tools" / "amplihack" / "builders"
                ).resolve(strict=True)

                # Security: Ensure builders path is under project root
                try:
                    builders_in_root.relative_to(project_root)
                except ValueError:
                    self.log("Security: Path traversal detected in project root", level="DEBUG")
                    raise ValueError("Path traversal detected")

                if builders_in_root.exists():
                    search_paths.append(builders_in_root)
            except (ValueError, OSError) as e:
                self.log(
                    f"Path validation failed in project root: {type(e).__name__}", level="DEBUG"
                )
            except Exception:
                pass

            # Load builder from first valid path
            ClaudeTranscriptBuilder = None
            for builders_path in search_paths:
                try:
                    builder_file = builders_path / "claude_transcript_builder.py"
                    if builder_file.exists():
                        spec = importlib.util.spec_from_file_location(
                            "claude_transcript_builder", builder_file
                        )
                        if spec and spec.loader:
                            module = importlib.util.module_from_spec(spec)
                            spec.loader.exec_module(module)
                            ClaudeTranscriptBuilder = module.ClaudeTranscriptBuilder
                            self.log(f"Builders: Loaded from {builders_path}", level="DEBUG")
                            break
                except Exception as e:
                    self.log(f"Builders: Failed from {builders_path}: {e}", level="DEBUG")
                    continue

            # Skip export if builder couldn't be loaded
            if ClaudeTranscriptBuilder is None:
                self.log("Transcript builder not found, skipping export", level="INFO")
                return

            builder = ClaudeTranscriptBuilder(session_id=self.log_dir.name)
            messages = self.message_capture.get_messages()

            if not messages:
                self.log("No messages captured for export", level="DEBUG")
                return

            # Validate export path BEFORE exporting
            expected_session_dir = self.log_dir
            actual_session_dir = builder.session_dir

            # Check if builder's session_dir matches our expected location
            if expected_session_dir.resolve() != actual_session_dir.resolve():
                error_msg = (
                    f"Transcript export path mismatch detected!\n"
                    f"  Expected: {expected_session_dir}\n"
                    f"  Actual:   {actual_session_dir}\n"
                    f"  This usually means project root detection failed.\n"
                    f"  Refusing to export to wrong location to prevent silent data loss."
                )
                self.log(error_msg, level="ERROR")
                raise ValueError(error_msg)

            # Log where transcripts will be exported (helps debugging)
            self.log(f"Exporting transcripts to: {actual_session_dir}", level="DEBUG")

            # Calculate total duration across all forks
            total_duration = self.total_session_time + (time.time() - self.start_time)

            # Build comprehensive metadata
            metadata = {
                "sdk": self.sdk,
                "total_turns": self.turn,
                "fork_count": self.fork_manager.get_fork_count(),
                "total_duration_seconds": total_duration,
                "total_duration_formatted": self._format_elapsed(total_duration),
                "max_turns": self.max_turns,
                "session_id": self.log_dir.name,
            }

            # Generate transcript and export
            builder.build_session_transcript(messages, metadata)
            builder.export_for_codex(messages, metadata)

<<<<<<< HEAD
=======
            # Verify files were actually written to expected location
            expected_files = [
                actual_session_dir / "CONVERSATION_TRANSCRIPT.md",
                actual_session_dir / "conversation_transcript.json",
                actual_session_dir / "codex_export.json",
            ]
            missing_files = [f for f in expected_files if not f.exists()]

            if missing_files:
                error_msg = (
                    f"Transcript export verification failed!\n"
                    f"Expected files were not created at {actual_session_dir}:\n"
                    + "\n".join(f"  Missing: {f.name}" for f in missing_files)
                )
                self.log(error_msg, level="ERROR")
                raise FileNotFoundError(error_msg)

>>>>>>> 3c383e87
            self.log(
                f"✓ Session transcript exported ({len(messages)} messages, {self._format_elapsed(total_duration)})"
            )

        except (ValueError, FileNotFoundError) as e:
            # Path mismatch or file verification failures - these are critical errors
            # Re-raise to fail loudly and alert user to the problem
            self.log(f"Critical transcript export error: {e}", level="ERROR")
            raise
        except (ImportError, AttributeError) as e:
            # Builder loading issues - log but don't crash the session
            self.log(f"Transcript builder unavailable: {e}", level="WARNING")
        except OSError as e:
            # File system errors - these could be transient, log but continue
            self.log(f"File system error during transcript export: {e}", level="WARNING")
        except Exception as e:
            # Unexpected errors - log with full details but don't crash session
            self.log(
                f"Unexpected error during transcript export: {type(e).__name__}: {e}", level="ERROR"
            )
            # In case of unexpected errors, still try to continue the session
            # but make it clear this is an unusual situation<|MERGE_RESOLUTION|>--- conflicted
+++ resolved
@@ -1319,8 +1319,6 @@
             builder.build_session_transcript(messages, metadata)
             builder.export_for_codex(messages, metadata)
 
-<<<<<<< HEAD
-=======
             # Verify files were actually written to expected location
             expected_files = [
                 actual_session_dir / "CONVERSATION_TRANSCRIPT.md",
@@ -1338,7 +1336,6 @@
                 self.log(error_msg, level="ERROR")
                 raise FileNotFoundError(error_msg)
 
->>>>>>> 3c383e87
             self.log(
                 f"✓ Session transcript exported ({len(messages)} messages, {self._format_elapsed(total_duration)})"
             )
