--- conflicted
+++ resolved
@@ -21,14 +21,9 @@
     CLAUDE_SDK_AVAILABLE = False
 
 # Import session management components
-<<<<<<< HEAD
 from .session_capture import MessageCapture
 from .fork_manager import ForkManager
 from .message_consolidation import MessageBuffer
-=======
-from amplihack.launcher.fork_manager import ForkManager
-from amplihack.launcher.session_capture import MessageCapture
->>>>>>> 026935f0
 
 # Security constants for content sanitization
 MAX_INJECTED_CONTENT_SIZE = 50 * 1024  # 50KB limit for injected content
