--- conflicted
+++ resolved
@@ -14,15 +14,11 @@
     """Refactor integrated_proxy.py to use modular imports."""
 
     # Read the original file
-<<<<<<< HEAD
-    with open("integrated_proxy.py") as f:
-=======
     with open('integrated_proxy.py') as f:
->>>>>>> 74d4649b
         lines = f.readlines()
 
     # New import section to add after azure_unified_integration import (line 30)
-    new_imports = """
+    new_imports = '''
 # Import modular components
 from .modules import (
     # Error handling
@@ -70,7 +66,7 @@
     parse_tool_result_content,
 )
 
-"""
+'''
 
     # Build new file content
     new_lines = []
@@ -82,11 +78,9 @@
     new_lines.append(new_imports)
 
     # Add USE_LITELLM_ROUTER config (originally at line 32-33)
-    new_lines.append("# Check if we should use LiteLLM router for Azure\n")
-    new_lines.append(
-        'USE_LITELLM_ROUTER = os.environ.get("AMPLIHACK_USE_LITELLM", "true").lower() == "true"\n'
-    )
-    new_lines.append("\n")
+    new_lines.append('# Check if we should use LiteLLM router for Azure\n')
+    new_lines.append('USE_LITELLM_ROUTER = os.environ.get("AMPLIHACK_USE_LITELLM", "true").lower() == "true"\n')
+    new_lines.append('\n')
 
     # Skip lines 37-715 (error handling - now in module)
     # Keep lines 716+ (logging setup and rest of file)
@@ -97,7 +91,7 @@
     # But we need to find them by content, not line numbers
 
     # Write refactored file
-    with open("integrated_proxy_refactored.py", "w") as f:
+    with open('integrated_proxy_refactored.py', 'w') as f:
         f.writelines(new_lines)
 
     print("✅ Created integrated_proxy_refactored.py")
@@ -105,6 +99,5 @@
     print(f"New lines: {len(new_lines)}")
     print(f"Removed: {len(lines) - len(new_lines)} lines")
 
-
-if __name__ == "__main__":
+if __name__ == '__main__':
     refactor_integrated_proxy()