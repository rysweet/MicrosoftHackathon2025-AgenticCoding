import asyncio
import json
import logging
import logging.handlers
import os
import ssl
import sys
import time
import uuid
from pathlib import Path
from typing import Any, Dict, List, Literal, Optional, Union

import aiohttp  # type: ignore[import-unresolved]
import certifi  # type: ignore[import-unresolved]
import litellm  # type: ignore[import-unresolved]
from dotenv import load_dotenv  # type: ignore[import-unresolved]
from fastapi import FastAPI, HTTPException, Request  # type: ignore[import-unresolved]
from fastapi.responses import StreamingResponse  # type: ignore[import-unresolved]
from litellm import Router  # type: ignore[import-unresolved]
from pydantic import BaseModel, field_validator  # type: ignore[import-unresolved]

# Load environment variables from .env file
load_dotenv()

# Load .azure.env if it exists
if os.path.exists(".azure.env"):
    load_dotenv(".azure.env")

# Import unified Azure integration
from .azure_unified_integration import create_unified_litellm_router, validate_azure_unified_config

# Check if we should use LiteLLM router for Azure
USE_LITELLM_ROUTER = os.environ.get("AMPLIHACK_USE_LITELLM", "true").lower() == "true"


# Security utility functions
def sanitize_error_message(error_msg: str) -> str:
    """Sanitize error messages to prevent credential leakage."""
    import re

    # Pattern to match potential API keys (most specific first)
    key_patterns = [
        r"sk-[a-zA-Z0-9]{20,}",  # OpenAI-style keys (most specific first)
        r"Bearer\s+[A-Za-z0-9+/=]+",  # Bearer tokens
        r"[a-f0-9]{32,}",  # hex keys (32+ chars)
        r"[A-Za-z0-9+/]{32,}={0,2}",  # base64-like patterns (32+ chars)
    ]

    sanitized = str(error_msg)
    for pattern in key_patterns:
        sanitized = re.sub(pattern, "[REDACTED]", sanitized)

    return sanitized


# Phase 2: Tool Configuration Environment Variables
ENFORCE_ONE_TOOL_CALL_PER_RESPONSE = (
    os.environ.get("AMPLIHACK_TOOL_ONE_PER_RESPONSE", "true").lower() == "true"
)
TOOL_CALL_RETRY_ATTEMPTS = int(os.environ.get("AMPLIHACK_TOOL_RETRY_ATTEMPTS", "3"))
TOOL_CALL_TIMEOUT = int(os.environ.get("AMPLIHACK_TOOL_TIMEOUT", "30"))  # seconds
ENABLE_TOOL_FALLBACK = os.environ.get("AMPLIHACK_TOOL_FALLBACK", "true").lower() == "true"
TOOL_STREAM_BUFFER_SIZE = int(os.environ.get("AMPLIHACK_TOOL_STREAM_BUFFER", "1024"))
ENABLE_REASONING_EFFORT = os.environ.get("AMPLIHACK_REASONING_EFFORT", "false").lower() == "true"


# Phase 2: Tool-Specific Exception Types
class ToolCallError(Exception):
    """Base exception for tool call errors"""

    def __init__(self, message: str, tool_name: Optional[str] = None, retry_count: int = 0):
        super().__init__(message)
        self.tool_name = tool_name
        self.retry_count = retry_count


class ToolValidationError(ToolCallError):
    """Exception for tool schema validation errors"""

    def __init__(
        self,
        message: str,
        tool_name: Optional[str] = None,
        schema_errors: Optional[List[str]] = None,
    ):
        super().__init__(message, tool_name)
        self.schema_errors = schema_errors or []


class ToolTimeoutError(ToolCallError):
    """Exception for tool call timeouts"""

    def __init__(
        self, message: str, tool_name: Optional[str] = None, timeout_seconds: Optional[int] = None
    ):
        super().__init__(message, tool_name)
        self.timeout_seconds = timeout_seconds


class ToolStreamingError(ToolCallError):
    """Exception for tool streaming errors"""

    def __init__(
        self,
        message: str,
        tool_name: Optional[str] = None,
        chunk_data: Optional[Dict[str, Any]] = None,
    ):
        super().__init__(message, tool_name)
        self.chunk_data = chunk_data or {}


class ConversationStateError(Exception):
    """Exception for conversation state management errors"""

    def __init__(self, message: str, state: Optional[str] = None):
        super().__init__(message)
        self.state = state


# Azure-Specific Exception Types
class AzureAPIError(Exception):
    """Base exception for Azure API errors"""

    def __init__(
        self,
        message: str,
        status_code: Optional[int] = None,
        error_type: Optional[str] = None,
        retry_count: int = 0,
        is_retryable: bool = False,
    ):
        super().__init__(message)
        self.status_code = status_code
        self.error_type = error_type
        self.retry_count = retry_count
        self.is_retryable = is_retryable


class AzureTransientError(AzureAPIError):
    """Exception for transient Azure errors that should be retried"""

    def __init__(self, message: str, status_code: Optional[int] = None, retry_count: int = 0):
        super().__init__(message, status_code, "transient", retry_count, is_retryable=True)


class AzureAuthenticationError(AzureAPIError):
    """Exception for Azure authentication/authorization errors"""

    def __init__(self, message: str, status_code: Optional[int] = None):
        super().__init__(message, status_code, "authentication", is_retryable=False)


class AzureRateLimitError(AzureAPIError):
    """Exception for Azure rate limiting errors"""

    def __init__(self, message: str, retry_after: Optional[int] = None, retry_count: int = 0):
        super().__init__(message, 429, "rate_limit", retry_count, is_retryable=True)
        self.retry_after = retry_after


class AzureConfigurationError(AzureAPIError):
    """Exception for Azure configuration/deployment errors"""

    def __init__(self, message: str, status_code: Optional[int] = None):
        super().__init__(message, status_code, "configuration", is_retryable=False)


class AzureFallbackError(AzureAPIError):
    """Exception indicating Azure fallback was triggered"""

    def __init__(self, message: str, original_error: Optional[Exception] = None):
        super().__init__(message, error_type="fallback", is_retryable=False)
        self.original_error = original_error


# Azure Error Classification and Parsing
def classify_azure_error(status_code: int, error_text: str) -> AzureAPIError:
    """Classify Azure API errors into specific exception types with enhanced parsing."""
    import json
    import re

    # Parse JSON error response if possible
    error_data = {}
    try:
        error_data = json.loads(error_text)
    except (json.JSONDecodeError, TypeError):
        # If not JSON, treat as plain text
        pass

    # Extract common error fields
    error_code = error_data.get("code", "")
    error_message = error_data.get("message", error_text)
    inner_error = error_data.get("innererror", {}) or error_data.get("error", {})

    # Extract more details from inner error if available
    if inner_error:
        error_code = inner_error.get("code", error_code)
        if not error_message or error_message == error_text:
            error_message = inner_error.get("message", error_text)

    # Create user-friendly message
    user_message = f"Azure API error: {error_message}"

    # Classify by status code and error patterns
    if status_code in [401, 403]:
        if "unauthorized" in error_message.lower() or "authentication" in error_message.lower():
            return AzureAuthenticationError(
                f"Authentication failed. Please check your Azure API key and permissions. Details: {error_message}",
                status_code,
            )
        if "forbidden" in error_message.lower() or "access denied" in error_message.lower():
            return AzureAuthenticationError(
                f"Access denied. Your API key may lack required permissions. Details: {error_message}",
                status_code,
            )
        return AzureAuthenticationError(user_message, status_code)

    if status_code == 429:
        # Extract retry-after header info if available
        retry_after = None
        if "retry-after" in error_message.lower():
            # Try to extract retry-after value
            retry_match = re.search(r"retry.*?(\d+)", error_message.lower())
            if retry_match:
                retry_after = int(retry_match.group(1))

        return AzureRateLimitError(
            f"Rate limit exceeded. Please wait before retrying. Details: {error_message}",
            retry_after=retry_after,
        )

    if status_code in [500, 502, 503, 504]:
        # Server errors - usually transient
        if status_code == 500:
            message = f"Internal server error on Azure. This is usually temporary. Details: {error_message}"
        elif status_code == 502:
            message = f"Bad gateway error. Azure service may be temporarily unavailable. Details: {error_message}"
        elif status_code == 503:
            message = (
                f"Service unavailable. Azure is temporarily overloaded. Details: {error_message}"
            )
        else:  # 504
            message = f"Gateway timeout. Request took too long to process. Details: {error_message}"

        return AzureTransientError(message, status_code)

    if status_code == 400:
        # Bad request - could be configuration issue
        if any(
            keyword in error_message.lower()
            for keyword in ["deployment", "model", "endpoint", "not found"]
        ):
            return AzureConfigurationError(
                f"Configuration error. Check your Azure deployment name and endpoint. Details: {error_message}",
                status_code,
            )
        return AzureAPIError(
            f"Bad request. Please check your request format. Details: {error_message}",
            status_code,
            "bad_request",
            is_retryable=False,
        )

    if status_code == 404:
        return AzureConfigurationError(
            f"Resource not found. Check your Azure endpoint URL and deployment name. Details: {error_message}",
            status_code,
        )

    if status_code == 408:
        return AzureTransientError(
            f"Request timeout. The request took too long to process. Details: {error_message}",
            status_code,
        )

    # Unknown error type
    is_retryable = status_code >= 500  # Assume server errors are retryable
    return AzureAPIError(
        f"Unexpected Azure API error (status {status_code}). Details: {error_message}",
        status_code,
        "unknown",
        is_retryable=is_retryable,
    )


def extract_user_friendly_message(azure_error: AzureAPIError) -> str:
    """Extract a user-friendly error message from Azure API error."""
    if isinstance(azure_error, AzureAuthenticationError):
        return "Authentication issue with Azure API. Please check your credentials and permissions."
    if isinstance(azure_error, AzureRateLimitError):
        retry_msg = (
            f" Try again in {azure_error.retry_after} seconds."
            if azure_error.retry_after
            else " Please wait before retrying."
        )
        return f"Rate limit exceeded.{retry_msg}"
    if isinstance(azure_error, AzureConfigurationError):
        return "Configuration issue with Azure deployment. Please check your endpoint and model settings."
    if isinstance(azure_error, AzureTransientError):
        return "Temporary Azure service issue. The request will be retried automatically."
    if isinstance(azure_error, AzureFallbackError):
        return "Azure API unavailable. Using fallback processing mode."
    return f"Azure API error: {azure_error!s}"


# Azure Retry Logic with Exponential Backoff
async def retry_azure_request(
    request_func,
    max_retries: int = 3,
    base_delay: float = 1.0,
    max_delay: float = 60.0,
    backoff_multiplier: float = 2.0,
    request_name: str = "Azure API",
) -> Any:
    """
    Retry Azure API requests with exponential backoff for transient errors.

    Args:
        request_func: Async function that makes the Azure API request
        max_retries: Maximum number of retry attempts
        base_delay: Initial delay between retries in seconds
        max_delay: Maximum delay between retries in seconds
        backoff_multiplier: Multiplier for exponential backoff
        request_name: Name of the request for logging

    Returns:
        Result of the successful request

    Raises:
        AzureAPIError: If all retries fail or error is not retryable
    """
    last_error = None

    for attempt in range(max_retries + 1):
        try:
            return await request_func()

        except AzureAPIError as azure_error:
            last_error = azure_error
            azure_error.retry_count = attempt

            # Don't retry non-retryable errors
            if not azure_error.is_retryable:
                logger.error(
                    f"❌ {request_name} failed with non-retryable error: {azure_error.error_type} - {azure_error!s}"
                )
                raise azure_error

            # Don't retry if this was our last attempt
            if attempt >= max_retries:
                logger.error(
                    f"❌ {request_name} failed after {max_retries + 1} attempts: {azure_error!s}"
                )
                break

            # Calculate delay with exponential backoff
            if isinstance(azure_error, AzureRateLimitError) and azure_error.retry_after:
                # Use server-specified retry time for rate limits
                delay = min(azure_error.retry_after, max_delay)
            else:
                # Standard exponential backoff
                delay = min(base_delay * (backoff_multiplier**attempt), max_delay)

            logger.warning(
                f"⏳ {request_name} failed (attempt {attempt + 1}/{max_retries + 1}), "
                f"retrying in {delay:.1f}s: {azure_error.error_type} - {azure_error!s}"
            )

            await asyncio.sleep(delay)

        except asyncio.TimeoutError as timeout_error:
            # Treat timeouts as transient errors
            last_error = AzureTransientError(
                f"Request timeout: {timeout_error}", status_code=408, retry_count=attempt
            )

            if attempt >= max_retries:
                logger.error(f"❌ {request_name} timed out after {max_retries + 1} attempts")
                break

            delay = min(base_delay * (backoff_multiplier**attempt), max_delay)
            logger.warning(
                f"⏳ {request_name} timed out (attempt {attempt + 1}/{max_retries + 1}), "
                f"retrying in {delay:.1f}s"
            )
            await asyncio.sleep(delay)

        except aiohttp.ClientError as client_error:
            # Treat other client errors as transient
            last_error = AzureTransientError(
                f"Network error: {client_error!s}", status_code=503, retry_count=attempt
            )

            if attempt >= max_retries:
                logger.error(
                    f"❌ {request_name} failed with network error after {max_retries + 1} attempts"
                )
                break

            delay = min(base_delay * (backoff_multiplier**attempt), max_delay)
            logger.warning(
                f"⏳ {request_name} network error (attempt {attempt + 1}/{max_retries + 1}), "
                f"retrying in {delay:.1f}s: {client_error!s}"
            )
            await asyncio.sleep(delay)

        except Exception as unexpected_error:
            # For unexpected errors, don't retry
            logger.error(
                f"❌ {request_name} failed with unexpected error: {type(unexpected_error).__name__}: {unexpected_error!s}"
            )
            raise AzureAPIError(
                f"Unexpected error during {request_name}: {unexpected_error!s}",
                error_type="unexpected",
                is_retryable=False,
            )

    # All retries failed
    if last_error:
        raise last_error
    raise AzureAPIError(
        f"All retry attempts failed for {request_name}", error_type="retry_exhausted"
    )


# Fallback Mechanisms
class AzureFallbackManager:
    """Manages fallback behavior when Azure API consistently fails."""

    def __init__(self):
        self.failure_count = 0
        self.consecutive_failures = 0
        self.last_success_time = None
        self.fallback_mode = False
        self.fallback_until = None

    def record_success(self):
        """Record a successful Azure API call."""
        self.consecutive_failures = 0
        self.last_success_time = asyncio.get_event_loop().time()

        # Exit fallback mode on success
        if self.fallback_mode:
            logger.info("🎉 Azure API recovered - exiting fallback mode")
            self.fallback_mode = False
            self.fallback_until = None

    def record_failure(self, azure_error: AzureAPIError):
        """Record a failed Azure API call and determine if fallback should be triggered."""
        self.failure_count += 1
        self.consecutive_failures += 1

        current_time = asyncio.get_event_loop().time()

        # Determine if we should enter fallback mode
        should_fallback = False
        fallback_duration = 300  # 5 minutes default

        if isinstance(azure_error, AzureAuthenticationError):
            # Authentication errors - longer fallback
            should_fallback = True
            fallback_duration = 1800  # 30 minutes
            logger.error("🔒 Azure authentication error - entering extended fallback mode")

        elif isinstance(azure_error, AzureConfigurationError):
            # Configuration errors - longer fallback
            should_fallback = True
            fallback_duration = 3600  # 1 hour
            logger.error("⚙️ Azure configuration error - entering extended fallback mode")

        elif self.consecutive_failures >= 3:
            # Multiple consecutive failures - temporary fallback
            should_fallback = True
            fallback_duration = 300  # 5 minutes
            logger.warning(
                f"⚠️ {self.consecutive_failures} consecutive Azure failures - entering temporary fallback mode"
            )

        elif isinstance(azure_error, AzureTransientError) and self.consecutive_failures >= 2:
            # Multiple transient errors - short fallback
            should_fallback = True
            fallback_duration = 120  # 2 minutes
            logger.warning("⏳ Multiple transient Azure errors - entering short fallback mode")

        if should_fallback and not self.fallback_mode:
            self.fallback_mode = True
            self.fallback_until = current_time + fallback_duration
            logger.warning(
                f"🔄 Entering Azure fallback mode for {fallback_duration / 60:.1f} minutes "
                f"(consecutive failures: {self.consecutive_failures})"
            )

    def should_use_fallback(self) -> bool:
        """Check if fallback mode should be used."""
        if not self.fallback_mode:
            return False

        current_time = asyncio.get_event_loop().time()

        # Check if fallback period has expired
        if self.fallback_until and current_time >= self.fallback_until:
            logger.info("⏰ Fallback period expired - attempting Azure API recovery")
            self.fallback_mode = False
            self.fallback_until = None
            return False

        return True

    def get_fallback_reason(self) -> str:
        """Get a human-readable reason for fallback mode."""
        if not self.fallback_mode:
            return ""

        current_time = asyncio.get_event_loop().time()
        if self.fallback_until:
            remaining = int(self.fallback_until - current_time)
            return f"Azure API fallback active (recovery in {remaining // 60}m {remaining % 60}s)"
        return "Azure API fallback active"


# Global fallback manager instance
azure_fallback_manager = AzureFallbackManager()


async def create_fallback_response(request: dict, fallback_reason: str) -> dict:
    """Create a fallback response when Azure API is unavailable."""
    claude_model = request.get("model", "claude-3-sonnet")

    # Extract user message for context
    user_message = ""
    messages = request.get("messages", [])
    if messages:
        last_msg = messages[-1]
        content = last_msg.get("content", "")
        if isinstance(content, str):
            user_message = content[:200] + "..." if len(content) > 200 else content
        elif isinstance(content, list):
            # Extract text from content blocks
            text_parts = []
            for block in content:
                if isinstance(block, dict) and block.get("type") == "text":
                    text_parts.append(block.get("text", ""))
            user_message = " ".join(text_parts)[:200]
            if len(user_message) > 200:
                user_message += "..."

    fallback_message = f"""I apologize, but I'm currently unable to process your request due to Azure API issues ({fallback_reason}).

This is a temporary service interruption. The system will automatically retry Azure API calls when service is restored.

For urgent requests, you may want to:
1. Wait a few minutes and try again
2. Check the Azure service status
3. Contact system administrators if the issue persists

Your request: "{user_message}"

The system is monitoring Azure API health and will resume normal processing once connectivity is restored."""

    return {
        "id": f"msg_fallback_{uuid.uuid4()}",
        "model": claude_model,
        "role": "assistant",
        "content": [{"type": "text", "text": fallback_message}],
        "stop_reason": "end_turn",
        "usage": {
            "input_tokens": len(user_message.split()),
            "output_tokens": len(fallback_message.split()),
        },
    }


# Enhanced Error Logging and Monitoring
class AzureErrorLogger:
    """Centralized Azure error logging with metrics and analysis."""

    def __init__(self):
        self.error_history = []
        self.error_patterns = {}
        self.last_health_check = None

    def log_azure_error(self, azure_error: AzureAPIError, request_context: Optional[dict] = None) -> None:
        """Log Azure error with context and update metrics."""
        error_entry = {
            "timestamp": asyncio.get_event_loop().time(),
            "error_type": azure_error.error_type,
            "status_code": azure_error.status_code,
            "message": str(azure_error),
            "retry_count": azure_error.retry_count,
            "is_retryable": azure_error.is_retryable,
            "context": request_context or {},
        }

        self.error_history.append(error_entry)

        # Keep only last 100 errors to prevent memory issues
        if len(self.error_history) > 100:
            self.error_history.pop(0)

        # Update error patterns
        pattern_key = f"{azure_error.error_type}:{azure_error.status_code}"
        if pattern_key not in self.error_patterns:
            self.error_patterns[pattern_key] = {
                "count": 0,
                "first_seen": error_entry["timestamp"],
                "last_seen": error_entry["timestamp"],
            }

        self.error_patterns[pattern_key]["count"] += 1
        self.error_patterns[pattern_key]["last_seen"] = error_entry["timestamp"]

        # Log with appropriate level based on error type
        if isinstance(azure_error, AzureAuthenticationError):
            logger.error(
                f"🔒 AZURE AUTH ERROR: {azure_error!s} (Status: {azure_error.status_code})"
            )
        elif isinstance(azure_error, AzureConfigurationError):
            logger.error(
                f"⚙️ AZURE CONFIG ERROR: {azure_error!s} (Status: {azure_error.status_code})"
            )
        elif isinstance(azure_error, AzureRateLimitError):
            retry_msg = (
                f", retry after {azure_error.retry_after}s" if azure_error.retry_after else ""
            )
            logger.warning(f"⏱️ AZURE RATE LIMIT: {azure_error!s}{retry_msg}")
        elif isinstance(azure_error, AzureTransientError):
            logger.warning(
                f"⚠️ AZURE TRANSIENT ERROR: {azure_error!s} (Status: {azure_error.status_code}, Attempt: {azure_error.retry_count})"
            )
        else:
            logger.error(
                f"❌ AZURE API ERROR: {azure_error!s} (Type: {azure_error.error_type}, Status: {azure_error.status_code})"
            )

        # Log context if available
        if request_context:
            model = request_context.get("model", "unknown")
            user_id = request_context.get("user_id", "unknown")
            logger.info(f"📊 Error Context: Model={model}, User={user_id}")

    def log_azure_success(self, request_context: Optional[dict] = None) -> None:
        """Log successful Azure API call for health monitoring."""
        if request_context:
            model = request_context.get("model", "unknown")
            response_time = request_context.get("response_time", "unknown")
            logger.debug(f"✅ AZURE SUCCESS: Model={model}, ResponseTime={response_time}ms")

    def get_error_summary(self) -> dict:
        """Get a summary of recent Azure errors for monitoring."""
        current_time = asyncio.get_event_loop().time()
        recent_errors = [
            e for e in self.error_history if current_time - e["timestamp"] < 3600
        ]  # Last hour

        summary = {
            "total_errors_last_hour": len(recent_errors),
            "error_patterns": self.error_patterns.copy(),
            "fallback_active": azure_fallback_manager.fallback_mode,
            "consecutive_failures": azure_fallback_manager.consecutive_failures,
            "last_health_check": self.last_health_check,
        }

        # Count errors by type in last hour
        error_counts = {}
        for error in recent_errors:
            error_type = error["error_type"]
            error_counts[error_type] = error_counts.get(error_type, 0) + 1

        summary["recent_error_types"] = error_counts
        return summary

    def should_alert(self) -> bool:
        """Determine if an alert should be triggered based on error patterns."""
        current_time = asyncio.get_event_loop().time()
        recent_errors = [
            e for e in self.error_history if current_time - e["timestamp"] < 300
        ]  # Last 5 minutes

        # Alert conditions
        if len(recent_errors) >= 5:  # 5 errors in 5 minutes
            return True

        if azure_fallback_manager.consecutive_failures >= 3:  # 3 consecutive failures
            return True

        # Check for critical error types
        for error in recent_errors:
            if error["error_type"] in ["authentication", "configuration"]:
                return True

        return False


# Global error logger instance
azure_error_logger = AzureErrorLogger()


def log_azure_operation(
    operation_name: str,
    success: bool,
    context: Optional[dict] = None,
    error: Optional[Exception] = None,
):
    """Unified logging function for Azure operations."""
    if success:
        logger.info(f"✅ {operation_name} succeeded")
        azure_error_logger.log_azure_success(context)
    else:
        logger.error(f"❌ {operation_name} failed: {str(error) if error else 'Unknown error'}")
        if isinstance(error, AzureAPIError):
            azure_error_logger.log_azure_error(error, context)


# Configure logging with file output and rotation
def setup_logging() -> None:
    """Set up logging with file rotation and console output."""
    # Create logs directory
    logs_dir = Path("logs")
    logs_dir.mkdir(exist_ok=True)

    # Create logger
    logger = logging.getLogger(__name__)
    logger.setLevel(logging.DEBUG)  # Set to DEBUG for file logging

    # Clear any existing handlers
    logger.handlers.clear()

    # File handler with rotation (10MB files, keep 5 backups)
    file_handler = logging.handlers.RotatingFileHandler(
        logs_dir / "proxy.log",
        maxBytes=10 * 1024 * 1024,  # 10MB
        backupCount=5,
    )
    file_handler.setLevel(logging.DEBUG)
    file_formatter = logging.Formatter("%(asctime)s - %(name)s - %(levelname)s - %(message)s")
    file_handler.setFormatter(file_formatter)
    logger.addHandler(file_handler)

    # Console handler (WARN level and above only)
    console_handler = logging.StreamHandler(sys.stdout)
    console_handler.setLevel(logging.WARN)
    console_formatter = logging.Formatter("%(asctime)s - %(levelname)s - %(message)s")
    console_handler.setFormatter(console_formatter)
    logger.addHandler(console_handler)

    # Tell uvicorn's loggers to be quiet
    logging.getLogger("uvicorn").setLevel(logging.WARNING)
    logging.getLogger("uvicorn.access").setLevel(logging.WARNING)
    logging.getLogger("uvicorn.error").setLevel(logging.WARNING)

    # Suppress LiteLLM internal logging that appears in UI
    logging.getLogger("litellm").setLevel(logging.ERROR)
    logging.getLogger("litellm.router").setLevel(logging.ERROR)
    logging.getLogger("litellm.utils").setLevel(logging.ERROR)
    logging.getLogger("litellm.cost_calculator").setLevel(logging.ERROR)
    logging.getLogger("litellm.completion").setLevel(logging.ERROR)

    return logger


# Set up logging
logger = setup_logging()


# Create a filter to block any log messages containing specific strings
class MessageFilter(logging.Filter):
    def filter(self, record):
        # Block messages containing these strings
        blocked_phrases = [
            "LiteLLM completion()",
            "HTTP Request:",
            "selected model name for cost calculation",
            "utils.py",
            "cost_calculator",
        ]

        if hasattr(record, "msg") and isinstance(record.msg, str):
            for phrase in blocked_phrases:
                if phrase in record.msg:
                    return False
        return True


# Apply the filter to the main logger to catch all messages
logger.addFilter(MessageFilter())


# Custom formatter for model mapping logs (only for console)
class ColorizedFormatter(logging.Formatter):
    """Custom formatter to highlight model mappings in console output"""

    BLUE = "\033[94m"
    GREEN = "\033[92m"
    YELLOW = "\033[93m"
    RED = "\033[91m"
    RESET = "\033[0m"
    BOLD = "\033[1m"

    def format(self, record):
        if record.levelno == logging.DEBUG and "MODEL MAPPING" in getattr(record, "msg", ""):
            # Apply colors and formatting to model mapping logs
            return f"{self.BOLD}{self.GREEN}{record.msg}{self.RESET}"
        return super().format(record)


# Apply custom formatter only to console handler
for handler in logger.handlers:
    if isinstance(handler, logging.StreamHandler) and not isinstance(
        handler, logging.handlers.RotatingFileHandler
    ):
        handler.setFormatter(ColorizedFormatter("%(asctime)s - %(levelname)s - %(message)s"))


# Global config for LiteLLM router initialization
_proxy_config: Optional[Dict[str, str]] = None


def setup_litellm_router(config: Optional[Dict[str, str]] = None) -> Optional[Router]:
    """Set up unified LiteLLM router for both Azure Chat and Responses APIs."""
    if not USE_LITELLM_ROUTER:
        return None

    # Get configuration
    if config is None:
        config = {}

    # Extract required configuration
    AZURE_OPENAI_KEY = config.get("AZURE_OPENAI_KEY", os.environ.get("AZURE_OPENAI_KEY"))
    OPENAI_API_KEY = config.get("OPENAI_API_KEY", os.environ.get("OPENAI_API_KEY"))
    OPENAI_BASE_URL = config.get("OPENAI_BASE_URL", os.environ.get("OPENAI_BASE_URL"))

    # Use AZURE_OPENAI_KEY first, fallback to OPENAI_API_KEY
    api_key = AZURE_OPENAI_KEY or OPENAI_API_KEY

    if not api_key or not OPENAI_BASE_URL:
        logger.warning("Unified LiteLLM router disabled: missing Azure credentials")
        return None

    # Validate configuration
    temp_config = {"OPENAI_API_KEY": api_key, "OPENAI_BASE_URL": OPENAI_BASE_URL}
    if not validate_azure_unified_config(temp_config):
        logger.error("❌ Azure unified configuration validation failed")
        return None

    # Use full URL as base_url - don't strip the path
    # The path (/openai/responses or empty) is needed to detect Responses vs Chat API
    base_url = OPENAI_BASE_URL

    # Get API version - default to Chat API version
    api_version = config.get(
        "AZURE_API_VERSION", os.environ.get("AZURE_API_VERSION", "2025-01-01-preview")
    )

    # Get model deployment names from config
    big_model = config.get("BIG_MODEL", os.environ.get("BIG_MODEL", "gpt-5-codex"))
    middle_model = config.get("MIDDLE_MODEL", os.environ.get("MIDDLE_MODEL", "gpt-5-codex"))
    small_model = config.get("SMALL_MODEL", os.environ.get("SMALL_MODEL", "gpt-5-codex"))

    logger.info(
        f"🚀 Initializing LiteLLM with deployments: BIG={big_model}, MIDDLE={middle_model}, SMALL={small_model}"
    )

    try:
        router = create_unified_litellm_router(
            api_key, base_url, api_version, big_model, middle_model, small_model
        )
        logger.info(f"✅ LiteLLM router initialized: {base_url}")
        return router
    except Exception as e:
        logger.error(f"❌ Failed to initialize LiteLLM router: {e}")
        return None


def create_app(config: Optional[Dict[str, str]] = None) -> FastAPI:
    """Create FastAPI app with configuration."""
    global _proxy_config

    app = FastAPI()

    # Get API keys from config or environment
    if config is None:
        config = {}

    # Store config globally for LiteLLM router initialization
    _proxy_config = config

    # Azure-specific configuration
    OPENAI_BASE_URL = config.get("OPENAI_BASE_URL", os.environ.get("OPENAI_BASE_URL"))
    # AZURE_API_VERSION = config.get(
    #     "AZURE_API_VERSION", os.environ.get("AZURE_API_VERSION", "2025-04-01-preview")
    # )  # unused for now

    # Get model mapping configuration from environment variables
    BIG_MODEL = config.get("BIG_MODEL", os.environ.get("BIG_MODEL", "gpt-5-codex"))
    MIDDLE_MODEL = config.get("MIDDLE_MODEL", os.environ.get("MIDDLE_MODEL", "gpt-5-codex"))
    SMALL_MODEL = config.get("SMALL_MODEL", os.environ.get("SMALL_MODEL", "gpt-5-codex"))

    logger.info(f"Model Configuration: BIG={BIG_MODEL}, MIDDLE={MIDDLE_MODEL}, SMALL={SMALL_MODEL}")

    # Unified routing through LiteLLM - no bypass logic needed
    # All model mapping and API routing is handled by AzureUnifiedProvider

    @app.get("/health")
    async def health():
        """Enhanced health check endpoint with Azure monitoring."""
        proxy_type = (
            "integrated_azure_chat" if is_azure_chat_api() else "integrated_azure_responses"
        )
        health_status = {
            "status": "healthy",
            "proxy_type": proxy_type,
            "timestamp": asyncio.get_event_loop().time(),
            "azure": {
                "fallback_active": azure_fallback_manager.fallback_mode,
                "consecutive_failures": azure_fallback_manager.consecutive_failures,
                "total_failures": azure_fallback_manager.failure_count,
                "last_success": azure_fallback_manager.last_success_time,
            },
        }

        # Get error summary
        error_summary = azure_error_logger.get_error_summary()
        health_status["azure"]["error_summary"] = error_summary

        # Determine overall health status
        if azure_fallback_manager.fallback_mode:
            health_status["status"] = "degraded"
            health_status["message"] = azure_fallback_manager.get_fallback_reason()
        elif error_summary["total_errors_last_hour"] > 10:
            health_status["status"] = "unhealthy"
            health_status["message"] = (
                f"High error rate: {error_summary['total_errors_last_hour']} errors in last hour"
            )
        elif azure_error_logger.should_alert():
            health_status["status"] = "warning"
            health_status["message"] = "Azure API experiencing issues"

        return health_status

    @app.get("/azure/status")
    async def azure_status():
        """Detailed Azure API status and error analysis."""
        status = {
            "azure_api": {
                "endpoint": OPENAI_BASE_URL,
                "fallback_manager": {
                    "active": azure_fallback_manager.fallback_mode,
                    "consecutive_failures": azure_fallback_manager.consecutive_failures,
                    "total_failures": azure_fallback_manager.failure_count,
                    "last_success": azure_fallback_manager.last_success_time,
                    "fallback_until": azure_fallback_manager.fallback_until,
                },
                "error_patterns": azure_error_logger.error_patterns,
                "recent_errors": azure_error_logger.error_history[-10:],  # Last 10 errors
                "should_alert": azure_error_logger.should_alert(),
            }
        }
        return status

    @app.get("/")
    async def root():
        return {"message": "Integrated Anthropic Proxy with Azure Responses API Support"}

    async def handle_message_with_litellm_router(request: dict) -> Dict[str, Any]:
        """Handle messages using unified LiteLLM router for Chat and Responses APIs."""
        claude_model = request.get("model", "unknown")

        # Input validation for model names
        if not claude_model or not isinstance(claude_model, str):
            raise ValueError("Model name must be a non-empty string")

        # Sanitize model name to prevent injection attacks
        claude_model = claude_model.strip()
        if len(claude_model) > 100:  # Reasonable limit for model names
            raise ValueError("Model name too long (max 100 characters)")

        # Validate model name contains only allowed characters
        import re

        if not re.match(r"^[a-zA-Z0-9\-\._]+$", claude_model):
            raise ValueError(
                "Model name contains invalid characters (only alphanumeric, dash, dot, underscore allowed)"
            )

        # Route based on configured BIG_MODEL (from config file)
        # This allows users to control routing via environment configuration
        # rather than auto-detecting from prompt content
        router_model = (
            BIG_MODEL  # Use configured model (gpt-5 for Chat API, gpt-5-codex for Responses API)
        )
        logger.debug(f"Routing to configured BIG_MODEL: {router_model}")

        # Fallback: if requested model is a Claude model, use it directly
        if claude_model in [
            "claude-3-5-sonnet-20241022",
            "claude-sonnet-4-5-20250929",
            "claude-3-5-haiku-20241022",
        ]:
            router_model = claude_model  # Use exact Claude model mapping
            logger.debug(f"Using explicit Claude model mapping: {claude_model} -> {router_model}")

        # Get configured token limits from environment for Azure Responses API
        min_tokens_limit = int(os.environ.get("MIN_TOKENS_LIMIT", "4096"))
        max_tokens_limit = int(os.environ.get("MAX_TOKENS_LIMIT", "512000"))

        # Ensure proper token limits for Azure Responses API
        max_tokens_value = request.get("max_tokens", 1)
        if max_tokens_value and max_tokens_value > 1:
            # Ensure we use at least the minimum configured limit
            max_tokens_value = max(min_tokens_limit, max_tokens_value)
            # Cap at maximum configured limit
            max_tokens_value = min(max_tokens_limit, max_tokens_value)
        else:
            # Default to maximum limit for Azure Responses API models when request has low/no max_tokens
            max_tokens_value = max_tokens_limit

        # Create LiteLLM-compatible request
        litellm_request = {
            "model": router_model,
            "messages": [],
            "max_tokens": max_tokens_value,
            "temperature": 1.0,  # Always use temperature=1 for Azure Responses API models
            "stream": request.get("stream", False),
        }

        # Add system message if present
        system_content = request.get("system")
        if system_content:
            if isinstance(system_content, str):
                litellm_request["messages"].append({"role": "system", "content": system_content})
            elif isinstance(system_content, list):
                system_text = ""
                for block in system_content:
                    if isinstance(block, dict) and block.get("type") == "text":
                        system_text += block.get("text", "") + "\n\n"
                if system_text:
                    litellm_request["messages"].append(
                        {"role": "system", "content": system_text.strip()}
                    )

        # Convert messages
        for msg in request.get("messages", []):
            content = msg.get("content", "")
            if isinstance(content, str):
                litellm_request["messages"].append({"role": msg.get("role"), "content": content})
            else:
                # Extract text content from complex content blocks
                text_content = ""
                for block in content:
                    if isinstance(block, dict):
                        if block.get("type") == "text":
                            text_content += block.get("text", "") + "\n"
                        elif block.get("type") == "tool_result":
                            result_content = block.get("content", "")
                            if isinstance(result_content, str):
                                text_content += result_content + "\n"
                            elif isinstance(result_content, list):
                                for item in result_content:
                                    if isinstance(item, dict) and item.get("type") == "text":
                                        text_content += item.get("text", "") + "\n"
                        elif block.get("type") == "tool_use":
                            # Convert tool_use to text description for now
                            text_content += f"Tool: {block.get('name', 'unknown')} with input: {block.get('input', {})}\n"

                if text_content.strip():
                    litellm_request["messages"].append(
                        {"role": msg.get("role"), "content": text_content.strip()}
                    )
                else:
                    litellm_request["messages"].append({"role": msg.get("role"), "content": "..."})

        # Add tool definitions if present
        if request.get("tools"):
            # Azure Responses API uses flat format, Chat API uses nested format
            use_responses_api_format = is_azure_responses_api()

            formatted_tools = []
            for tool in request["tools"]:
                if use_responses_api_format:
                    # Azure Responses API format: flat structure with name at top level
                    formatted_tool = {
                        "type": "function",
                        "name": tool["name"],
                        "description": tool.get("description", ""),
                        "parameters": tool.get("input_schema", {}),
                    }
                else:
                    # OpenAI Chat API format: nested function object
                    formatted_tool = {
                        "type": "function",
                        "function": {
                            "name": tool["name"],
                            "description": tool.get("description", ""),
                            "parameters": tool.get("input_schema", {}),
                        },
                    }
                formatted_tools.append(formatted_tool)

            litellm_request["tools"] = formatted_tools

            # Handle tool_choice
            if request.get("tool_choice"):
                choice_type = request["tool_choice"].get("type")
                if choice_type == "auto":
                    litellm_request["tool_choice"] = "auto"
                elif choice_type == "tool" and "name" in request["tool_choice"]:
                    if use_responses_api_format:
                        # Azure Responses API format for tool_choice
                        litellm_request["tool_choice"] = {
                            "type": "function",
                            "name": request["tool_choice"]["name"],
                        }
                    else:
                        # OpenAI Chat API format for tool_choice
                        litellm_request["tool_choice"] = {
                            "type": "function",
                            "function": {"name": request["tool_choice"]["name"]},
                        }

        # Make the request using LiteLLM router
        try:
            logger.debug(f"Making LiteLLM router request to {router_model}")

            # Use LiteLLM router but handle Azure Responses API specifics
            logger.debug(
                f"LiteLLM request: model={litellm_request.get('model')}, tools={len(litellm_request.get('tools', []))}, stream={litellm_request.get('stream')}"
            )

            try:
                active_router = get_litellm_router()
                if active_router is None:
                    raise Exception("LiteLLM router is not initialized")

                # Handle streaming requests
                if litellm_request.get("stream"):
                    # Return streaming response directly
                    response_generator = await active_router.acompletion(**litellm_request)
                    # Convert dict request to MessagesRequest for handle_streaming
                    messages_request = MessagesRequest(**request)
                    return StreamingResponse(
                        handle_streaming(response_generator, messages_request),
                        media_type="text/event-stream",
                    )
                # Non-streaming request
                response = await active_router.acompletion(**litellm_request)
            except Exception as router_error:
                sanitized_error = sanitize_error_message(str(router_error))
                logger.error(f"LiteLLM router failed unexpectedly: {sanitized_error}")
                raise router_error

            # Convert response to Anthropic format
            choices = response.choices if hasattr(response, "choices") else []
            if not choices:
                raise ValueError("No choices in LiteLLM response")

            choice = choices[0]
            message = choice.message if hasattr(choice, "message") else choice.get("message", {})
            content_text = (
                message.content if hasattr(message, "content") else message.get("content", "")
            )
            finish_reason = (
                choice.finish_reason
                if hasattr(choice, "finish_reason")
                else choice.get("finish_reason", "stop")
            )

            # Handle tool calls
            tool_calls = (
                message.tool_calls
                if hasattr(message, "tool_calls")
                else message.get("tool_calls", [])
            )
            content_blocks = []

            # Always add text content, even if empty (Anthropic format requirement)
            if content_text:
                content_blocks.append({"type": "text", "text": content_text})
            elif not tool_calls:  # Only add empty text if no tool calls
                content_blocks.append({"type": "text", "text": ""})

            if tool_calls:
                for tool_call in tool_calls:
                    function = (
                        tool_call.function
                        if hasattr(tool_call, "function")
                        else tool_call.get("function", {})
                    )
                    name = function.name if hasattr(function, "name") else function.get("name", "")
                    arguments = (
                        function.arguments
                        if hasattr(function, "arguments")
                        else function.get("arguments", "{}")
                    )

                    # Parse arguments if they're a string
                    if isinstance(arguments, str):
                        try:
                            arguments = json.loads(arguments)
                        except json.JSONDecodeError:
                            arguments = {"raw": arguments}

                    content_blocks.append(
                        {
                            "type": "tool_use",
                            "id": tool_call.id
                            if hasattr(tool_call, "id")
                            else tool_call.get("id", f"tool_{uuid.uuid4()}"),
                            "name": name,
                            "input": arguments,
                        }
                    )

            # Extract usage information
            usage_info = getattr(response, "usage", {})
            if isinstance(usage_info, dict):
                input_tokens = usage_info.get("prompt_tokens", 0)
                output_tokens = usage_info.get("completion_tokens", 0)
            else:
                input_tokens = getattr(usage_info, "prompt_tokens", 0)
                output_tokens = getattr(usage_info, "completion_tokens", 0)

            # Map finish reason to Anthropic format
            stop_reason = "end_turn"
            if finish_reason == "length":
                stop_reason = "max_tokens"
            elif finish_reason == "tool_calls":
                stop_reason = "tool_use"

            # Ensure content_blocks is never empty (Anthropic requirement)
            if not content_blocks:
                content_blocks = [{"type": "text", "text": ""}]

            return {
                "id": response.id if hasattr(response, "id") else f"msg_{uuid.uuid4()}",
                "model": claude_model,  # Return original Claude model name
                "role": "assistant",
                "content": content_blocks,
                "stop_reason": stop_reason,
                "usage": {"input_tokens": input_tokens, "output_tokens": output_tokens},
            }

        except Exception as e:
            logger.debug(f"LiteLLM router request failed (expected): {type(e).__name__}")
            raise

    # Add message handling with unified LiteLLM routing
    @app.post("/v1/messages")
    async def create_message(request: dict):
        """Handle messages using unified LiteLLM router for all requests."""
        try:
            claude_model = request.get("model", "unknown")
            logger.info(f"Processing request for Claude model: {claude_model}")

            # Check if we should use LiteLLM router (lazy initialization)
            active_router = get_litellm_router()
            if active_router and USE_LITELLM_ROUTER:
                # Use LiteLLM router for ALL requests (both with and without tools)
                request_type = "with tools" if request.get("tools") else "text-only"
                logger.info(f"Using LiteLLM router for {request_type} request with {claude_model}")
                return await handle_message_with_litellm_router(request)

            # If LiteLLM router is not available, raise an error
            logger.error("LiteLLM router not available - cannot process request")
            raise HTTPException(
                status_code=503,
                detail="LiteLLM router not configured. Please ensure proper configuration.",
            )

        except HTTPException:
            raise
        except Exception as e:
            logger.error(f"Error in create_message: {e}")
            raise HTTPException(status_code=500, detail=str(e))

    return app


# Legacy global app instance (for backward compatibility)
app = FastAPI()

# Get API keys from environment (legacy approach)
ANTHROPIC_API_KEY = os.environ.get("ANTHROPIC_API_KEY")
OPENAI_API_KEY = os.environ.get("OPENAI_API_KEY")
GEMINI_API_KEY = os.environ.get("GEMINI_API_KEY")

# Azure-specific configuration
AZURE_OPENAI_KEY = os.environ.get("AZURE_OPENAI_KEY", OPENAI_API_KEY)
OPENAI_BASE_URL = os.environ.get("OPENAI_BASE_URL")
AZURE_API_VERSION = os.environ.get("AZURE_API_VERSION", "2025-03-01-preview")

# Performance Optimization: Lazy router initialization
_litellm_router = None
_router_init_attempted = False


def get_litellm_router() -> Optional[Router]:
    """Get LiteLLM router with lazy initialization for optimal startup performance."""
    global _litellm_router, _router_init_attempted, _proxy_config

    if not USE_LITELLM_ROUTER:
        return None

    # Return cached router if available
    if _litellm_router is not None:
        return _litellm_router

    # Return None if initialization already failed
    if _router_init_attempted and _litellm_router is None:
        return None

    # Attempt initialization only when first needed
    if not _router_init_attempted:
        _router_init_attempted = True
        try:
            # Pass the global config if available
            _litellm_router = setup_litellm_router(_proxy_config)
            if _litellm_router:
                logger.info("✅ Lazy LiteLLM router initialized successfully")
            else:
                logger.warning("⚠️ LiteLLM router setup returned None")
        except Exception as e:
            logger.error(f"❌ Failed to initialize LiteLLM router: {e}")
            _litellm_router = None

    return _litellm_router


# Legacy compatibility
litellm_router = None  # Will be replaced by lazy getter calls

# Get preferred provider (default to openai)
PREFERRED_PROVIDER = os.environ.get("PREFERRED_PROVIDER", "openai").lower()

# Get model mapping configuration from environment
# Default to latest OpenAI models if not set
BIG_MODEL = os.environ.get("BIG_MODEL", "gpt-4.1")
SMALL_MODEL = os.environ.get("SMALL_MODEL", "gpt-4.1-mini")

# List of OpenAI models
OPENAI_MODELS = [
    "o3-mini",
    "o1",
    "o1-mini",
    "o1-pro",
    "gpt-4.5-preview",
    "gpt-4o",
    "gpt-4o-audio-preview",
    "chatgpt-4o-latest",
    "gpt-4o-mini",
    "gpt-4o-mini-audio-preview",
    "gpt-4.1",  # Added default big model
    "gpt-4.1-mini",  # Added default small model
]

# List of Gemini models
GEMINI_MODELS = ["gemini-2.5-pro-preview-03-25", "gemini-2.0-flash"]


# Type alias for JSON schema structures
JSONSchema = Union[Dict[str, Any], List[Any], str, int, float, bool, None]


# Helper function to clean schema for Gemini
<<<<<<< HEAD
def clean_gemini_schema(schema: JSONSchema) -> JSONSchema:
=======
def clean_gemini_schema(schema: Union[Dict[str, Any], List[Any], str, int, float, bool, None]) -> Union[Dict[str, Any], List[Any], str, int, float, bool, None]:
>>>>>>> 026935f0
    """Recursively removes unsupported fields from a JSON schema for Gemini."""
    if isinstance(schema, dict):
        # Remove specific keys unsupported by Gemini tool parameters
        schema.pop("additionalProperties", None)
        schema.pop("default", None)

        # Check for unsupported 'format' in string types
        if schema.get("type") == "string" and "format" in schema:
            allowed_formats = {"enum", "date-time"}
            if schema["format"] not in allowed_formats:
                logger.debug(
                    f"Removing unsupported format '{schema['format']}' for string type in Gemini schema."
                )
                schema.pop("format")

        # Recursively clean nested schemas (properties, items, etc.)
        for key, value in list(schema.items()):  # Use list() to allow modification during iteration
            schema[key] = clean_gemini_schema(value)
    elif isinstance(schema, list):
        # Recursively clean items in a list
        return [clean_gemini_schema(item) for item in schema]
    return schema


# Models for Anthropic API requests
class ContentBlockText(BaseModel):
    type: Literal["text"]
    text: str


class ContentBlockImage(BaseModel):
    type: Literal["image"]
    source: Dict[str, Any]


class ContentBlockToolUse(BaseModel):
    model_config = {"extra": "allow"}  # Allow extra fields like cache_control
    type: Literal["tool_use"]
    id: str
    name: Optional[str] = None  # Name can be None in partial tool use blocks
    input: Dict[str, Any]


class ContentBlockToolResult(BaseModel):
    model_config = {"extra": "allow"}  # Allow extra fields like cache_control
    type: Literal["tool_result"]
    tool_use_id: str
    content: Union[str, List[Dict[str, Any]], Dict[str, Any], List[Any]]


class SystemContent(BaseModel):
    type: Literal["text"]
    text: str


class Message(BaseModel):
    role: Literal["user", "assistant"]
    content: Union[
        str,
        List[
            Union[ContentBlockText, ContentBlockImage, ContentBlockToolUse, ContentBlockToolResult]
        ],
    ]


class Tool(BaseModel):
    name: str
    description: Optional[str] = None
    input_schema: Dict[str, Any]


class ThinkingConfig(BaseModel):
    enabled: bool = True


class ConversationState(BaseModel):
    """Phase 2: Manages conversation state for tool call analysis"""

    phase: Literal["normal", "tool_call_pending", "tool_result_pending", "tool_complete"] = "normal"
    pending_tool_calls: List[Dict[str, Any]] = []
    completed_tool_calls: List[Dict[str, Any]] = []
    last_tool_call_id: Optional[str] = None
    tool_call_count: int = 0
    has_streaming_tools: bool = False
    conversation_turn: int = 0

    def add_tool_call(self, tool_call: Dict[str, Any]) -> None:
        """Add a pending tool call"""
        self.pending_tool_calls.append(tool_call)
        self.last_tool_call_id = tool_call.get("id")
        self.tool_call_count += 1
        self.phase = "tool_call_pending"

    def complete_tool_call(self, tool_call_id: str, result: Dict[str, Any]) -> None:
        """Mark a tool call as completed"""
        for i, call in enumerate(self.pending_tool_calls):
            if call.get("id") == tool_call_id:
                completed_call = self.pending_tool_calls.pop(i)
                completed_call["result"] = result
                self.completed_tool_calls.append(completed_call)
                break

        if not self.pending_tool_calls:
            self.phase = "tool_complete"

    def reset_for_new_turn(self) -> None:
        """Reset state for a new conversation turn"""
        self.conversation_turn += 1
        self.phase = "normal"
        self.pending_tool_calls = []
        self.has_streaming_tools = False


class MessagesRequest(BaseModel):
    model: str
    max_tokens: int
    messages: List[Message]
    system: Optional[Union[str, List[SystemContent]]] = None
    stop_sequences: Optional[List[str]] = None
    stream: Optional[bool] = False
    temperature: Optional[float] = 1.0
    top_p: Optional[float] = None
    top_k: Optional[int] = None
    metadata: Optional[Dict[str, Any]] = None
    tools: Optional[List[Tool]] = None
    tool_choice: Optional[Dict[str, Any]] = None
    thinking: Optional[ThinkingConfig] = None
    original_model: Optional[str] = None  # Will store the original model name

    @field_validator("model")
    def validate_model_field(cls, v, info):  # Renamed to avoid conflict
        original_model = v
        new_model = v  # Default to original value

        logger.debug(
            f"📋 MODEL VALIDATION: Original='{original_model}', Preferred='{PREFERRED_PROVIDER}', BIG='{BIG_MODEL}', SMALL='{SMALL_MODEL}'"
        )

        # Remove provider prefixes for easier matching
        clean_v = v
        if clean_v.startswith("anthropic/"):
            clean_v = clean_v[10:]
        elif clean_v.startswith("openai/") or clean_v.startswith("gemini/"):
            clean_v = clean_v[7:]

        # --- Mapping Logic --- START ---
        mapped = False
        # Map Haiku to SMALL_MODEL based on provider preference
        if "haiku" in clean_v.lower():
            if PREFERRED_PROVIDER == "google" and SMALL_MODEL in GEMINI_MODELS:
                new_model = f"gemini/{SMALL_MODEL}"
                mapped = True
            else:
                new_model = f"openai/{SMALL_MODEL}"
                mapped = True

        # Map Sonnet to BIG_MODEL based on provider preference
        elif "sonnet" in clean_v.lower():
            if PREFERRED_PROVIDER == "google" and BIG_MODEL in GEMINI_MODELS:
                new_model = f"gemini/{BIG_MODEL}"
                mapped = True
            else:
                new_model = f"openai/{BIG_MODEL}"
                mapped = True

        # Add prefixes to non-mapped models if they match known lists
        elif not mapped:
            if clean_v in GEMINI_MODELS and not v.startswith("gemini/"):
                new_model = f"gemini/{clean_v}"
                mapped = True  # Technically mapped to add prefix
            elif clean_v in OPENAI_MODELS and not v.startswith("openai/"):
                new_model = f"openai/{clean_v}"
                mapped = True  # Technically mapped to add prefix
        # --- Mapping Logic --- END ---

        if mapped:
            logger.debug(f"📌 MODEL MAPPING: '{original_model}' ➡️ '{new_model}'")
        else:
            # If no mapping occurred and no prefix exists, log warning or decide default
            if not v.startswith(("openai/", "gemini/", "anthropic/")):
                logger.warning(
                    f"⚠️ No prefix or mapping rule for model: '{original_model}'. Using as is."
                )
            new_model = v  # Ensure we return the original if no rule applied

        # Store the original model in the values dictionary
        values = info.data
        if isinstance(values, dict):
            values["original_model"] = original_model

        return new_model


class TokenCountRequest(BaseModel):
    model: str
    messages: List[Message]
    system: Optional[Union[str, List[SystemContent]]] = None
    tools: Optional[List[Tool]] = None
    thinking: Optional[ThinkingConfig] = None
    tool_choice: Optional[Dict[str, Any]] = None
    original_model: Optional[str] = None  # Will store the original model name

    @field_validator("model")
    def validate_model_token_count(cls, v, info):  # Renamed to avoid conflict
        # Use the same logic as MessagesRequest validator
        # NOTE: Pydantic validators might not share state easily if not class methods
        # Re-implementing the logic here for clarity, could be refactored
        original_model = v
        new_model = v  # Default to original value

        logger.debug(
            f"📋 TOKEN COUNT VALIDATION: Original='{original_model}', Preferred='{PREFERRED_PROVIDER}', BIG='{BIG_MODEL}', SMALL='{SMALL_MODEL}'"
        )

        # Remove provider prefixes for easier matching
        clean_v = v
        if clean_v.startswith("anthropic/"):
            clean_v = clean_v[10:]
        elif clean_v.startswith("openai/") or clean_v.startswith("gemini/"):
            clean_v = clean_v[7:]

        # --- Mapping Logic --- START ---
        mapped = False
        # Map Haiku to SMALL_MODEL based on provider preference
        if "haiku" in clean_v.lower():
            if PREFERRED_PROVIDER == "google" and SMALL_MODEL in GEMINI_MODELS:
                new_model = f"gemini/{SMALL_MODEL}"
                mapped = True
            else:
                new_model = f"openai/{SMALL_MODEL}"
                mapped = True

        # Map Sonnet to BIG_MODEL based on provider preference
        elif "sonnet" in clean_v.lower():
            if PREFERRED_PROVIDER == "google" and BIG_MODEL in GEMINI_MODELS:
                new_model = f"gemini/{BIG_MODEL}"
                mapped = True
            else:
                new_model = f"openai/{BIG_MODEL}"
                mapped = True

        # Add prefixes to non-mapped models if they match known lists
        elif not mapped:
            if clean_v in GEMINI_MODELS and not v.startswith("gemini/"):
                new_model = f"gemini/{clean_v}"
                mapped = True  # Technically mapped to add prefix
            elif clean_v in OPENAI_MODELS and not v.startswith("openai/"):
                new_model = f"openai/{clean_v}"
                mapped = True  # Technically mapped to add prefix
        # --- Mapping Logic --- END ---

        if mapped:
            logger.debug(f"📌 TOKEN COUNT MAPPING: '{original_model}' ➡️ '{new_model}'")
        else:
            if not v.startswith(("openai/", "gemini/", "anthropic/")):
                logger.warning(
                    f"⚠️ No prefix or mapping rule for token count model: '{original_model}'. Using as is."
                )
            new_model = v  # Ensure we return the original if no rule applied

        # Store the original model in the values dictionary
        values = info.data
        if isinstance(values, dict):
            values["original_model"] = original_model

        return new_model


class TokenCountResponse(BaseModel):
    input_tokens: int


class Usage(BaseModel):
    input_tokens: int
    output_tokens: int
    cache_creation_input_tokens: int = 0
    cache_read_input_tokens: int = 0


class MessagesResponse(BaseModel):
    id: str
    model: str
    role: Literal["assistant"] = "assistant"
    content: List[Union[ContentBlockText, ContentBlockToolUse]]
    type: Literal["message"] = "message"
    stop_reason: Optional[Literal["end_turn", "max_tokens", "stop_sequence", "tool_use"]] = None
    stop_sequence: Optional[str] = None
    usage: Usage


@app.middleware("http")
async def log_requests(request: Request, call_next):
    # Get request details
    method = request.method
    path = request.url.path

    # Log only basic request details at debug level
    logger.debug(f"Request: {method} {path}")

    # Process the request and get the response
    response = await call_next(request)

    return response


# Not using validation function as we're using the environment API key


def parse_tool_result_content(content):
    """Helper function to properly parse and normalize tool result content."""
    if content is None:
        return "No content provided"

    if isinstance(content, str):
        return content

    if isinstance(content, list):
        result = ""
        for item in content:
            if isinstance(item, dict) and item.get("type") == "text":
                result += item.get("text", "") + "\n"
            elif isinstance(item, str):
                result += item + "\n"
            elif isinstance(item, dict):
                if "text" in item:
                    result += item.get("text", "") + "\n"
                else:
                    try:
                        result += json.dumps(item) + "\n"
                    except (TypeError, ValueError, json.decoder.JSONDecodeError):
                        result += str(item) + "\n"
            else:
                try:
                    result += str(item) + "\n"
                except (TypeError, ValueError):
                    result += "Unparseable content\n"
        return result.strip()

    if isinstance(content, dict):
        if content.get("type") == "text":
            return content.get("text", "")
        try:
            return json.dumps(content)
        except (TypeError, ValueError, json.decoder.JSONDecodeError):
            return str(content)

    # Fallback for any other type
    try:
        return str(content)
    except (TypeError, ValueError):
        return "Unparseable content"


def analyze_conversation_for_tools(messages: List[Message]) -> ConversationState:
    """
    Phase 2: Analyze conversation messages to determine tool call state.

    Args:
        messages: List of conversation messages

    Returns:
        ConversationState: Current state of tool interactions

    Raises:
        ConversationStateError: If conversation state cannot be determined
    """
    state = ConversationState()

    try:
        for i, message in enumerate(messages):
            state.conversation_turn = i

            if message.role == "assistant":
                # Check for tool calls in assistant messages
                if isinstance(message.content, list):
                    for content_block in message.content:
                        if (
                            isinstance(content_block, dict)
                            and content_block.get("type") == "tool_use"
                        ):
                            tool_call = {
                                "id": content_block.get("id"),
                                "name": content_block.get("name"),
                                "input": content_block.get("input", {}),
                            }
                            state.add_tool_call(tool_call)
                        elif hasattr(content_block, "type") and content_block.type == "tool_use":
                            tool_call = {
                                "id": getattr(content_block, "id", None),
                                "name": getattr(content_block, "name", None),
                                "input": getattr(content_block, "input", {}),
                            }
                            state.add_tool_call(tool_call)

            elif message.role == "user":
                # Check for tool results in user messages
                if isinstance(message.content, list):
                    for content_block in message.content:
                        if (
                            isinstance(content_block, dict)
                            and content_block.get("type") == "tool_result"
                        ):
                            tool_call_id = content_block.get("tool_use_id")
                            result = content_block.get("content", {})
                            if tool_call_id:
                                state.complete_tool_call(tool_call_id, result)
                        elif hasattr(content_block, "type") and content_block.type == "tool_result":
                            tool_call_id = getattr(content_block, "tool_use_id", None)
                            result = getattr(content_block, "content", {})
                            if tool_call_id:
                                state.complete_tool_call(tool_call_id, result)

        # Determine final phase based on analysis
        if state.pending_tool_calls:
            state.phase = "tool_result_pending"
        elif state.completed_tool_calls and not state.pending_tool_calls:
            state.phase = "tool_complete"
        else:
            state.phase = "normal"

        logger.debug(
            f"🔍 Conversation analysis: {state.phase}, {len(state.pending_tool_calls)} pending, {len(state.completed_tool_calls)} completed"
        )
        return state

    except Exception as e:
        logger.error(f"❌ Error analyzing conversation for tools: {e}")
        raise ConversationStateError(f"Failed to analyze conversation state: {e}")


def is_azure_responses_api() -> bool:
    """Check if we should use Azure Responses API instead of Chat API.

    Returns True for Responses API endpoints (/responses), False for Chat API endpoints (/chat).
    """
    if not OPENAI_BASE_URL:
        return False

    # Detect Responses API endpoints
    if "/responses" in OPENAI_BASE_URL:
        return True

    # Detect Chat API endpoints (includes /chat/completions, /chat, etc.)
    if "/chat" in OPENAI_BASE_URL:
        return False

    # Default to Chat API for unknown patterns
    return False


def is_azure_chat_api() -> bool:
    """Check if we should use Azure Chat API instead of Responses API.

    Returns True for Chat API endpoints (/chat), False for Responses API endpoints (/responses).
    """
    if not OPENAI_BASE_URL:
        return True  # Default to Chat API

    # Detect Chat API endpoints (includes /chat/completions, /chat, etc.)
    if "/chat" in OPENAI_BASE_URL:
        return True

    # Detect Responses API endpoints
    if "/responses" in OPENAI_BASE_URL:
        return False

    # Default to Chat API for unknown patterns
    return True


def should_use_responses_api_for_model(model: str) -> bool:
    """Check if a specific model should use Responses API instead of Chat API.

    This function determines routing based on model name, regardless of the current
    OPENAI_BASE_URL configuration. The proxy can dynamically route to both endpoints.
    """
    # Extract clean model name
    clean_model = model
    if clean_model.startswith("openai/"):
        clean_model = clean_model[len("openai/") :]
    elif "/" in clean_model:
        clean_model = clean_model.split("/")[-1]

    # Models that require Responses API (user's current setup: gpt-5-codex)
    # Note: Model names are determined by user's Azure deployment names, not hardcoded
    responses_api_models = [
        "gpt-5-codex",  # User's specific deployment for Responses API
        "o3-mini",
        "o3-small",
        "o3",
        "o3-large",
        "o1",
        "o1-mini",
        "o1-pro",
        "gpt-5-code",
        # Add other models that specifically need Responses API here
    ]

    # Note: Chat API models are determined by exclusion from responses_api_models
    # This allows for flexible model assignment without hardcoding both lists

    # Return True for Responses API models, False for Chat API models
    return clean_model in responses_api_models


def convert_anthropic_to_azure_responses(anthropic_request: MessagesRequest) -> Dict[str, Any]:
    """Convert Anthropic API request format to Azure Responses API format."""
    # Extract model name without provider prefix
    model = anthropic_request.model
    if model.startswith("openai/"):
        model = model[len("openai/") :]
    elif "/" in model:
        # Remove any provider prefix
        model = model.split("/")[-1]

    # Convert messages to Azure Responses API format
    messages = []

    # Add system message if present
    if anthropic_request.system:
        if isinstance(anthropic_request.system, str):
            messages.append({"role": "system", "content": anthropic_request.system})
        elif isinstance(anthropic_request.system, list):
            system_text = ""
            for block in anthropic_request.system:
                if hasattr(block, "type") and block.type == "text":
                    system_text += block.text + "\n\n"
                elif isinstance(block, dict) and block.get("type") == "text":
                    system_text += block.get("text", "") + "\n\n"
            if system_text:
                messages.append({"role": "system", "content": system_text.strip()})

    # Add conversation messages (simplified conversion)
    for msg in anthropic_request.messages:
        content = msg.content
        if isinstance(content, str):
            messages.append({"role": msg.role, "content": content})
        else:
            # Extract text content from complex content blocks
            text_content = ""
            for block in content:
                if isinstance(block, dict):
                    if block.get("type") == "text":
                        text_content += block.get("text", "") + "\n"
                    elif block.get("type") == "tool_result":
                        result_content = block.get("content", "")
                        if isinstance(result_content, str):
                            text_content += result_content + "\n"
                        elif isinstance(result_content, list):
                            for item in result_content:
                                if isinstance(item, dict) and item.get("type") == "text":
                                    text_content += item.get("text", "") + "\n"
                                elif isinstance(item, str):
                                    text_content += item + "\n"
                elif hasattr(block, "type"):
                    if block.type == "text":
                        text_content += block.text + "\n"

            if text_content.strip():
                messages.append({"role": msg.role, "content": text_content.strip()})
            else:
                messages.append({"role": msg.role, "content": "..."})

    # Get configured token limits from environment for Azure Responses API
    min_tokens_limit = int(os.environ.get("MIN_TOKENS_LIMIT", "4096"))
    max_tokens_limit = int(os.environ.get("MAX_TOKENS_LIMIT", "512000"))

    # Ensure proper token limits for Azure Responses API
    max_tokens_value = anthropic_request.max_tokens
    if max_tokens_value and max_tokens_value > 1:
        # Ensure we use at least the minimum configured limit
        max_tokens_value = max(min_tokens_limit, max_tokens_value)
        # Cap at maximum configured limit
        max_tokens_value = min(max_tokens_limit, max_tokens_value)
    else:
        # Default to maximum limit for Azure Responses API models when request has low/no max_tokens
        max_tokens_value = max_tokens_limit

    # Convert tools to Azure Responses API format if present
    azure_request = {
        "model": model,
        "messages": messages,
        "max_tokens": max_tokens_value,
        "temperature": 1.0,  # Always use temperature=1 for Azure Responses API models
        "stream": anthropic_request.stream,
    }

    # Add tool definitions if present - Azure Responses API format
    if anthropic_request.tools:
        azure_tools = []
        for tool in anthropic_request.tools:
            # Convert to dict if it's a pydantic model
            if hasattr(tool, "dict"):
                tool_dict = tool.dict()
            else:
                tool_dict = tool

            # Azure Responses API expects nested function structure
            azure_tool = {
                "type": "function",
                "function": {
                    "name": tool_dict.get("name", ""),
                    "description": tool_dict.get("description", ""),
                    "parameters": tool_dict.get("input_schema", {}),
                },
            }
            azure_tools.append(azure_tool)

        azure_request["tools"] = azure_tools

        # Handle tool_choice if present
        if anthropic_request.tool_choice:
            if isinstance(anthropic_request.tool_choice, dict):
                if anthropic_request.tool_choice.get("type") == "tool":
                    tool_name = anthropic_request.tool_choice.get("name")
                    if tool_name:
                        azure_request["tool_choice"] = {
                            "type": "function",
                            "function": {"name": tool_name},
                        }
                elif anthropic_request.tool_choice.get("type") == "auto":
                    azure_request["tool_choice"] = "auto"
                elif anthropic_request.tool_choice.get("type") == "any":
                    azure_request["tool_choice"] = "required"

    return azure_request


async def make_azure_responses_api_call(request_data: Dict[str, Any]) -> Dict[str, Any]:
    """Make a direct call to Azure Responses API with robust error handling and retry logic."""

    async def _make_request() -> Dict[str, Any]:
        """Internal request function for retry logic."""
        headers = {
            "Content-Type": "application/json",
            "api-key": AZURE_OPENAI_KEY,
        }

        # Construct full URL with API version
        url = OPENAI_BASE_URL or ""
        if "?" not in url:
            url = f"{url}?api-version={AZURE_API_VERSION}"
        elif "api-version" not in url:
            url = f"{url}&api-version={AZURE_API_VERSION}"

        logger.info(
            f"Making Azure Responses API request to: {url} (API version: {AZURE_API_VERSION})"
        )

        # Create SSL context using certifi certificates to fix SSL verification issues
        ssl_context = ssl.create_default_context(cafile=certifi.where())
        timeout = aiohttp.ClientTimeout(total=120)

        async with aiohttp.ClientSession(
            timeout=timeout, connector=aiohttp.TCPConnector(ssl=ssl_context)
        ) as session:
            async with session.post(url, json=request_data, headers=headers) as response:
                if response.status != 200:
                    error_text = await response.text()
                    logger.error(f"Azure Responses API error {response.status}: {error_text}")
                    # Classify and raise appropriate Azure error
                    azure_error = classify_azure_error(response.status, error_text)
                    raise azure_error

                response_data = await response.json()
                return response_data

    # Use retry logic with exponential backoff
    try:
        start_time = asyncio.get_event_loop().time()
        result = await retry_azure_request(
            _make_request, max_retries=3, request_name="Azure Responses API"
        )
        end_time = asyncio.get_event_loop().time()

        # Record success for fallback manager and logger
        azure_fallback_manager.record_success()

        # Log successful operation with context
        context = {
            "model": request_data.get("model", "unknown"),
            "response_time": int((end_time - start_time) * 1000),  # milliseconds
        }
        log_azure_operation("Azure Responses API", True, context)

        return result

    except AzureAPIError as azure_error:
        # Record failure for fallback manager
        azure_fallback_manager.record_failure(azure_error)

        # Log failed operation with context
        context = {"model": request_data.get("model", "unknown"), "endpoint": OPENAI_BASE_URL}
        log_azure_operation("Azure Responses API", False, context, azure_error)

        # Re-raise the Azure error (will be handled by calling code)
        raise azure_error


def convert_azure_responses_to_anthropic(
    azure_response: Optional[Dict[str, Any]], original_request: MessagesRequest
) -> MessagesResponse:
    """Convert Azure Responses API response to Anthropic format."""
    try:
        # Handle None response (streaming chunks may be None)
        if azure_response is None:
            return MessagesResponse(
                id=f"msg_{uuid.uuid4()}",
                model=original_request.model,
                role="assistant",
                content=[],
                stop_reason="end_turn",
                usage=Usage(input_tokens=0, output_tokens=0),
            )

        # Azure Responses API uses 'output' array, not 'choices'
        output_array = azure_response.get("output", [])
        if not output_array:
            raise ValueError("No output in Azure Responses API response")

        # Find the message output (not reasoning)
        message_output = None
        for output_item in output_array:
            if output_item.get("type") == "message":
                message_output = output_item
                break

        if not message_output:
            raise ValueError("No message output in Azure Responses API response")

        # Process content blocks - Azure Responses API format
        content_blocks = []
        message_content = message_output.get("content", [])

        for content_item in message_content:
            content_type = content_item.get("type")

            if content_type == "output_text":
                # Regular text content
                text_content = content_item.get("text", "")
                if text_content.strip():
                    content_blocks.append({"type": "text", "text": text_content})

            elif content_type == "tool_call":
                # Tool call - convert to Anthropic format
                tool_call_data = content_item.get("function", {})
                tool_name = tool_call_data.get("name", "")
                tool_args_str = tool_call_data.get("arguments", "{}")

                try:
                    tool_input = json.loads(tool_args_str) if tool_args_str else {}
                except json.JSONDecodeError:
                    tool_input = {"arguments": tool_args_str}

                content_blocks.append(
                    {
                        "type": "tool_use",
                        "id": content_item.get("id", f"tool_{uuid.uuid4()}"),
                        "name": tool_name,
                        "input": tool_input,
                    }
                )

        # If no content blocks, add empty text
        if not content_blocks:
            content_blocks = [{"type": "text", "text": ""}]

        # Extract usage information (Azure Responses API format)
        usage_info = azure_response.get("usage", {})
        input_tokens = usage_info.get("input_tokens", 0)
        output_tokens = usage_info.get("output_tokens", 0)

        # Determine stop reason - check if we have tool calls
        has_tool_calls = any(block.get("type") == "tool_use" for block in content_blocks)
        stop_reason = "tool_use" if has_tool_calls else "end_turn"

        # Create Anthropic response
        return MessagesResponse(
            id=azure_response.get("id", f"msg_{uuid.uuid4()}"),
            model=original_request.model,
            role="assistant",
            content=content_blocks,
            stop_reason=stop_reason,
            stop_sequence=None,
            usage=Usage(input_tokens=input_tokens, output_tokens=output_tokens),
        )

    except Exception as e:
        logger.error(f"Error converting Azure response to Anthropic format: {e!s}")
        # Fallback response
        return MessagesResponse(
            id=f"msg_{uuid.uuid4()}",
            model=original_request.model,
            role="assistant",
            content=[{"type": "text", "text": f"Error processing Azure response: {e!s}"}],
            stop_reason="end_turn",
            usage=Usage(input_tokens=0, output_tokens=0),
        )


def convert_anthropic_to_litellm(anthropic_request: MessagesRequest) -> Dict[str, Any]:
    """Convert Anthropic API request format to LiteLLM format (which follows OpenAI)."""
    # LiteLLM already handles Anthropic models when using the format model="anthropic/claude-3-opus-20240229"
    # So we just need to convert our Pydantic model to a dict in the expected format

    # Get configured token limits from environment for Azure Responses API
    min_tokens_limit = int(os.environ.get("MIN_TOKENS_LIMIT", "4096"))
    max_tokens_limit = int(os.environ.get("MAX_TOKENS_LIMIT", "512000"))

    # Ensure proper token limits for Azure Responses API
    max_tokens_value = anthropic_request.max_tokens
    if max_tokens_value and max_tokens_value > 1:
        # Ensure we use at least the minimum configured limit
        max_tokens_value = max(min_tokens_limit, max_tokens_value)
        # Cap at maximum configured limit
        max_tokens_value = min(max_tokens_limit, max_tokens_value)
    else:
        # Default to maximum limit for Azure Responses API models when request has low/no max_tokens
        max_tokens_value = max_tokens_limit

    # Determine appropriate temperature based on target model type
    # For Azure Responses API models, use temperature=1.0; for others, keep original or default to 1.0
    if anthropic_request.model and (
        "o3" in anthropic_request.model.lower() or "gpt" in anthropic_request.model.lower()
    ):
        temperature = 1.0  # Azure Responses API requires temperature=1.0
    else:
        temperature = (
            anthropic_request.temperature if anthropic_request.temperature is not None else 1.0
        )

    # Initialize the LiteLLM request dict first to ensure we always return the right structure
    litellm_request = {
        "model": anthropic_request.model,  # it understands "anthropic/claude-x" format
        "messages": [],
        "max_tokens": max_tokens_value,
        "temperature": temperature,
        "stream": anthropic_request.stream,
    }

    # Reference the messages list for easier manipulation
    messages = litellm_request["messages"]

    # Add system message if present
    if anthropic_request.system:
        # Handle different formats of system messages
        if isinstance(anthropic_request.system, str):
            # Simple string format
            messages.append({"role": "system", "content": anthropic_request.system})
        elif isinstance(anthropic_request.system, list):
            # List of content blocks
            system_text = ""
            for block in anthropic_request.system:
                if hasattr(block, "type") and block.type == "text":
                    system_text += block.text + "\n\n"
                elif isinstance(block, dict) and block.get("type") == "text":
                    system_text += block.get("text", "") + "\n\n"

            if system_text:
                messages.append({"role": "system", "content": system_text.strip()})

    # Add conversation messages
    for idx, msg in enumerate(anthropic_request.messages):
        content = msg.content
        if isinstance(content, str):
            messages.append({"role": msg.role, "content": content})
        else:
            # Special handling for tool_result in user messages
            # OpenAI/LiteLLM format expects the assistant to call the tool,
            # and the user's next message to include the result as plain text
            if msg.role == "user" and any(
                block.type == "tool_result" for block in content if hasattr(block, "type")
            ):
                # For user messages with tool_result, we need to extract the raw result content
                # Extract regular text content
                text_content = ""

                # First extract any normal text blocks
                for block in content:
                    if hasattr(block, "type") and block.type == "text":
                        text_content += block.text + "\n"

                # Extract tool results
                for block in content:
                    if hasattr(block, "type") and block.type == "tool_result":
                        # Get the raw result content without wrapping it in explanatory text
                        # tool_id = block.tool_use_id if hasattr(block, "tool_use_id") else ""  # unused

                        if hasattr(block, "content"):
                            result_content = block.content

                            # Extract the raw content
                            if isinstance(result_content, str):
                                # If this is the only content, use it directly
                                if not text_content.strip():
                                    messages.append({"role": "user", "content": result_content})
                                    text_content = ""  # Clear text_content to prevent double-adding
                                else:
                                    # Otherwise append it to existing text
                                    text_content += result_content + "\n"
                            elif isinstance(result_content, dict):
                                if result_content.get("type") == "text":
                                    text_content += result_content.get("text", "") + "\n"
                                else:
                                    # If we have a structured object, pass it through as JSON
                                    result_str = parse_tool_result_content(result_content)
                                    text_content += result_str + "\n"
                            elif isinstance(result_content, list):
                                result_str = parse_tool_result_content(result_content)
                                text_content += result_str + "\n"
                            else:
                                # Fallback for any other type
                                text_content += str(result_content) + "\n"

                # Add as a single user message with all the content
                messages.append({"role": "user", "content": text_content.strip()})
            else:
                # Regular handling for other message types
                processed_content = []
                for block in content:
                    if hasattr(block, "type"):
                        if block.type == "text":
                            processed_content.append({"type": "text", "text": block.text})
                        elif block.type == "image":
                            processed_content.append({"type": "image", "source": block.source})
                        elif block.type == "tool_use":
                            # Handle tool use blocks if needed
                            processed_content.append(
                                {
                                    "type": "tool_use",
                                    "id": block.id,
                                    "name": block.name,
                                    "input": block.input,
                                }
                            )
                        elif block.type == "tool_result":
                            # Handle different formats of tool result content
                            processed_content_block: Dict[str, Any] = {
                                "type": "tool_result",
                                "tool_use_id": block.tool_use_id
                                if hasattr(block, "tool_use_id")
                                else "",
                            }

                            # Process the content field properly
                            if hasattr(block, "content"):
                                if isinstance(block.content, str):
                                    # If it's a simple string, create a text block for it
                                    processed_content_block["content"] = [
                                        {"type": "text", "text": block.content}
                                    ]
                                elif isinstance(block.content, list):
                                    # If it's already a list of blocks, keep it
                                    processed_content_block["content"] = block.content
                                else:
                                    # Default fallback
                                    processed_content_block["content"] = [
                                        {"type": "text", "text": str(block.content)}
                                    ]
                            else:
                                # Default empty content
                                processed_content_block["content"] = [{"type": "text", "text": ""}]

                            processed_content.append(processed_content_block)

                messages.append({"role": msg.role, "content": processed_content})

    # Cap max_tokens for OpenAI models to their limit of 16384
    if anthropic_request.model.startswith("openai/") or anthropic_request.model.startswith(
        "gemini/"
    ):
        litellm_request["max_tokens"] = min(anthropic_request.max_tokens, 16384)
        logger.debug(
            f"Capping max_tokens to 16384 for OpenAI/Gemini model (original value: {anthropic_request.max_tokens})"
        )

    # Set default value for thinking and only include it for Anthropic models
    # The presence of thinking.enabled is expected by Anthropic but rejected by OpenAI
    if anthropic_request.model.startswith("anthropic/"):
        thinking_config = anthropic_request.thinking or ThinkingConfig(enabled=True)
        litellm_request["thinking"] = thinking_config

    # Add optional parameters if present
    if anthropic_request.stop_sequences:
        litellm_request["stop"] = anthropic_request.stop_sequences

    if anthropic_request.top_p:
        litellm_request["top_p"] = anthropic_request.top_p

    if anthropic_request.top_k:
        litellm_request["top_k"] = anthropic_request.top_k

    # Convert tools to OpenAI format
    if anthropic_request.tools:
        openai_tools = []
        is_gemini_model = anthropic_request.model.startswith("gemini/")

        for tool in anthropic_request.tools:
            # Convert to dict if it's a pydantic model
            if hasattr(tool, "dict"):
                tool_dict = tool.dict()
            else:
                # Ensure tool_dict is a dictionary, handle potential errors if 'tool' isn't dict-like
                try:
                    tool_dict = dict(tool) if not isinstance(tool, dict) else tool
                except (TypeError, ValueError):
                    logger.error(f"Could not convert tool to dict: {tool}")
                    continue  # Skip this tool if conversion fails

            # Clean the schema if targeting a Gemini model
            input_schema = tool_dict.get("input_schema", {})
            if is_gemini_model:
                logger.debug(f"Cleaning schema for Gemini tool: {tool_dict.get('name')}")
                input_schema = clean_gemini_schema(input_schema)

            # Create OpenAI-compatible function tool
            openai_tool = {
                "type": "function",
                "function": {
                    "name": tool_dict["name"],
                    "description": tool_dict.get("description", ""),
                    "parameters": input_schema,  # Use potentially cleaned schema
                },
            }
            openai_tools.append(openai_tool)

        litellm_request["tools"] = openai_tools

    # Convert tool_choice to OpenAI format if present
    if anthropic_request.tool_choice:
        if isinstance(anthropic_request.tool_choice, dict):
            tool_choice_dict = anthropic_request.tool_choice
        elif hasattr(anthropic_request.tool_choice, "model_dump"):
            tool_choice_dict = anthropic_request.tool_choice.model_dump()
        elif hasattr(anthropic_request.tool_choice, "dict"):
            tool_choice_dict = anthropic_request.tool_choice.dict()
        else:
            # Fallback to treating it as dict-like
            tool_choice_dict = (
                dict(anthropic_request.tool_choice) if anthropic_request.tool_choice else {}
            )

        # Handle Anthropic's tool_choice format
        choice_type = tool_choice_dict.get("type")
        if choice_type == "auto":
            litellm_request["tool_choice"] = "auto"
        elif choice_type == "any":
            litellm_request["tool_choice"] = "any"
        elif choice_type == "tool" and "name" in tool_choice_dict:
            litellm_request["tool_choice"] = {
                "type": "function",
                "function": {"name": tool_choice_dict["name"]},
            }
        else:
            # Default to auto if we can't determine
            litellm_request["tool_choice"] = "auto"

    return litellm_request


def convert_litellm_to_anthropic(
    litellm_response: Union[Dict[str, Any], Any], original_request: MessagesRequest
) -> MessagesResponse:
    """Convert LiteLLM (OpenAI format) response to Anthropic API response format."""

    # Enhanced response extraction with better error handling
    try:
        # Get the clean model name to check capabilities
        clean_model = original_request.model
        if clean_model.startswith("anthropic/"):
            clean_model = clean_model[len("anthropic/") :]
        elif clean_model.startswith("openai/"):
            clean_model = clean_model[len("openai/") :]

        # Check if this is a Claude model (which supports content blocks)
        # Use the original model name from Claude Code, not the mapped Azure model
        original_model = original_request.model
        is_claude_model = original_model.startswith("claude-")

        # Handle ModelResponse object from LiteLLM
        if hasattr(litellm_response, "choices") and hasattr(litellm_response, "usage"):
            # Extract data from ModelResponse object directly
            choices = getattr(litellm_response, "choices", [])
            message = choices[0].message if choices and len(choices) > 0 else None
            content_text = message.content if message and hasattr(message, "content") else ""
            tool_calls = message.tool_calls if message and hasattr(message, "tool_calls") else None
            finish_reason = choices[0].finish_reason if choices and len(choices) > 0 else "stop"
            usage_info = getattr(litellm_response, "usage", {})
            response_id = getattr(litellm_response, "id", f"msg_{uuid.uuid4()}")
        else:
            # For backward compatibility - handle dict responses
            # If response is a dict, use it, otherwise try to convert to dict
            try:
                response_dict = (
                    litellm_response
                    if isinstance(litellm_response, dict)
                    else litellm_response.dict()
                )
            except AttributeError:
                # If .dict() fails, try to use model_dump or __dict__
                try:
                    if hasattr(litellm_response, "model_dump") and callable(
                        getattr(litellm_response, "model_dump", None)
                    ):
                        # Type: ignore because we've already checked hasattr/callable above
                        response_dict = litellm_response.model_dump()  # type: ignore[attr-defined]
                    else:
                        response_dict = getattr(litellm_response, "__dict__", {})
                except AttributeError:
                    # Fallback - manually extract attributes
                    response_dict = {
                        "id": getattr(litellm_response, "id", f"msg_{uuid.uuid4()}"),
                        "choices": getattr(litellm_response, "choices", [{}]),
                        "usage": getattr(litellm_response, "usage", {}),
                    }

            # Extract the content from the response dict
            choices = response_dict.get("choices", [{}])
            message = choices[0].get("message", {}) if choices and len(choices) > 0 else {}
            content_text = message.get("content", "")
            tool_calls = message.get("tool_calls", None)
            finish_reason = (
                choices[0].get("finish_reason", "stop") if choices and len(choices) > 0 else "stop"
            )
            usage_info = response_dict.get("usage", {})
            response_id = response_dict.get("id", f"msg_{uuid.uuid4()}")

        # Create content list for Anthropic format
        content = []

        # Add text content block if present (text might be None or empty for pure tool call responses)
        if content_text is not None and content_text != "":
            content.append({"type": "text", "text": content_text})

        # Add tool calls if present (tool_use in Anthropic format) - only for Claude models
        if tool_calls and is_claude_model:
            logger.debug(f"Processing tool calls: {tool_calls}")

            # Convert to list if it's not already
            if not isinstance(tool_calls, list):
                tool_calls = [tool_calls]

            for idx, tool_call in enumerate(tool_calls):
                logger.debug(f"Processing tool call {idx}: {tool_call}")

                # Extract function data based on whether it's a dict or object
                if isinstance(tool_call, dict):
                    function = tool_call.get("function", {})
                    tool_id = tool_call.get("id", f"tool_{uuid.uuid4()}")
                    name = function.get("name", "")
                    arguments = function.get("arguments", "{}")
                else:
                    function = getattr(tool_call, "function", None)
                    tool_id = getattr(tool_call, "id", f"tool_{uuid.uuid4()}")
                    name = getattr(function, "name", "") if function else ""
                    arguments = getattr(function, "arguments", "{}") if function else "{}"

                # Convert string arguments to dict if needed
                if isinstance(arguments, str):
                    try:
                        arguments = json.loads(arguments)
                    except json.JSONDecodeError:
                        logger.warning(f"Failed to parse tool arguments as JSON: {arguments}")
                        arguments = {"raw": arguments}

                logger.debug(f"Adding tool_use block: id={tool_id}, name={name}, input={arguments}")

                content.append(
                    {"type": "tool_use", "id": tool_id, "name": name, "input": arguments}
                )
        elif tool_calls and not is_claude_model:
            # For non-Claude models, convert tool calls to text format
            logger.debug(f"Converting tool calls to text for non-Claude model: {clean_model}")

            # We'll append tool info to the text content
            tool_text = "\n\nTool usage:\n"

            # Convert to list if it's not already
            if not isinstance(tool_calls, list):
                tool_calls = [tool_calls]

            for idx, tool_call in enumerate(tool_calls):
                # Extract function data based on whether it's a dict or object
                if isinstance(tool_call, dict):
                    function = tool_call.get("function", {})
                    tool_id = tool_call.get("id", f"tool_{uuid.uuid4()}")
                    name = function.get("name", "")
                    arguments = function.get("arguments", "{}")
                else:
                    function = getattr(tool_call, "function", None)
                    tool_id = getattr(tool_call, "id", f"tool_{uuid.uuid4()}")
                    name = getattr(function, "name", "") if function else ""
                    arguments = getattr(function, "arguments", "{}") if function else "{}"

                # Convert string arguments to dict if needed
                if isinstance(arguments, str):
                    try:
                        args_dict = json.loads(arguments)
                        arguments_str = json.dumps(args_dict, indent=2)
                    except json.JSONDecodeError:
                        arguments_str = arguments
                else:
                    arguments_str = json.dumps(arguments, indent=2)

                tool_text += f"Tool: {name}\nArguments: {arguments_str}\n\n"

            # Add or append tool text to content
            if content and content[0]["type"] == "text":
                content[0]["text"] += tool_text
            else:
                content.append({"type": "text", "text": tool_text})

        # Get usage information - extract values safely from object or dict
        if isinstance(usage_info, dict):
            prompt_tokens = usage_info.get("prompt_tokens", 0)
            completion_tokens = usage_info.get("completion_tokens", 0)
        else:
            prompt_tokens = getattr(usage_info, "prompt_tokens", 0)
            completion_tokens = getattr(usage_info, "completion_tokens", 0)

        # Map OpenAI finish_reason to Anthropic stop_reason
        stop_reason = None
        if finish_reason == "stop":
            stop_reason = "end_turn"
        elif finish_reason == "length":
            stop_reason = "max_tokens"
        elif finish_reason == "tool_calls":
            stop_reason = "tool_use"
        else:
            stop_reason = "end_turn"  # Default

        # Make sure content is never empty
        if not content:
            content.append({"type": "text", "text": ""})

        # Create Anthropic-style response
        anthropic_response = MessagesResponse(
            id=response_id,
            model=original_request.model,
            role="assistant",
            content=content,
            stop_reason=stop_reason,
            stop_sequence=None,
            usage=Usage(input_tokens=prompt_tokens, output_tokens=completion_tokens),
        )

        return anthropic_response

    except Exception as e:
        import traceback

        error_traceback = traceback.format_exc()
        error_message = f"Error converting response: {e!s}\n\nFull traceback:\n{error_traceback}"
        logger.error(error_message)

        # In case of any error, create a fallback response
        return MessagesResponse(
            id=f"msg_{uuid.uuid4()}",
            model=original_request.model,
            role="assistant",
            content=[
                {
                    "type": "text",
                    "text": f"Error converting response: {e!s}. Please check server logs.",
                }
            ],
            stop_reason="end_turn",
            usage=Usage(input_tokens=0, output_tokens=0),
        )


async def retry_tool_call(
    func, max_attempts: Optional[int] = None, tool_name: Optional[str] = None
):
    """
    Phase 2: Retry tool calls with exponential backoff.

    Args:
        func: The async function to retry
        max_attempts: Maximum retry attempts (defaults to TOOL_CALL_RETRY_ATTEMPTS)
        tool_name: Name of the tool for logging

    Returns:
        The result of the successful function call

    Raises:
        ToolCallError: If all retry attempts fail
    """
    max_attempts = max_attempts or TOOL_CALL_RETRY_ATTEMPTS
    last_exception = None

    for attempt in range(max_attempts):
        try:
            logger.debug(
                f"🔄 Attempting tool call (attempt {attempt + 1}/{max_attempts}): {tool_name}"
            )
            return await func()

        except (asyncio.TimeoutError, aiohttp.ClientError) as e:
            last_exception = e
            if attempt < max_attempts - 1:
                # Exponential backoff: 1s, 2s, 4s, etc.
                wait_time = 2**attempt
                logger.warning(
                    f"⏳ Tool call failed, retrying in {wait_time}s (attempt {attempt + 1}/{max_attempts}): {e}"
                )
                await asyncio.sleep(wait_time)
            else:
                logger.error(f"❌ Tool call failed after {max_attempts} attempts: {e}")

        except ToolValidationError as e:
            # Don't retry validation errors
            logger.error(f"❌ Tool validation error (no retry): {e}")
            raise

        except Exception as e:
            last_exception = e
            if attempt < max_attempts - 1:
                wait_time = 2**attempt
                logger.warning(
                    f"⏳ Unexpected tool call error, retrying in {wait_time}s (attempt {attempt + 1}/{max_attempts}): {e}"
                )
                await asyncio.sleep(wait_time)
            else:
                logger.error(f"❌ Tool call failed after {max_attempts} attempts: {e}")

    raise ToolCallError(
        f"Tool call failed after {max_attempts} attempts: {last_exception}",
        tool_name=tool_name,
        retry_count=max_attempts,
    )


def validate_tool_schema(tool: Dict[str, Any]) -> List[str]:
    """
    Phase 2: Validate tool schema and return list of errors.

    Args:
        tool: Tool definition dictionary

    Returns:
        List of validation errors (empty if valid)
    """
    errors = []

    if not isinstance(tool, dict):
        errors.append("Tool must be a dictionary")
        return errors

    # Required fields
    if "name" not in tool:
        errors.append("Tool must have a 'name' field")
    elif not isinstance(tool["name"], str) or not tool["name"].strip():
        errors.append("Tool name must be a non-empty string")

    if "input_schema" not in tool:
        errors.append("Tool must have an 'input_schema' field")
    elif not isinstance(tool["input_schema"], dict):
        errors.append("Tool input_schema must be a dictionary")

    # Optional fields validation
    if "description" in tool and not isinstance(tool["description"], str):
        errors.append("Tool description must be a string")

    return errors


async def handle_tool_call_with_fallback(
    litellm_request: Dict[str, Any], original_request: MessagesRequest
):
    """
    Phase 2: Handle tool calls with fallback strategies.

    Args:
        litellm_request: The LiteLLM request with tools
        original_request: The original MessagesRequest

    Returns:
        Response from LiteLLM or fallback response

    Raises:
        ToolCallError: If tools fail and fallback is disabled
    """
    try:
        # Validate tools if present
        if litellm_request.get("tools"):
            for tool in litellm_request["tools"]:
                validation_errors = validate_tool_schema(tool)
                if validation_errors:
                    error_msg = f"Tool validation failed: {', '.join(validation_errors)}"
                    if ENABLE_TOOL_FALLBACK:
                        logger.warning(f"⚠️ {error_msg}, removing invalid tool")
                        continue
                    raise ToolValidationError(error_msg, tool_name=tool.get("name"))

        # Attempt the tool call with retry logic
        async def make_request():
            active_router = get_litellm_router()
            if USE_LITELLM_ROUTER and active_router:
                return await active_router.acompletion(**litellm_request)
            return await litellm.acompletion(**litellm_request)

        return await retry_tool_call(make_request, tool_name="litellm_completion")

    except (ToolCallError, ToolValidationError) as e:
        logger.error(f"❌ Tool call failed: {e}")

        if not ENABLE_TOOL_FALLBACK:
            raise

        logger.info("🔄 Falling back to tool-less completion")

        # Remove tools and tool_choice for fallback
        fallback_request = litellm_request.copy()
        fallback_request.pop("tools", None)
        fallback_request.pop("tool_choice", None)

        # Make fallback request
        async def make_fallback_request():
            active_router = get_litellm_router()
            if USE_LITELLM_ROUTER and active_router:
                return await active_router.acompletion(**fallback_request)
            return await litellm.acompletion(**fallback_request)

        return await retry_tool_call(make_fallback_request, tool_name="fallback_completion")


async def stream_with_tools(
    response_generator, original_request: MessagesRequest, conversation_state: ConversationState
):
    """
    Phase 2: Handle streaming responses with tool call support.

    Args:
        response_generator: The LiteLLM response generator
        original_request: The original MessagesRequest
        conversation_state: Current conversation state

    Yields:
        Anthropic-formatted streaming events with tool support

    Raises:
        ToolStreamingError: If tool streaming fails
    """
    try:
        message_id = f"msg_{uuid.uuid4().hex[:24]}"
        current_text = ""
        current_tool_calls = []

        logger.debug(
            f"🔧 Starting tool-aware streaming for conversation phase: {conversation_state.phase}"
        )

        # Send message_start event
        yield f"event: message_start\ndata: {json.dumps({'type': 'message_start', 'message': {'id': message_id, 'type': 'message', 'role': 'assistant', 'model': original_request.model, 'content': [], 'stop_reason': None, 'stop_sequence': None, 'usage': {'input_tokens': 0, 'cache_creation_input_tokens': 0, 'cache_read_input_tokens': 0, 'output_tokens': 0}}})}\n\n"

        async for chunk in response_generator:
            try:
                if hasattr(chunk, "choices") and len(chunk.choices) > 0:
                    delta = chunk.choices[0].delta

                    # Handle text content
                    if hasattr(delta, "content") and delta.content:
                        if not conversation_state.has_streaming_tools:
                            # Regular text streaming
                            yield f"event: content_block_start\ndata: {json.dumps({'type': 'content_block_start', 'index': 0, 'content_block': {'type': 'text', 'text': ''}})}\n\n"
                            conversation_state.has_streaming_tools = True

                        current_text += delta.content
                        yield f"event: content_block_delta\ndata: {json.dumps({'type': 'content_block_delta', 'index': 0, 'delta': {'type': 'text_delta', 'text': delta.content}})}\n\n"

                    # Handle tool calls
                    if hasattr(delta, "tool_calls") and delta.tool_calls:
                        for tool_call in delta.tool_calls:
                            tool_call_id = getattr(
                                tool_call, "id", f"toolu_{uuid.uuid4().hex[:24]}"
                            )

                            if hasattr(tool_call, "function"):
                                function = tool_call.function
                                tool_name = getattr(function, "name", "unknown_tool")
                                arguments = getattr(function, "arguments", "{}")

                                try:
                                    # Parse arguments if they're a string
                                    if isinstance(arguments, str):
                                        tool_input = json.loads(arguments) if arguments else {}
                                    else:
                                        tool_input = arguments or {}
                                except json.JSONDecodeError as e:
                                    logger.warning(f"⚠️ Failed to parse tool arguments: {e}")
                                    tool_input = {"raw_arguments": arguments}

                                # Create Anthropic-style tool use block
                                tool_use_block = {
                                    "type": "tool_use",
                                    "id": tool_call_id,
                                    "name": tool_name,
                                    "input": tool_input,
                                }

                                # Send tool use events
                                content_index = len(current_tool_calls)
                                yield f"event: content_block_start\ndata: {json.dumps({'type': 'content_block_start', 'index': content_index, 'content_block': tool_use_block})}\n\n"

                                current_tool_calls.append(tool_use_block)
                                conversation_state.add_tool_call(tool_use_block)

                                if (
                                    ENFORCE_ONE_TOOL_CALL_PER_RESPONSE
                                    and len(current_tool_calls) >= 1
                                ):
                                    logger.debug("🚫 Enforcing single tool call limit")
                                    break

                    # Handle finish_reason
                    if (
                        hasattr(chunk.choices[0], "finish_reason")
                        and chunk.choices[0].finish_reason
                    ):
                        finish_reason = chunk.choices[0].finish_reason
                        stop_reason = (
                            "end_turn"
                            if finish_reason in ["stop", "length"]
                            else "tool_use"
                            if current_tool_calls
                            else "end_turn"
                        )

                        # End content blocks
                        if current_text or current_tool_calls:
                            for i in range(len(current_tool_calls) + (1 if current_text else 0)):
                                yield f"event: content_block_stop\ndata: {json.dumps({'type': 'content_block_stop', 'index': i})}\n\n"

                        # Send message_delta with stop information
                        yield f"event: message_delta\ndata: {json.dumps({'type': 'message_delta', 'delta': {'stop_reason': stop_reason, 'stop_sequence': None}, 'usage': {'output_tokens': len(current_text.split()) if current_text else 0}})}\n\n"

                        # Send message_stop
                        yield f"event: message_stop\ndata: {json.dumps({'type': 'message_stop'})}\n\n"
                        break

            except Exception as chunk_error:
                logger.error(f"❌ Error processing streaming chunk: {chunk_error}")
                if not ENABLE_TOOL_FALLBACK:
                    raise ToolStreamingError(f"Failed to process streaming chunk: {chunk_error}")
                continue

    except Exception as e:
        logger.error(f"❌ Tool streaming failed: {e}")
        if ENABLE_TOOL_FALLBACK:
            # Fall back to regular streaming
            logger.info("🔄 Falling back to regular streaming")
            async for event in handle_streaming(response_generator, original_request):
                yield event
        else:
            raise ToolStreamingError(f"Tool streaming failed: {e}")


def is_azure_responses_api_model(model: str) -> bool:
    """Check if the model should use Azure Responses API."""
    # These models use Azure Responses API through our proxy
    azure_models = [
        "claude-3-5-sonnet-20241022",
        "claude-3-5-haiku-20241022",
        "claude-sonnet",
        "claude-haiku",
    ]
    return model in azure_models or "claude" in model


async def handle_azure_streaming_with_tools(
    azure_request: Dict[str, Any],
    original_request: MessagesRequest,
    conversation_state: ConversationState,
):
    """
    Handle Azure Responses API streaming with tool calling support.

    Args:
        azure_request: The Azure API request payload
        original_request: The original MessagesRequest
        conversation_state: Current conversation state

    Yields:
        Anthropic-formatted streaming events with tool support
    """
    try:
        message_id = f"msg_{uuid.uuid4().hex[:24]}"
        current_text = ""
        current_tool_calls = []

        # Send message_start event
        message_start_event = {
            "type": "message_start",
            "message": {
                "id": message_id,
                "type": "message",
                "role": "assistant",
                "content": [],
                "model": original_request.model,
                "stop_reason": None,
                "stop_sequence": None,
                "usage": {"input_tokens": 0, "output_tokens": 0},
            },
        }
        yield f"event: message_start\ndata: {json.dumps(message_start_event)}\n\n"

        # Make streaming request to Azure Responses API
        ssl_context = ssl.create_default_context()
        ssl_context.check_hostname = False
        ssl_context.verify_mode = ssl.CERT_NONE

        connector = aiohttp.TCPConnector(ssl=ssl_context)
        timeout = aiohttp.ClientTimeout(total=300)

        async with aiohttp.ClientSession(connector=connector, timeout=timeout) as session:
            headers = {
                "Authorization": f"Bearer {AZURE_OPENAI_KEY}",
                "Content-Type": "application/json",
                "Accept": "text/event-stream",
            }

            # Enable streaming in Azure request
            azure_request["stream"] = True

            async with session.post(
                (OPENAI_BASE_URL or "").rstrip("/"),
                headers=headers,
                json=azure_request,
            ) as response:
                if response.status != 200:
                    error_text = await response.text()
                    raise AzureAPIError(f"Azure streaming failed: {response.status} - {error_text}")

                async for line in response.content:
                    line_text = line.decode("utf-8").strip()
                    if not line_text:
                        continue

                    if line_text.startswith("data: "):
                        data_content = line_text[6:]  # Remove "data: " prefix
                        if data_content == "[DONE]":
                            break

                        try:
                            chunk = json.loads(data_content)

                            # Azure Responses API format: output[] array
                            output_array = chunk.get("output", [])
                            for output_item in output_array:
                                if output_item.get("type") == "message":
                                    # Process content blocks
                                    content_blocks = output_item.get("content", [])

                                    for content_block in content_blocks:
                                        content_type = content_block.get("type")

                                        if content_type == "output_text":
                                            # Handle text streaming
                                            text_content = content_block.get("text", "")
                                            if text_content:
                                                current_text += text_content

                                                # Send content_block_delta event
                                                delta_event = {
                                                    "type": "content_block_delta",
                                                    "index": 0,
                                                    "delta": {
                                                        "type": "text_delta",
                                                        "text": text_content,
                                                    },
                                                }
                                                yield f"event: content_block_delta\ndata: {json.dumps(delta_event)}\n\n"

                                        elif content_type == "tool_use":
                                            # Handle tool calls
                                            tool_call = {
                                                "id": content_block.get(
                                                    "id", f"call_{uuid.uuid4().hex[:8]}"
                                                ),
                                                "type": "tool_use",
                                                "name": content_block.get("name", ""),
                                                "input": content_block.get("input", {}),
                                            }
                                            current_tool_calls.append(tool_call)

                                            # Send tool_use event
                                            start_event = {
                                                "type": "content_block_start",
                                                "index": len(current_tool_calls),
                                                "content_block": tool_call,
                                            }
                                            yield f"event: content_block_start\ndata: {json.dumps(start_event)}\n\n"

                                            stop_event = {
                                                "type": "content_block_stop",
                                                "index": len(current_tool_calls),
                                            }
                                            yield f"event: content_block_stop\ndata: {json.dumps(stop_event)}\n\n"

                        except json.JSONDecodeError as e:
                            logger.warning(f"Failed to parse Azure streaming chunk: {e}")
                            continue

        # Send message_stop event
        stop_event = {"type": "message_stop"}
        yield f"event: message_stop\ndata: {json.dumps(stop_event)}\n\n"

    except Exception as e:
        logger.error(f"❌ Azure streaming with tools failed: {e}")
        raise ToolStreamingError(f"Azure streaming failed: {e}")


async def handle_streaming(response_generator, original_request: MessagesRequest):
    """Handle streaming responses from LiteLLM and convert to Anthropic format."""
    try:
        # Send message_start event
        message_id = f"msg_{uuid.uuid4().hex[:24]}"  # Format similar to Anthropic's IDs

        message_data = {
            "type": "message_start",
            "message": {
                "id": message_id,
                "type": "message",
                "role": "assistant",
                "model": original_request.model,
                "content": [],
                "stop_reason": None,
                "stop_sequence": None,
                "usage": {
                    "input_tokens": 0,
                    "cache_creation_input_tokens": 0,
                    "cache_read_input_tokens": 0,
                    "output_tokens": 0,
                },
            },
        }
        yield f"event: message_start\ndata: {json.dumps(message_data)}\n\n"

        # Content block index for the first text block
        yield f"event: content_block_start\ndata: {json.dumps({'type': 'content_block_start', 'index': 0, 'content_block': {'type': 'text', 'text': ''}})}\n\n"

        # Send a ping to keep the connection alive (Anthropic does this)
        yield f"event: ping\ndata: {json.dumps({'type': 'ping'})}\n\n"

        tool_index = None
        # current_tool_call = None  # unused
        tool_content = ""
        accumulated_text = ""  # Track accumulated text content
        text_sent = False  # Track if we've sent any text content
        text_block_closed = False  # Track if text block is closed
        # input_tokens = 0  # unused
        output_tokens = 0
        has_sent_stop_reason = False
        last_tool_index = 0
        anthropic_tool_index = 0  # Initialize to avoid unbound variable error

        # Process each chunk
        async for chunk in response_generator:
            try:
                # Check if this is the end of the response with usage data
                if hasattr(chunk, "usage") and chunk.usage is not None:
                    if hasattr(chunk.usage, "completion_tokens"):
                        output_tokens = chunk.usage.completion_tokens

                # Handle text content
                if hasattr(chunk, "choices") and len(chunk.choices) > 0:
                    choice = chunk.choices[0]

                    # Get the delta from the choice
                    if hasattr(choice, "delta"):
                        delta = choice.delta
                    else:
                        # If no delta, try to get message
                        delta = getattr(choice, "message", {})

                    # Check for finish_reason to know when we're done
                    finish_reason = getattr(choice, "finish_reason", None)

                    # Process text content
                    delta_content = None

                    # Handle different formats of delta content
                    if hasattr(delta, "content"):
                        delta_content = getattr(delta, "content", None)
                    elif isinstance(delta, dict) and "content" in delta:
                        delta_content = delta["content"]

                    # Accumulate text content
                    if delta_content is not None and delta_content != "":
                        accumulated_text += delta_content

                        # Always emit text deltas if no tool calls started
                        if tool_index is None and not text_block_closed:
                            text_sent = True
                            yield f"event: content_block_delta\ndata: {json.dumps({'type': 'content_block_delta', 'index': 0, 'delta': {'type': 'text_delta', 'text': delta_content}})}\n\n"

                    # Process tool calls
                    delta_tool_calls = None

                    # Handle different formats of tool calls
                    if hasattr(delta, "tool_calls"):
                        delta_tool_calls = getattr(delta, "tool_calls", None)
                    elif isinstance(delta, dict) and "tool_calls" in delta:
                        delta_tool_calls = delta["tool_calls"]

                    # Process tool calls if any
                    if delta_tool_calls:
                        # First tool call we've seen - need to handle text properly
                        if tool_index is None:
                            # If we've been streaming text, close that text block
                            if text_sent and not text_block_closed:
                                text_block_closed = True
                                yield f"event: content_block_stop\ndata: {json.dumps({'type': 'content_block_stop', 'index': 0})}\n\n"
                            # If we've accumulated text but not sent it, we need to emit it now
                            # This handles the case where the first delta has both text and a tool call
                            elif accumulated_text and not text_sent and not text_block_closed:
                                # Send the accumulated text
                                text_sent = True
                                yield f"event: content_block_delta\ndata: {json.dumps({'type': 'content_block_delta', 'index': 0, 'delta': {'type': 'text_delta', 'text': accumulated_text}})}\n\n"
                                # Close the text block
                                text_block_closed = True
                                yield f"event: content_block_stop\ndata: {json.dumps({'type': 'content_block_stop', 'index': 0})}\n\n"
                            # Close text block even if we haven't sent anything - models sometimes emit empty text blocks
                            elif not text_block_closed:
                                text_block_closed = True
                                yield f"event: content_block_stop\ndata: {json.dumps({'type': 'content_block_stop', 'index': 0})}\n\n"

                        # Convert to list if it's not already
                        if not isinstance(delta_tool_calls, list):
                            delta_tool_calls = [delta_tool_calls]

                        for tool_call in delta_tool_calls:
                            # Get the index of this tool call (for multiple tools)
                            current_index = None
                            if isinstance(tool_call, dict) and "index" in tool_call:
                                current_index = tool_call["index"]
                            elif hasattr(tool_call, "index"):
                                current_index = getattr(tool_call, "index", 0)
                            else:
                                current_index = 0

                            # Check if this is a new tool or a continuation
                            if tool_index is None or current_index != tool_index:
                                # New tool call - create a new tool_use block
                                tool_index = current_index
                                last_tool_index += 1
                                anthropic_tool_index = last_tool_index

                                # Extract function info
                                if isinstance(tool_call, dict):
                                    function = tool_call.get("function", {})
                                    name = (
                                        function.get("name", "")
                                        if isinstance(function, dict)
                                        else ""
                                    )
                                    tool_id = tool_call.get("id", f"toolu_{uuid.uuid4().hex[:24]}")
                                else:
                                    function = getattr(tool_call, "function", None)
                                    name = getattr(function, "name", "") if function else ""
                                    tool_id = getattr(
                                        tool_call, "id", f"toolu_{uuid.uuid4().hex[:24]}"
                                    )

                                # Start a new tool_use block
                                yield f"event: content_block_start\ndata: {json.dumps({'type': 'content_block_start', 'index': anthropic_tool_index, 'content_block': {'type': 'tool_use', 'id': tool_id, 'name': name, 'input': {}}})}\n\n"
                                # current_tool_call = tool_call  # unused
                                tool_content = ""

                            # Extract function arguments
                            arguments = None
                            if isinstance(tool_call, dict) and "function" in tool_call:
                                function = tool_call.get("function", {})
                                arguments = (
                                    function.get("arguments", "")
                                    if isinstance(function, dict)
                                    else ""
                                )
                            elif hasattr(tool_call, "function"):
                                function = getattr(tool_call, "function", None)
                                arguments = getattr(function, "arguments", "") if function else ""

                            # If we have arguments, send them as a delta
                            if arguments:
                                # Try to detect if arguments are valid JSON or just a fragment
                                try:
                                    # If it's already a dict, use it
                                    if isinstance(arguments, dict):
                                        args_json = json.dumps(arguments)
                                    else:
                                        # Otherwise, try to parse it
                                        json.loads(arguments)
                                        args_json = arguments
                                except (json.JSONDecodeError, TypeError):
                                    # If it's a fragment, treat it as a string
                                    args_json = arguments

                                # Add to accumulated tool content
                                tool_content += args_json if isinstance(args_json, str) else ""

                                # Send the update
                                yield f"event: content_block_delta\ndata: {json.dumps({'type': 'content_block_delta', 'index': anthropic_tool_index, 'delta': {'type': 'input_json_delta', 'partial_json': args_json}})}\n\n"

                    # Process finish_reason - end the streaming response
                    if finish_reason and not has_sent_stop_reason:
                        has_sent_stop_reason = True

                        # Close any open tool call blocks
                        if tool_index is not None:
                            for i in range(1, last_tool_index + 1):
                                yield f"event: content_block_stop\ndata: {json.dumps({'type': 'content_block_stop', 'index': i})}\n\n"

                        # If we accumulated text but never sent or closed text block, do it now
                        if not text_block_closed:
                            if accumulated_text and not text_sent:
                                # Send the accumulated text
                                yield f"event: content_block_delta\ndata: {json.dumps({'type': 'content_block_delta', 'index': 0, 'delta': {'type': 'text_delta', 'text': accumulated_text}})}\n\n"
                            # Close the text block
                            yield f"event: content_block_stop\ndata: {json.dumps({'type': 'content_block_stop', 'index': 0})}\n\n"

                        # Map OpenAI finish_reason to Anthropic stop_reason
                        stop_reason = "end_turn"
                        if finish_reason == "length":
                            stop_reason = "max_tokens"
                        elif finish_reason == "tool_calls":
                            stop_reason = "tool_use"
                        elif finish_reason == "stop":
                            stop_reason = "end_turn"

                        # Send message_delta with stop reason and usage
                        usage = {"output_tokens": output_tokens}

                        yield f"event: message_delta\ndata: {json.dumps({'type': 'message_delta', 'delta': {'stop_reason': stop_reason, 'stop_sequence': None}, 'usage': usage})}\n\n"

                        # Send message_stop event
                        yield f"event: message_stop\ndata: {json.dumps({'type': 'message_stop'})}\n\n"

                        # Send final [DONE] marker to match Anthropic's behavior
                        yield "data: [DONE]\n\n"
                        return
            except Exception as e:
                # Log error but continue processing other chunks
                logger.error(f"Error processing chunk: {e!s}")
                continue

        # If we didn't get a finish reason, close any open blocks
        if not has_sent_stop_reason:
            # Close any open tool call blocks
            if tool_index is not None:
                for i in range(1, last_tool_index + 1):
                    yield f"event: content_block_stop\ndata: {json.dumps({'type': 'content_block_stop', 'index': i})}\n\n"

            # Close the text content block
            yield f"event: content_block_stop\ndata: {json.dumps({'type': 'content_block_stop', 'index': 0})}\n\n"

            # Send final message_delta with usage
            usage = {"output_tokens": output_tokens}

            yield f"event: message_delta\ndata: {json.dumps({'type': 'message_delta', 'delta': {'stop_reason': 'end_turn', 'stop_sequence': None}, 'usage': usage})}\n\n"

            # Send message_stop event
            yield f"event: message_stop\ndata: {json.dumps({'type': 'message_stop'})}\n\n"

            # Send final [DONE] marker to match Anthropic's behavior
            yield "data: [DONE]\n\n"

    except Exception as e:
        import traceback

        error_traceback = traceback.format_exc()
        error_message = f"Error in streaming: {e!s}\n\nFull traceback:\n{error_traceback}"
        logger.error(error_message)

        # Send error message_delta
        yield f"event: message_delta\ndata: {json.dumps({'type': 'message_delta', 'delta': {'stop_reason': 'error', 'stop_sequence': None}, 'usage': {'output_tokens': 0}})}\n\n"

        # Send message_stop event
        yield f"event: message_stop\ndata: {json.dumps({'type': 'message_stop'})}\n\n"

        # Send final [DONE] marker
        yield "data: [DONE]\n\n"


@app.post("/v1/messages")
async def create_message(request: MessagesRequest, raw_request: Request):
    try:
        # print the body here
        body = await raw_request.body()

        # Parse the raw body as JSON since it's bytes
        body_json = json.loads(body.decode("utf-8"))
        original_model = body_json.get("model", "unknown")

        # Get the display name for logging, just the model name without provider prefix
        display_model = original_model
        if "/" in display_model:
            display_model = display_model.split("/")[-1]

        # Clean model name for capability check
        clean_model = request.model
        if clean_model.startswith("anthropic/"):
            clean_model = clean_model[len("anthropic/") :]
        elif clean_model.startswith("openai/"):
            clean_model = clean_model[len("openai/") :]

        logger.debug(f"📊 PROCESSING REQUEST: Model={request.model}, Stream={request.stream}")

        # All requests now route through LiteLLM with unified Azure integration
        # The unified routing handles both Chat and Responses APIs transparently
        # Convert Anthropic request to LiteLLM format
        if azure_fallback_manager.should_use_fallback():
            logger.warning("🔄 Azure fallback mode active - returning fallback response")
            fallback_reason = azure_fallback_manager.get_fallback_reason()

            # Create fallback response in the expected format
            fallback_response = await create_fallback_response(body_json, fallback_reason)

            # Convert to MessagesResponse format
            anthropic_response = MessagesResponse(
                id=fallback_response["id"],
                model=fallback_response["model"],
                role=fallback_response["role"],
                content=fallback_response["content"],
                stop_reason=fallback_response["stop_reason"],
                usage=Usage(
                    input_tokens=fallback_response["usage"]["input_tokens"],
                    output_tokens=fallback_response["usage"]["output_tokens"],
                ),
            )
        else:
            # Try Azure API with robust error handling
            azure_request = None  # Initialize to avoid unbound variable
            try:
                # Convert to Azure Responses format
                azure_request = convert_anthropic_to_azure_responses(request)

                # Handle streaming mode for Azure
                if request.stream:
                    logger.info(
                        "🚀 Starting Azure Responses API streaming with tool calling support"
                    )

                    # Convert to Azure format for streaming
                    azure_stream_request = convert_anthropic_to_azure_responses(request)

                    # Phase 2: Tool Call Lifecycle Management for Azure
                    conversation_state = analyze_conversation_for_tools(request.messages)

                    # Use Azure streaming with tool support
                    try:
                        return StreamingResponse(
                            handle_azure_streaming_with_tools(
                                azure_stream_request, request, conversation_state
                            ),
                            media_type="text/event-stream",
                        )
                    except Exception as e:
                        logger.error(f"❌ Azure streaming failed: {e}")
                        if ENABLE_TOOL_FALLBACK:
                            logger.info("🔄 Falling back to Azure non-streaming")
                            azure_request["stream"] = False
                            # Continue with non-streaming below
                        else:
                            raise AzureAPIError(f"Azure streaming failed: {e}")
                else:
                    azure_request["stream"] = False

                # Make direct Azure API call with robust error handling (non-streaming fallback)
                azure_response = await make_azure_responses_api_call(azure_request)

                # Convert back to Anthropic format
                anthropic_response = convert_azure_responses_to_anthropic(azure_response, request)

            except AzureAPIError as azure_error:
                logger.error(f"❌ Azure API failed: {azure_error.error_type} - {azure_error!s}")

                # Check if we should immediately enter fallback mode
                if isinstance(azure_error, (AzureAuthenticationError, AzureConfigurationError)):
                    logger.warning("🔄 Critical Azure error - triggering immediate fallback")
                    fallback_reason = azure_fallback_manager.get_fallback_reason()
                    if not fallback_reason:
                        fallback_reason = f"Critical Azure error: {azure_error.error_type}"

                    # Create fallback response
                    fallback_response = await create_fallback_response(body_json, fallback_reason)

                    # Convert to MessagesResponse format
                    anthropic_response = MessagesResponse(
                        id=fallback_response["id"],
                        model=fallback_response["model"],
                        role=fallback_response["role"],
                        content=fallback_response["content"],
                        stop_reason=fallback_response["stop_reason"],
                        usage=Usage(
                            input_tokens=fallback_response["usage"]["input_tokens"],
                            output_tokens=fallback_response["usage"]["output_tokens"],
                        ),
                    )
                else:
                    # For other errors, return user-friendly error message
                    user_friendly_msg = extract_user_friendly_message(azure_error)
                    raise HTTPException(
                        status_code=azure_error.status_code or 500, detail=user_friendly_msg
                    )

            num_tools = len(request.tools) if request.tools else 0
            log_request_beautifully(
                "POST",
                raw_request.url.path,
                display_model,
                azure_request.get("model", "unknown") if azure_request else "unknown",
                len(azure_request.get("messages", [])) if azure_request else 0,
                num_tools,
                200,
            )

            return anthropic_response

        # Convert Anthropic request to LiteLLM format
        litellm_request = convert_anthropic_to_litellm(request)

        # Determine which API key to use based on the model
        if request.model.startswith("openai/"):
            litellm_request["api_key"] = OPENAI_API_KEY
            logger.debug(f"Using OpenAI API key for model: {request.model}")
        elif request.model.startswith("gemini/"):
            litellm_request["api_key"] = GEMINI_API_KEY
            logger.debug(f"Using Gemini API key for model: {request.model}")
        else:
            litellm_request["api_key"] = ANTHROPIC_API_KEY
            logger.debug(f"Using Anthropic API key for model: {request.model}")

        # For OpenAI models - modify request format to work with limitations
        if "openai" in litellm_request["model"] and "messages" in litellm_request:
            logger.debug(f"Processing OpenAI model request: {litellm_request['model']}")

            # For OpenAI models, we need to convert content blocks to simple strings
            # and handle other requirements
            for i, msg in enumerate(litellm_request["messages"]):
                # Special case - handle message content directly when it's a list of tool_result
                # This is a specific case we're seeing in the error
                if "content" in msg and isinstance(msg["content"], list):
                    is_only_tool_result = True
                    for block in msg["content"]:
                        if not isinstance(block, dict) or block.get("type") != "tool_result":
                            is_only_tool_result = False
                            break

                    if is_only_tool_result and len(msg["content"]) > 0:
                        logger.warning(
                            "Found message with only tool_result content - converting to function result format"
                        )

                        # Get the first tool result to extract as a direct function result
                        # This handles bash and other tools properly
                        block = msg["content"][0]  # Take the first tool result
                        # tool_use_id = block.get("tool_use_id", "")  # unused
                        result_content = block.get("content", "")

                        # For function tools like Bash, we need to pass the raw result
                        # rather than embedding it in explanatory text
                        if isinstance(result_content, str):
                            # Direct string result - pass it directly
                            litellm_request["messages"][i]["content"] = result_content
                        elif isinstance(result_content, dict):
                            # Dictionary result - pass it as JSON
                            try:
                                litellm_request["messages"][i]["content"] = json.dumps(
                                    result_content
                                )
                            except (TypeError, ValueError, json.decoder.JSONDecodeError):
                                litellm_request["messages"][i]["content"] = str(result_content)
                        elif isinstance(result_content, list):
                            # Extract text content if available
                            extracted_content = ""
                            for item in result_content:
                                if isinstance(item, dict) and item.get("type") == "text":
                                    extracted_content += item.get("text", "") + "\n"
                                elif isinstance(item, str):
                                    extracted_content += item + "\n"
                                else:
                                    try:
                                        extracted_content += json.dumps(item) + "\n"
                                    except (TypeError, ValueError, json.decoder.JSONDecodeError):
                                        extracted_content += str(item) + "\n"
                            litellm_request["messages"][i]["content"] = (
                                extracted_content.strip() or "..."
                            )
                        else:
                            # Fallback for any other type
                            litellm_request["messages"][i]["content"] = str(result_content) or "..."

                        logger.warning(
                            f"Converted tool_result to raw content format: {litellm_request['messages'][i]['content'][:200]}..."
                        )
                        continue  # Skip normal processing for this message

                # 1. Handle content field - normal case
                if "content" in msg:
                    # Check if content is a list (content blocks)
                    if isinstance(msg["content"], list):
                        # Convert complex content blocks to simple string
                        text_content = ""
                        for block in msg["content"]:
                            if isinstance(block, dict):
                                # Handle different content block types
                                if block.get("type") == "text":
                                    text_content += block.get("text", "") + "\n"

                                # Handle tool_result content blocks - extract raw content
                                elif block.get("type") == "tool_result":
                                    # For tools like Bash, we need to extract the raw content
                                    # rather than embedding it in explanatory text
                                    result_content = block.get("content", "")

                                    # Extract the raw content without wrapping it
                                    if isinstance(result_content, str):
                                        # Direct string result
                                        text_content += result_content + "\n"
                                    elif isinstance(result_content, list):
                                        # Extract text content if available
                                        for item in result_content:
                                            if (
                                                isinstance(item, dict)
                                                and item.get("type") == "text"
                                            ):
                                                text_content += item.get("text", "") + "\n"
                                            elif isinstance(item, str):
                                                text_content += item + "\n"
                                            else:
                                                try:
                                                    text_content += json.dumps(item) + "\n"
                                                except (
                                                    TypeError,
                                                    ValueError,
                                                    json.decoder.JSONDecodeError,
                                                ):
                                                    text_content += str(item) + "\n"
                                    elif isinstance(result_content, dict):
                                        # Handle dictionary content
                                        if result_content.get("type") == "text":
                                            text_content += result_content.get("text", "") + "\n"
                                        else:
                                            try:
                                                text_content += json.dumps(result_content) + "\n"
                                            except (
                                                TypeError,
                                                ValueError,
                                                json.decoder.JSONDecodeError,
                                            ):
                                                text_content += str(result_content) + "\n"
                                    else:
                                        # Fallback for any other type
                                        try:
                                            text_content += str(result_content) + "\n"
                                        except (TypeError, ValueError):
                                            text_content += "Unparseable content\n"

                                # Handle tool_use content blocks
                                elif block.get("type") == "tool_use":
                                    tool_name = block.get("name", "unknown")
                                    tool_id = block.get("id", "unknown")
                                    tool_input = json.dumps(block.get("input", {}))
                                    text_content += f"[Tool: {tool_name} (ID: {tool_id})]\nInput: {tool_input}\n\n"

                                # Handle image content blocks
                                elif block.get("type") == "image":
                                    text_content += (
                                        "[Image content - not displayed in text format]\n"
                                    )

                        # Make sure content is never empty for OpenAI models
                        if not text_content.strip():
                            text_content = "..."

                        litellm_request["messages"][i]["content"] = text_content.strip()
                    # Also check for None or empty string content
                    elif msg["content"] is None:
                        litellm_request["messages"][i]["content"] = (
                            "..."  # Empty content not allowed
                        )

                # 2. Remove any fields OpenAI doesn't support in messages
                for key in list(msg.keys()):
                    if key not in ["role", "content", "name", "tool_call_id", "tool_calls"]:
                        logger.warning(f"Removing unsupported field from message: {key}")
                        del msg[key]

            # 3. Final validation - check for any remaining invalid values and dump full message details
            for i, msg in enumerate(litellm_request["messages"]):
                # Log the message format for debugging
                logger.debug(
                    f"Message {i} format check - role: {msg.get('role')}, content type: {type(msg.get('content'))}"
                )

                # If content is still a list or None, replace with placeholder
                if isinstance(msg.get("content"), list):
                    logger.warning(
                        f"CRITICAL: Message {i} still has list content after processing: {json.dumps(msg.get('content'))}"
                    )
                    # Last resort - stringify the entire content as JSON
                    litellm_request["messages"][i]["content"] = (
                        f"Content as JSON: {json.dumps(msg.get('content'))}"
                    )
                elif msg.get("content") is None:
                    logger.warning(f"Message {i} has None content - replacing with placeholder")
                    litellm_request["messages"][i]["content"] = "..."  # Fallback placeholder

        # Only log basic info about the request, not the full details
        logger.debug(
            f"Request for model: {litellm_request.get('model')}, stream: {litellm_request.get('stream', False)}"
        )

        # Phase 2: Tool Call Lifecycle Management
        # Analyze conversation state for tool handling
        conversation_state = analyze_conversation_for_tools(request.messages)
        logger.debug(f"🔍 Conversation state: {conversation_state.phase}")

        num_tools = len(request.tools) if request.tools else 0

        # Handle streaming mode with tool support
        if request.stream:
            log_request_beautifully(
                "POST",
                raw_request.url.path,
                display_model,
                litellm_request.get("model"),
                len(litellm_request["messages"]),
                num_tools,
                200,  # Assuming success at this point
            )

            # Use Phase 2 tool-aware streaming if tools are present
            if num_tools > 0 or conversation_state.phase != "normal":
                try:
                    response_generator = await handle_tool_call_with_fallback(
                        litellm_request, request
                    )
                    return StreamingResponse(
                        stream_with_tools(response_generator, request, conversation_state),
                        media_type="text/event-stream",
                    )
                except Exception as e:
                    logger.error(f"❌ Tool-aware streaming failed: {e}")
                    if ENABLE_TOOL_FALLBACK:
                        logger.info("🔄 Falling back to regular streaming")
                        response_generator = await litellm.acompletion(**litellm_request)
                        return StreamingResponse(
                            handle_streaming(response_generator, request),
                            media_type="text/event-stream",
                        )
                    raise HTTPException(status_code=500, detail=f"Tool streaming failed: {e}")
            else:
                # Regular streaming for non-tool requests
                response_generator = await litellm.acompletion(**litellm_request)
                return StreamingResponse(
                    handle_streaming(response_generator, request), media_type="text/event-stream"
                )
        else:
            # Handle non-streaming mode with tool support
            log_request_beautifully(
                "POST",
                raw_request.url.path,
                display_model,
                litellm_request.get("model"),
                len(litellm_request["messages"]),
                num_tools,
                200,  # Assuming success at this point
            )
            start_time = time.time()

            # Use Phase 2 tool-aware completion if tools are present
            if num_tools > 0 or conversation_state.phase != "normal":
                try:
                    litellm_response = await handle_tool_call_with_fallback(
                        litellm_request, request
                    )
                except Exception as e:
                    logger.error(f"❌ Tool-aware completion failed: {e}")
                    if ENABLE_TOOL_FALLBACK:
                        logger.info("🔄 Falling back to regular completion")
                        litellm_response = litellm.completion(**litellm_request)
                    else:
                        raise HTTPException(status_code=500, detail=f"Tool completion failed: {e}")
            else:
                # Regular completion for non-tool requests
                litellm_response = litellm.completion(**litellm_request)
            logger.debug(
                f"✅ RESPONSE RECEIVED: Model={litellm_request.get('model')}, Time={time.time() - start_time:.2f}s"
            )

            # Convert LiteLLM response to Anthropic format
            anthropic_response = convert_litellm_to_anthropic(litellm_response, request)

        return anthropic_response

    except Exception as e:
        import traceback

        error_traceback = traceback.format_exc()

        # Capture as much info as possible about the error
        error_details = {"error": str(e), "type": type(e).__name__, "traceback": error_traceback}

        # Check for LiteLLM-specific attributes
        for attr in ["message", "status_code", "response", "llm_provider", "model"]:
            if hasattr(e, attr):
                error_details[attr] = getattr(e, attr)

        # Check for additional exception details in dictionaries
        if hasattr(e, "__dict__"):
            for key, value in e.__dict__.items():
                if key not in error_details and key not in ["args", "__traceback__"]:
                    error_details[key] = str(value)

        # Log all error details
        def safe_json_serialize(obj, indent=2):
            """Safely serialize objects to JSON, handling non-serializable types."""
            try:
                return json.dumps(obj, indent=indent)
            except (TypeError, ValueError):
                # Handle non-serializable objects by converting them to strings
                safe_obj = {}
                for key, value in obj.items():
                    try:
                        json.dumps(value)  # Test if value is serializable
                        safe_obj[key] = value
                    except (TypeError, ValueError):
                        safe_obj[key] = str(value)  # Convert non-serializable to string
                return json.dumps(safe_obj, indent=indent)

        logger.error(f"Error processing request: {safe_json_serialize(error_details)}")

        # Format error for response
        error_message = f"Error: {e!s}"
        if error_details.get("message"):
            error_message += f"\nMessage: {error_details['message']}"
        if error_details.get("response"):
            error_message += f"\nResponse: {error_details['response']}"

        # Return detailed error
        status_code = error_details.get("status_code", 500)
        raise HTTPException(status_code=status_code, detail=error_message)


@app.post("/v1/messages/count_tokens")
async def count_tokens(request: TokenCountRequest, raw_request: Request):
    try:
        # Log the incoming token count request
        original_model = request.original_model or request.model

        # Get the display name for logging, just the model name without provider prefix
        display_model = original_model
        if "/" in display_model:
            display_model = display_model.split("/")[-1]

        # Clean model name for capability check
        clean_model = request.model
        if clean_model.startswith("anthropic/"):
            clean_model = clean_model[len("anthropic/") :]
        elif clean_model.startswith("openai/"):
            clean_model = clean_model[len("openai/") :]

        # Convert the messages to a format LiteLLM can understand
        converted_request = convert_anthropic_to_litellm(
            MessagesRequest(
                model=request.model,
                max_tokens=100,  # Arbitrary value not used for token counting
                messages=request.messages,
                system=request.system,
                tools=request.tools,
                tool_choice=request.tool_choice,
                thinking=request.thinking,
            )
        )

        # Use LiteLLM's token_counter function
        try:
            # Import token_counter function
            from litellm import token_counter  # type: ignore[import-unresolved]

            # Log the request beautifully
            num_tools = len(request.tools) if request.tools else 0

            log_request_beautifully(
                "POST",
                raw_request.url.path,
                display_model,
                converted_request.get("model"),
                len(converted_request["messages"]),
                num_tools,
                200,  # Assuming success at this point
            )

            # Count tokens
            token_count = token_counter(
                model=converted_request["model"],
                messages=converted_request["messages"],
            )

            # Return Anthropic-style response
            return TokenCountResponse(input_tokens=token_count)

        except ImportError:
            logger.error("Could not import token_counter from litellm")
            # Fallback to a simple approximation
            return TokenCountResponse(input_tokens=1000)  # Default fallback

    except Exception as e:
        import traceback

        error_traceback = traceback.format_exc()
        logger.error(f"Error counting tokens: {e!s}\n{error_traceback}")
        raise HTTPException(status_code=500, detail=f"Error counting tokens: {e!s}")


@app.get("/")
async def root():
    return {"message": "Anthropic Proxy for LiteLLM"}


@app.get("/performance/metrics")
async def performance_metrics():
    """Get comprehensive performance metrics for the proxy."""
    from .azure_unified_integration import get_global_performance_metrics

    # Get router metrics
    router = get_litellm_router()

    # Get Azure integration metrics
    global_metrics = get_global_performance_metrics()

    # Compile comprehensive metrics
    metrics = {
        "router": {
            "initialized": router is not None,
            "initialization_attempted": _router_init_attempted,
            "lazy_loading": True,
        },
        "azure_integration": global_metrics,
        "system": {
            "use_litellm_router": USE_LITELLM_ROUTER,
            "azure_api_version": AZURE_API_VERSION,
            "base_url_configured": bool(OPENAI_BASE_URL),
        },
    }

    return metrics


@app.get("/performance/cache/status")
async def cache_status():
    """Get detailed cache status and statistics."""
    from .azure_unified_integration import _MODEL_ROUTING_CACHE, _SESSION_CACHE, _TRANSFORM_CACHE

    return {
        "caches": {
            "model_routing": {
                "size": len(_MODEL_ROUTING_CACHE),
                "entries": list(_MODEL_ROUTING_CACHE.keys())[:10],  # First 10 for security
            },
            "sessions": {
                "size": len(_SESSION_CACHE),
                "active_endpoints": list(_SESSION_CACHE.keys())[:5],  # First 5 for security
            },
            "transformations": {
                "size": len(_TRANSFORM_CACHE),
                "cache_efficiency": "high" if len(_TRANSFORM_CACHE) > 10 else "medium",
            },
        },
        "optimization_status": {
            "lazy_router_initialization": True,
            "session_pooling": True,
            "request_transformation_caching": True,
            "model_routing_optimization": True,
        },
    }


@app.get("/performance/cache/clear")
async def clear_caches():
    """Clear all performance caches (admin operation)."""
    from .azure_unified_integration import (
        _MODEL_ROUTING_CACHE,
        _SESSION_CACHE,
        _TRANSFORM_CACHE,
        cleanup_cached_sessions,
    )

    # Get counts before clearing
    before_counts = {
        "routing_cache": len(_MODEL_ROUTING_CACHE),
        "session_cache": len(_SESSION_CACHE),
        "transform_cache": len(_TRANSFORM_CACHE),
    }

    # Clear caches
    _MODEL_ROUTING_CACHE.clear()
    _TRANSFORM_CACHE.clear()

    # Clean up sessions properly
    await cleanup_cached_sessions()

    return {
        "status": "caches_cleared",
        "before_counts": before_counts,
        "after_counts": {
            "routing_cache": len(_MODEL_ROUTING_CACHE),
            "session_cache": len(_SESSION_CACHE),
            "transform_cache": len(_TRANSFORM_CACHE),
        },
    }


@app.get("/performance/benchmark")
async def performance_benchmark():
    """Run a quick performance benchmark of the routing system."""
    import time

    # Test model routing performance
    models = ["gpt-5", "claude-3-5-sonnet-20241022", "o3-mini", "gpt-5-chat"]

    # Cold routing (first time)
    cold_start = time.time()
    from .azure_unified_integration import AzureUnifiedProvider

    provider = AzureUnifiedProvider(
        "test", "https://test.cognitiveservices.azure.com", "2025-01-01-preview"
    )

    for model in models:
        provider.should_use_responses_api(model)
    cold_end = time.time()

    # Warm routing (cached)
    warm_start = time.time()
    for model in models:
        provider.should_use_responses_api(model)
    warm_end = time.time()

    return {
        "routing_performance": {
            "cold_routing_ms": (cold_end - cold_start) * 1000,
            "warm_routing_ms": (warm_end - warm_start) * 1000,
            "speedup_factor": (cold_end - cold_start) / max(warm_end - warm_start, 0.001),
            "models_tested": models,
        },
        "optimization_effectiveness": {
            "caching_enabled": True,
            "lazy_initialization": True,
            "session_pooling": True,
        },
    }


# Define ANSI color codes for terminal output
class Colors:
    CYAN = "\033[96m"
    BLUE = "\033[94m"
    GREEN = "\033[92m"
    YELLOW = "\033[93m"
    RED = "\033[91m"
    MAGENTA = "\033[95m"
    RESET = "\033[0m"
    BOLD = "\033[1m"
    UNDERLINE = "\033[4m"
    DIM = "\033[2m"


def log_request_beautifully(
    method, path, claude_model, openai_model, num_messages, num_tools, status_code
):
    """Log requests in a beautiful, twitter-friendly format showing Claude to OpenAI mapping."""
    # Format the Claude model name nicely
    claude_display = f"{Colors.CYAN}{claude_model}{Colors.RESET}"

    # Extract endpoint name
    endpoint = path
    if "?" in endpoint:
        endpoint = endpoint.split("?")[0]

    # Extract just the OpenAI model name without provider prefix
    openai_display = openai_model
    if "/" in openai_display:
        openai_display = openai_display.split("/")[-1]
    openai_display = f"{Colors.GREEN}{openai_display}{Colors.RESET}"

    # Format tools and messages
    tools_str = f"{Colors.MAGENTA}{num_tools} tools{Colors.RESET}"
    messages_str = f"{Colors.BLUE}{num_messages} messages{Colors.RESET}"

    # Format status code
    status_str = (
        f"{Colors.GREEN}✓ {status_code} OK{Colors.RESET}"
        if status_code == 200
        else f"{Colors.RED}✗ {status_code}{Colors.RESET}"
    )

    # Put it all together in a clear, beautiful format
    log_line = f"{Colors.BOLD}{method} {endpoint}{Colors.RESET} {status_str}"
    model_line = f"{claude_display} → {openai_display} {tools_str} {messages_str}"

    # Log request information (these are significant events worth showing in console)
    logger.warning(log_line)  # Use WARNING level to ensure visibility in console
    logger.warning(model_line)
    sys.stdout.flush()


# Test endpoint for validating Azure error handling
@app.get("/azure/test-error-handling")
async def test_azure_error_handling():
    """Test endpoint to validate Azure error handling mechanisms."""
    test_results = {}

    # Test 1: Error classification
    test_results["error_classification"] = {}

    # Test different error types
    test_cases = [
        (401, '{"error": {"message": "Unauthorized access"}}', "authentication"),
        (403, '{"error": {"message": "Access denied"}}', "authentication"),
        (429, '{"error": {"message": "Rate limit exceeded", "retry_after": 60}}', "rate_limit"),
        (500, '{"error": {"message": "Internal server error"}}', "transient"),
        (502, '{"error": {"message": "Bad gateway"}}', "transient"),
        (400, '{"error": {"message": "Invalid deployment name"}}', "configuration"),
        (404, '{"error": {"message": "Resource not found"}}', "configuration"),
    ]

    for status_code, error_text, expected_type in test_cases:
        try:
            azure_error = classify_azure_error(status_code, error_text)
            test_results["error_classification"][f"status_{status_code}"] = {
                "expected_type": expected_type,
                "actual_type": azure_error.error_type,
                "is_retryable": azure_error.is_retryable,
                "user_message": extract_user_friendly_message(azure_error),
                "passed": azure_error.error_type == expected_type,
            }
        except Exception as e:
            test_results["error_classification"][f"status_{status_code}"] = {
                "error": str(e),
                "passed": False,
            }

    # Test 2: Fallback manager
    test_results["fallback_manager"] = {
        "initial_state": {
            "fallback_mode": azure_fallback_manager.fallback_mode,
            "consecutive_failures": azure_fallback_manager.consecutive_failures,
            "failure_count": azure_fallback_manager.failure_count,
        }
    }

    # Test simulated failures
    try:
        # Simulate authentication error
        auth_error = AzureAuthenticationError("Test auth error", 401)
        azure_fallback_manager.record_failure(auth_error)

        test_results["fallback_manager"]["after_auth_error"] = {
            "fallback_mode": azure_fallback_manager.fallback_mode,
            "consecutive_failures": azure_fallback_manager.consecutive_failures,
            "should_use_fallback": azure_fallback_manager.should_use_fallback(),
        }

        # Test recovery
        azure_fallback_manager.record_success()

        test_results["fallback_manager"]["after_success"] = {
            "fallback_mode": azure_fallback_manager.fallback_mode,
            "consecutive_failures": azure_fallback_manager.consecutive_failures,
            "should_use_fallback": azure_fallback_manager.should_use_fallback(),
        }

    except Exception as e:
        fallback_manager_result = test_results.get("fallback_manager", {})
        if isinstance(fallback_manager_result, dict):
            fallback_manager_result["error"] = str(e)
            test_results["fallback_manager"] = fallback_manager_result
        else:
            test_results["fallback_manager"] = {"error": str(e)}

    # Test 3: Error logging
    test_results["error_logging"] = {
        "error_history_count": len(azure_error_logger.error_history),
        "error_patterns_count": len(azure_error_logger.error_patterns),
        "should_alert": azure_error_logger.should_alert(),
        "error_summary": azure_error_logger.get_error_summary(),
    }

    return {
        "message": "Azure error handling validation completed",
        "timestamp": asyncio.get_event_loop().time(),
        "test_results": test_results,
        "system_status": {
            "fallback_active": azure_fallback_manager.fallback_mode,
            "error_count": len(azure_error_logger.error_history),
            "health_check_available": True,
        },
    }<|MERGE_RESOLUTION|>--- conflicted
+++ resolved
@@ -1362,11 +1362,7 @@
 
 
 # Helper function to clean schema for Gemini
-<<<<<<< HEAD
 def clean_gemini_schema(schema: JSONSchema) -> JSONSchema:
-=======
-def clean_gemini_schema(schema: Union[Dict[str, Any], List[Any], str, int, float, bool, None]) -> Union[Dict[str, Any], List[Any], str, int, float, bool, None]:
->>>>>>> 026935f0
     """Recursively removes unsupported fields from a JSON schema for Gemini."""
     if isinstance(schema, dict):
         # Remove specific keys unsupported by Gemini tool parameters
