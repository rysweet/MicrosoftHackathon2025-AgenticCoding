--- conflicted
+++ resolved
@@ -71,11 +71,7 @@
             try:
                 breaker.call(lambda: 1 / 0)
             except Exception:
-<<<<<<< HEAD
                 pass  # Expected - circuit breaker call fails
-=======
-                pass
->>>>>>> e87b936b
 
         assert breaker.state == CircuitState.OPEN
         print("✓ Circuit opens after failures")
