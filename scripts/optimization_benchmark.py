--- conflicted
+++ resolved
@@ -17,14 +17,9 @@
 def _load_stagers():
     """Load UVX stager classes dynamically."""
     try:
-<<<<<<< HEAD
-        from amplihack.utils.uvx_staging import UVXStager  # noqa: I001
         from amplihack.utils.uvx_staging_enhanced import EnhancedUVXStager
-=======
-        from amplihack.utils.uvx_staging_enhanced import EnhancedUVXStager
 
         from amplihack.utils.uvx_staging import UVXStager
->>>>>>> 9696d364
 
         return UVXStager, EnhancedUVXStager
     except ImportError:
