--- conflicted
+++ resolved
@@ -132,22 +132,11 @@
     response = client.get(f"/items/{i}")
 ```
 
-### Retry Configuration
-
-```python
-from rest_api_client.config import RetryConfig
-
-<<<<<<< HEAD
-# Custom retry configuration
-retry_config = RetryConfig(
-    max_attempts=5,
-    initial_delay=0.5,
-    max_delay=30,
-    exponential_base=2,
-    retry_on_statuses=[429, 500, 502, 503, 504]
-)
-=======
-### Remote Execution (Beta)
+---
+
+# Amplihack Agentic Coding Framework
+
+## Remote Execution (Beta)
 
 Distribute agentic work across Azure VMs:
 
@@ -158,79 +147,33 @@
 Documentation:
 [.claude/tools/amplihack/remote/README.md](.claude/tools/amplihack/remote/README.md)
 
-### Workflow Orchestration by Default (NEW!)
->>>>>>> b59c7fd7
-
-client = APIClient(
-    base_url="https://api.example.com",
-    retry_config=retry_config
-)
-```
-
-## Async Support
-
-```python
-import asyncio
-from rest_api_client import AsyncAPIClient
-
-async def main():
-    async with AsyncAPIClient(base_url="https://api.example.com") as client:
-        # Parallel requests
-        tasks = [
-            client.get(f"/users/{i}")
-            for i in range(1, 11)
-        ]
-        responses = await asyncio.gather(*tasks)
-
-        for response in responses:
-            print(response.data)
-
-asyncio.run(main())
-```
-
-## Advanced Features
-
-### Request/Response Models
-
-```python
-from rest_api_client.models import Request, Response
-
-# Inspect request before sending
-request = client.prepare_request(
-    method="POST",
-    endpoint="/users",
-    json={"name": "Dave"}
-)
-print(f"Will send: {request.method} {request.url}")
-
-# Access response details
-response = client.send(request)
-print(f"Status: {response.status_code}")
-print(f"Headers: {response.headers}")
-print(f"Data: {response.data}")
-```
-
-### Custom Exception Handling
-
-```python
-from rest_api_client import APIClient
-from rest_api_client.exceptions import APIError
-
-class MyAPIClient(APIClient):
-    def handle_error(self, response):
-        """Custom error handling logic."""
-        if response.status_code == 402:
-            raise PaymentRequiredError("Payment required for this resource")
-        super().handle_error(response)
-
-class PaymentRequiredError(APIError):
-    """Custom exception for payment required responses."""
-    pass
-```
-
-<<<<<<< HEAD
-### Logging
-=======
+### Profile Management
+
+**Reduce token usage by 72% with profile-based component filtering:**
+
+# Install with filtering
+
+amplihack install
+
+# Result: Only 9/32 agents staged (72% reduction)
+
+# Launch with filtering
+
+amplihack launch
+
+# Result: Focused environment for coding tasks
+
+| Agent            | Purpose                                  |
+| ---------------- | ---------------------------------------- |
+| **api-designer** | API design and endpoint structure        |
+| **architect**    | System design and architecture decisions |
+| **builder**      | Code generation and implementation       |
+| **optimizer**    | Performance optimization and efficiency  |
+| **reviewer**     | Code quality and best practices review   |
+| **tester**       | Test generation and validation           |
+
+### Commands
+
 | Command                        | Description                                             |
 | ------------------------------ | ------------------------------------------------------- |
 | `amplihack new`                | **NEW!** Generate goal-seeking agents from prompts      |
@@ -262,26 +205,6 @@
 | `/amplihack:unlock`            | Disable continuous work mode                            |
 | `/amplihack:install`           | Install amplihack tools                                 |
 | `/amplihack:uninstall`         | Uninstall amplihack tools                               |
->>>>>>> b59c7fd7
-
-```python
-import logging
-
-# Enable debug logging
-logging.basicConfig(level=logging.DEBUG)
-
-<<<<<<< HEAD
-client = APIClient(base_url="https://api.example.com")
-client.get("/users")  # Will log request/response details
-=======
-| Agent            | Purpose                                  |
-| ---------------- | ---------------------------------------- |
-| **api-designer** | API design and endpoint structure        |
-| **architect**    | System design and architecture decisions |
-| **builder**      | Code generation and implementation       |
-| **optimizer**    | Performance optimization and efficiency  |
-| **reviewer**     | Code quality and best practices review   |
-| **tester**       | Test generation and validation           |
 
 ### Specialized Agents (23)
 
@@ -329,95 +252,4 @@
 10. Review
 11. Integrate feedback
 12. Check philosophy
-13. Prepare merge
-14. Cleanup
-
-### Philosophy
-
-- **Simplicity** - Start simple, add only justified complexity
-- **Modular** - Self-contained modules with clear interfaces
-- **Working code** - No stubs or dead code
-- **Test-driven** - Tests before implementation
-
-## Configuration
-
-amplihack works with Claude Code and Anthropic models by default. For additional
-capabilities, you can configure Azure OpenAI integration.
-
-### Azure OpenAI
-
-Create `azure.env` with your credentials:
-
-```env
-AZURE_OPENAI_API_KEY=your-api-key
-AZURE_OPENAI_ENDPOINT=https://your-resource.openai.azure.com/
-AZURE_OPENAI_API_VERSION=2024-02-15-preview
-AZURE_OPENAI_DEPLOYMENT_NAME=your-deployment-name
->>>>>>> b59c7fd7
-```
-
-## Configuration Reference
-
-### APIConfig Options
-
-| Parameter           | Type | Default  | Description                      |
-| ------------------- | ---- | -------- | -------------------------------- |
-| `base_url`          | str  | Required | Base URL for all requests        |
-| `timeout`           | int  | 30       | Request timeout in seconds       |
-| `max_retries`       | int  | 3        | Maximum retry attempts           |
-| `rate_limit_calls`  | int  | None     | Max calls per period             |
-| `rate_limit_period` | int  | 60       | Rate limit period in seconds     |
-| `headers`           | dict | {}       | Default headers for all requests |
-| `verify_ssl`        | bool | True     | Verify SSL certificates          |
-
-### RetryConfig Options
-
-| Parameter           | Type  | Default                   | Description                    |
-| ------------------- | ----- | ------------------------- | ------------------------------ |
-| `max_attempts`      | int   | 3                         | Maximum retry attempts         |
-| `initial_delay`     | float | 1.0                       | Initial retry delay in seconds |
-| `max_delay`         | float | 60.0                      | Maximum retry delay            |
-| `exponential_base`  | float | 2.0                       | Exponential backoff base       |
-| `retry_on_statuses` | list  | [429, 500, 502, 503, 504] | HTTP statuses to retry         |
-
-## Testing
-
-```python
-import unittest
-from unittest.mock import Mock, patch
-from rest_api_client import APIClient
-
-class TestAPIClient(unittest.TestCase):
-    @patch('rest_api_client.client.requests')
-    def test_get_request(self, mock_requests):
-        mock_response = Mock()
-        mock_response.status_code = 200
-        mock_response.json.return_value = {"test": "data"}
-        mock_requests.get.return_value = mock_response
-
-        client = APIClient(base_url="https://test.com")
-        response = client.get("/test")
-
-        self.assertEqual(response.data, {"test": "data"})
-        mock_requests.get.assert_called_once()
-```
-
-## Best Practices
-
-1. **Reuse client instances** - Create once, use many times
-2. **Set appropriate timeouts** - Prevent hanging requests
-3. **Handle errors gracefully** - Always catch specific exceptions
-4. **Use rate limiting** - Be a good API citizen
-5. **Enable logging in development** - Easier debugging
-6. **Configure retries wisely** - Balance reliability and performance
-
-## Documentation
-
-- [Full Documentation](./docs/index.md)
-- [API Reference](./docs/reference/api.md)
-- [Examples](./examples/)
-- [Contributing](./CONTRIBUTING.md)
-
-## License
-
-MIT License - see LICENSE file for details.+13. Prepare merge