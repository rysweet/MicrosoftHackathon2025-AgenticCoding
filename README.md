--- conflicted
+++ resolved
@@ -88,62 +88,8 @@
 
 ### Azure OpenAI
 
-Create `azure.env` with your credentials:
-
-```env
-AZURE_OPENAI_API_KEY=your-api-key
-AZURE_OPENAI_ENDPOINT=https://your-resource.openai.azure.com/
-AZURE_OPENAI_API_VERSION=2024-02-15-preview
-AZURE_OPENAI_DEPLOYMENT_NAME=your-deployment-name
-```
-
-**Security Warning**: Never commit API keys to version control. Use environment
-variables or secure key management systems.
-
-### Custom Workflows
-
-The 14-step workflow is fully customizable. Edit
-`.claude/workflow/DEFAULT_WORKFLOW.md` to modify the development process -
-changes apply immediately to `/ultrathink` and other commands. See
-[docs/WORKFLOW_CUSTOMIZATION.md](docs/WORKFLOW_CUSTOMIZATION.md) for detailed
-customization instructions.
-
-### Project Structure
-
-```
-.claude/
-├── agents/     # Agent definitions
-├── context/    # Philosophy and patterns
-├── workflow/   # Development processes
-└── commands/   # Slash commands
-```
-
-## Documentation
-
-- [Prerequisites](docs/PREREQUISITES.md) - Platform setup
-- [Agent Bundles](docs/agent-bundle-generator-guide.md) - Custom agents
-- [Philosophy](.claude/context/PHILOSOPHY.md) - Core principles
-- [Workflows](.claude/workflow/DEFAULT_WORKFLOW.md) - Process customization
-
-## Development
-
-### Contributing
-
-<<<<<<< HEAD
-Fork, submit PRs. Add agents to `.claude/agents/`, patterns to
-`.claude/context/PATTERNS.md`.
-
-### Local Development
-
-```sh
-git clone https://github.com/rysweet/MicrosoftHackathon2025-AgenticCoding.git
-cd MicrosoftHackathon2025-AgenticCoding
-uv pip install -e .
-uvx amplihack launch
-```
-
-### Testing
-=======
+# Create `azure.env` with your credentials:
+
 ### Azure OpenAI Integration
 
 Use Azure OpenAI models with Claude Code interface through automatic proxy
@@ -188,6 +134,8 @@
 
 #### Example Configuration
 
+> > > > > > > origin/feat/issue-676-azure-openai-proxy
+
 ```env
 # Required: Azure credentials and endpoint
 OPENAI_API_KEY="your-azure-api-key"  # pragma: allowlist secret
@@ -204,14 +152,54 @@
 MAX_RETRIES="2"
 ```
 
+**Security Warning**: Never commit API keys to version control. Use environment
+variables or secure key management systems.
+
+### Custom Workflows
+
+The 14-step workflow is fully customizable. Edit
+`.claude/workflow/DEFAULT_WORKFLOW.md` to modify the development process -
+changes apply immediately to `/ultrathink` and other commands. See
+[docs/WORKFLOW_CUSTOMIZATION.md](docs/WORKFLOW_CUSTOMIZATION.md) for detailed
+customization instructions.
+
+### Project Structure
+
+```
+.claude/
+├── agents/     # Agent definitions
+├── context/    # Philosophy and patterns
+├── workflow/   # Development processes
+└── commands/   # Slash commands
+```
+
+## Documentation
+
+- [Prerequisites](docs/PREREQUISITES.md) - Platform setup
+- [Agent Bundles](docs/agent-bundle-generator-guide.md) - Custom agents
+- [Philosophy](.claude/context/PHILOSOPHY.md) - Core principles
+- [Workflows](.claude/workflow/DEFAULT_WORKFLOW.md) - Process customization
+
+## Development
+
+### Contributing
+
+Fork, submit PRs. Add agents to `.claude/agents/`, patterns to
+`.claude/context/PATTERNS.md`.
+
+### Local Development
+
+```sh
+git clone https://github.com/rysweet/MicrosoftHackathon2025-AgenticCoding.git
+cd MicrosoftHackathon2025-AgenticCoding
+uv pip install -e .
+uvx amplihack launch
+```
+
 For complete setup instructions, troubleshooting, and advanced configuration,
 see **[Azure Integration Guide](docs/AZURE_INTEGRATION.md)**
 
-### Customizing Workflows
-
-Edit `.claude/workflow/DEFAULT_WORKFLOW.md` to customize the development
-workflow:
->>>>>>> abfc3820
+### Testing
 
 ```sh
 pytest tests/
