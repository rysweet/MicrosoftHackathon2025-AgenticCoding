# amplihack

Development framework for Claude Code with specialized agents and automated
workflows.

**📚
[View Full Documentation](https://rysweet.github.io/MicrosoftHackathon2025-AgenticCoding/)**

```sh
uvx --from git+https://github.com/rysweet/MicrosoftHackathon2025-AgenticCoding amplihack launch
```

Launches Claude Code with preconfigured agents. No installation needed.

## Table of Contents

- [Quick Start](#quick-start)
  - [Prerequisites](#prerequisites)
  - [Basic Usage](#basic-usage)
  - [Create Alias for Easy Access](#create-alias-for-easy-access)
- [Core Concepts](#core-concepts)
  - [Workflow](#workflow)
  - [Philosophy](#philosophy)
- [Configuration](#configuration)
  - [Anthropic (Default)](#anthropic-default)
  - [Azure OpenAI](#azure-openai)
  - [GitHub Copilot CLI](#github-copilot-cli)
  - [Custom Workflows](#custom-workflows)
- [Commands Reference](#commands-reference)
- [Agents Reference](#agents-reference)
  - [Core Agents](#core-agents-6)
  - [Specialized Agents](#specialized-agents-23)
- [Features](#features)
  - [Workflow Orchestration by Default](#workflow-orchestration-by-default)
  - [Goal-Seeking Agent Generator](#goal-seeking-agent-generator)
  - [Profile Management](#profile-management)
  - [GitHub Pages Documentation Generation](#github-pages-documentation-generation)
  - [Additional Features](#additional-features)
  - [Statusline](#statusline)
- [Documentation](#documentation)
  - [Getting Started](#getting-started)
  - [Features](#features-1)
  - [Patterns](#patterns)
  - [Configuration](#configuration-1)
  - [Development](#development-1)
  - [Methodology](#methodology)
  - [Security](#security)
  - [Core Principles](#core-principles)
- [Development](#development)
  - [Contributing](#contributing)
  - [Local Development](#local-development)
  - [Testing](#testing)
- [License](#license)

## Quick Start

### Prerequisites

- Python 3.8+, Node.js 18+, npm, git
- GitHub CLI (`gh`) for PR/issue management
- uv ([astral.sh/uv](https://docs.astral.sh/uv/))

For detailed installation instructions, see
[docs/PREREQUISITES.md](https://rysweet.github.io/MicrosoftHackathon2025-AgenticCoding/PREREQUISITES/).

### Basic Usage

```sh
# Launch Claude Code with amplihack
amplihack launch

# With Azure OpenAI (requires azure.env configuration)
amplihack launch --with-proxy-config ./azure.env

# Work directly in a GitHub repository
amplihack launch --checkout-repo owner/repo
```

Not sure where to start? Use the command above to run from uvx, then tell Claude
Code to `cd /path/to/my/project` and provide your prompt. All prompts are
automatically wrapped with `/amplihack:ultrathink` for workflow orchestration
(use `--no-ultrathink` flag to opt-out for simple tasks).

### Create Alias for Easy Access

Instead of typing the full uvx command, create an alias:

```sh
# Add to your ~/.bashrc or ~/.zshrc
alias amplihack='uvx --from git+https://github.com/rysweet/MicrosoftHackathon2025-AgenticCoding amplihack'

# Reload your shell
source ~/.bashrc  # or source ~/.zshrc
```

Now you can simply run:

```sh
amplihack launch
amplihack launch --with-proxy-config ./azure.env
amplihack launch --checkout-repo owner/repo
```

## Core Concepts

### Workflow

Iterative multi-step development process (customizeable via DEFAULT_WORKFLOW.md)

1. Clarify requirements
2. Create issue
3. Setup branch
4. Design tests
5. Implement
6. Simplify
7. Test
8. Commit
9. Create PR
10. Review
11. Integrate feedback
12. Check philosophy
13. Prepare merge
14. Cleanup

### Philosophy

- **Simplicity** - Start simple, add only justified complexity
- **Modular** - Self-contained modules with clear interfaces
- **Working code** - No stubs or dead code
- **Test-driven** - Tests before implementation

## Configuration

amplihack works with Claude Code and Anthropic models by default. For additional
capabilities, you can configure Azure OpenAI integration.

### Anthropic (Default)

amplihack works with Claude Code and Anthropic models out of the box. No
additional configuration needed.

### Azure OpenAI

To use Azure OpenAI models, create an `azure.env` file:

```env
AZURE_OPENAI_API_KEY=your-api-key
AZURE_OPENAI_ENDPOINT=https://your-resource.openai.azure.com/
AZURE_OPENAI_API_VERSION=2024-02-15-preview
AZURE_OPENAI_DEPLOYMENT_NAME=your-deployment-name
```

Launch with Azure configuration:

```sh
amplihack launch --with-proxy-config ./azure.env
```

<<<<<<< HEAD
=======
**Note:** The endpoint should be just the base URL (e.g.,
`https://your-resource.openai.azure.com`) without `/openai` or other path
suffixes. The proxy will automatically construct the correct API paths.

**Security Warning**: Never commit API keys to version control. Use environment
variables or secure key management systems.

>>>>>>> 7263a44f
### GitHub Copilot CLI

amplihack also supports GitHub Copilot CLI integration. See
[docs/github-copilot-litellm-integration.md](https://rysweet.github.io/MicrosoftHackathon2025-AgenticCoding/github-copilot-litellm-integration/)
for setup instructions.

<<<<<<< HEAD
## Quick Reference - Commands

| Command                        | Description                                        |
| ------------------------------ | -------------------------------------------------- |
| `/amplihack:ultrathink`        | Deep multi-agent analysis for complex tasks        |
| `/amplihack:analyze`           | Code analysis and philosophy compliance review     |
| `/amplihack:auto`              | Autonomous agentic loop (clarify → plan → execute) |
| `/amplihack:cascade`           | Fallback cascade for resilient operations          |
| `/amplihack:debate`            | Multi-agent debate for complex decisions           |
| `/amplihack:expert-panel`      | Multi-expert review with voting                    |
| `/amplihack:n-version`         | N-version programming for critical code            |
| `/amplihack:socratic`          | Generate Socratic questions to challenge claims    |
| `/amplihack:reflect`           | Session reflection and improvement analysis        |
| `/amplihack:improve`           | Capture learnings and implement improvements       |
| `/amplihack:fix`               | Fix common errors and code issues                  |
| `/amplihack:modular-build`     | Build self-contained modules with clear contracts  |
| `/amplihack:knowledge-builder` | Build comprehensive knowledge base                 |
| `/amplihack:transcripts`       | Conversation transcript management                 |
| `/amplihack:xpia`              | Security analysis and threat detection             |
| `/amplihack:customize`         | Manage user-specific preferences                   |
| `/amplihack:ddd:0-help`        | Document-Driven Development help and guidance      |
| `/amplihack:ddd:1-plan`        | Phase 0: Planning & Alignment                      |
| `/amplihack:ddd:2-docs`        | Phase 1: Documentation Retcon                      |
| `/amplihack:ddd:3-code-plan`   | Phase 3: Implementation Planning                   |
| `/amplihack:ddd:4-code`        | Phase 4: Code Implementation                       |
| `/amplihack:ddd:5-finish`      | Phase 5: Testing & Phase 6: Cleanup                |
| `/amplihack:ddd:prime`         | Prime context with DDD overview                    |
| `/amplihack:ddd:status`        | Check current DDD phase and progress               |
| `/amplihack:lock`              | Enable continuous work mode                        |
| `/amplihack:unlock`            | Disable continuous work mode                       |
| `/amplihack:install`           | Install amplihack tools                            |
| `/amplihack:uninstall`         | Uninstall amplihack tools                          |
=======
### Custom Workflows

The iterative-step workflow is fully customizable. Edit
`.claude/workflow/DEFAULT_WORKFLOW.md` to modify the development process -
changes apply immediately to `/ultrathink` and other commands. See
[docs/WORKFLOW_COMPLETION.md](https://rysweet.github.io/MicrosoftHackathon2025-AgenticCoding/WORKFLOW_COMPLETION/)
for detailed customization instructions.

## Commands Reference

| Command                        | Description                                             |
| ------------------------------ | ------------------------------------------------------- |
| `amplihack new`                | Generate goal-seeking agents from prompts               |
| `/amplihack:ultrathink`        | Deep multi-agent analysis (now DEFAULT for all prompts) |
| `/amplihack:analyze`           | Code analysis and philosophy compliance review          |
| `/amplihack:auto`              | Autonomous agentic loop (clarify → plan → execute)      |
| `/amplihack:cascade`           | Fallback cascade for resilient operations               |
| `/amplihack:debate`            | Multi-agent debate for complex decisions                |
| `/amplihack:expert-panel`      | Multi-expert review with voting                         |
| `/amplihack:n-version`         | N-version programming for critical code                 |
| `/amplihack:socratic`          | Generate Socratic questions to challenge claims         |
| `/amplihack:reflect`           | Session reflection and improvement analysis             |
| `/amplihack:improve`           | Capture learnings and implement improvements            |
| `/amplihack:fix`               | Fix common errors and code issues                       |
| `/amplihack:modular-build`     | Build self-contained modules with clear contracts       |
| `/amplihack:knowledge-builder` | Build comprehensive knowledge base                      |
| `/amplihack:transcripts`       | Conversation transcript management                      |
| `/amplihack:xpia`              | Security analysis and threat detection                  |
| `/amplihack:customize`         | Manage user-specific preferences                        |
| `/amplihack:ddd:0-help`        | Document-Driven Development help and guidance           |
| `/amplihack:ddd:1-plan`        | Phase 0: Planning & Alignment                           |
| `/amplihack:ddd:2-docs`        | Phase 1: Documentation Retcon                           |
| `/amplihack:ddd:3-code-plan`   | Phase 3: Implementation Planning                        |
| `/amplihack:ddd:4-code`        | Phase 4: Code Implementation                            |
| `/amplihack:ddd:5-finish`      | Phase 5: Testing & Phase 6: Cleanup                     |
| `/amplihack:ddd:prime`         | Prime context with DDD overview                         |
| `/amplihack:ddd:status`        | Check current DDD phase and progress                    |
| `/amplihack:lock`              | Enable continuous work mode                             |
| `/amplihack:unlock`            | Disable continuous work mode                            |
| `/amplihack:install`           | Install amplihack tools                                 |
| `/amplihack:uninstall`         | Uninstall amplihack tools                               |

## Agents Reference

### Core Agents (6)

| Agent                                                             | Purpose                                  |
| ----------------------------------------------------------------- | ---------------------------------------- |
| [**api-designer**](.claude/agents/amplihack/core/api-designer.md) | API design and endpoint structure        |
| [**architect**](.claude/agents/amplihack/core/architect.md)       | System design and architecture decisions |
| [**builder**](.claude/agents/amplihack/core/builder.md)           | Code generation and implementation       |
| [**optimizer**](.claude/agents/amplihack/core/optimizer.md)       | Performance optimization and efficiency  |
| [**reviewer**](.claude/agents/amplihack/core/reviewer.md)         | Code quality and best practices review   |
| [**tester**](.claude/agents/amplihack/core/tester.md)             | Test generation and validation           |

### Specialized Agents (23)

| Agent                                                                                          | Purpose                                         |
| ---------------------------------------------------------------------------------------------- | ----------------------------------------------- |
| [**ambiguity**](.claude/agents/amplihack/specialized/ambiguity.md)                             | Clarify ambiguous requirements                  |
| [**amplifier-cli-architect**](.claude/agents/amplihack/specialized/amplifier-cli-architect.md) | CLI tool design and architecture                |
| [**analyzer**](.claude/agents/amplihack/specialized/analyzer.md)                               | Deep code analysis                              |
| [**azure-kubernetes-expert**](.claude/agents/amplihack/specialized/azure-kubernetes-expert.md) | Azure Kubernetes Service expertise              |
| [**ci-diagnostic-workflow**](.claude/agents/amplihack/specialized/ci-diagnostic-workflow.md)   | CI/CD pipeline diagnostics                      |
| [**cleanup**](.claude/agents/amplihack/specialized/cleanup.md)                                 | Remove artifacts and enforce philosophy         |
| [**database**](.claude/agents/amplihack/specialized/database.md)                               | Database design and optimization                |
| [**fallback-cascade**](.claude/agents/amplihack/specialized/fallback-cascade.md)               | Resilient fallback strategies                   |
| [**fix-agent**](.claude/agents/amplihack/specialized/fix-agent.md)                             | Automated error fixing                          |
| [**integration**](.claude/agents/amplihack/specialized/integration.md)                         | System integration patterns                     |
| [**knowledge-archaeologist**](.claude/agents/amplihack/specialized/knowledge-archaeologist.md) | Extract and preserve knowledge                  |
| [**memory-manager**](.claude/agents/amplihack/specialized/memory-manager.md)                   | Context and state management                    |
| [**multi-agent-debate**](.claude/agents/amplihack/specialized/multi-agent-debate.md)           | Facilitate multi-perspective debates            |
| [**n-version-validator**](.claude/agents/amplihack/specialized/n-version-validator.md)         | Validate N-version implementations              |
| [**patterns**](.claude/agents/amplihack/specialized/patterns.md)                               | Design pattern recommendations                  |
| [**pre-commit-diagnostic**](.claude/agents/amplihack/specialized/pre-commit-diagnostic.md)     | Pre-commit hook diagnostics                     |
| [**preference-reviewer**](.claude/agents/amplihack/specialized/preference-reviewer.md)         | User preference validation                      |
| [**prompt-writer**](.claude/agents/amplihack/specialized/prompt-writer.md)                     | Effective prompt engineering                    |
| [**rust-programming-expert**](.claude/agents/amplihack/specialized/rust-programming-expert.md) | Rust language expertise                         |
| [**security**](.claude/agents/amplihack/specialized/security.md)                               | Security analysis and vulnerability detection   |
| [**visualization-architect**](.claude/agents/amplihack/specialized/visualization-architect.md) | Data visualization design                       |
| [**xpia-defense**](.claude/agents/amplihack/specialized/xpia-defense.md)                       | Advanced threat detection                       |
| [**philosophy-guardian**](.claude/agents/amplihack/specialized/philosophy-guardian.md)         | Philosophy compliance and simplicity validation |

## Features

### Remote Execution (Beta)

Distribute agentic work across Azure VMs:

```sh
amplihack remote auto "implement feature" --region westus3 --vm-size s
```

Documentation:
[.claude/tools/amplihack/remote/README.md](.claude/tools/amplihack/remote/README.md)

### Workflow Orchestration by Default (NEW!)

All prompts are automatically wrapped with `/amplihack:ultrathink` for maximum
effectiveness. This enables:

- Multi-agent workflow orchestration
- Multi-step development workflow
- Automated architecture, building, and testing
- Philosophy compliance checking

**Benchmark results:** Amplihack without orchestration = vanilla Claude. The
orchestration IS the value! See
[benchmarking guide](https://rysweet.github.io/MicrosoftHackathon2025-AgenticCoding/BENCHMARKING/)
for measuring performance.

**Opt-out for simple tasks:**

```sh
# Skip orchestration with --no-ultrathink flag
amplihack launch --no-ultrathink -- -p "simple prompt"

# Or use slash commands directly
amplihack launch -- -p "/analyze src/file.py"
```

**How it works:**

```sh
# Before: Manual orchestration required
amplihack launch -- -p "/amplihack:ultrathink implement feature"

# Now: Automatic orchestration (same result)
amplihack launch -- -p "implement feature"
```

### Goal-Seeking Agent Generator

**Create autonomous agents from simple prompts:**

```bash
# Write your goal
cat > my_goal.md <<'EOF'
# Goal: Automated Code Review
Review Python code and suggest improvements.
EOF

# Generate agent
amplihack new --file my_goal.md

# Run agent
cd goal_agents/automated-code-review-agent
python main.py
```

**Features:**

- Generate agents in < 0.1 seconds
- Automatic skill matching
- Multi-phase execution planning
- Standalone, distributable agents

**Learn more:**
[Goal Agent Generator Guide](https://rysweet.github.io/MicrosoftHackathon2025-AgenticCoding/GOAL_AGENT_GENERATOR_GUIDE/)

### Profile Management

**Reduce token usage by 72% with profile-based component filtering:**

| Command                        | Description                                             |
| ------------------------------ | ------------------------------------------------------- |
| `amplihack new`                | **NEW!** Generate goal-seeking agents from prompts      |
| `/amplihack:ultrathink`        | Deep multi-agent analysis (now DEFAULT for all prompts) |
| `/amplihack:analyze`           | Code analysis and philosophy compliance review          |
| `/amplihack:auto`              | Autonomous agentic loop (clarify → plan → execute)      |
| `/amplihack:cascade`           | Fallback cascade for resilient operations               |
| `/amplihack:debate`            | Multi-agent debate for complex decisions                |
| `/amplihack:expert-panel`      | Multi-expert review with voting                         |
| `/amplihack:n-version`         | N-version programming for critical code                 |
| `/amplihack:socratic`          | Generate Socratic questions to challenge claims         |
| `/amplihack:reflect`           | Session reflection and improvement analysis             |
| `/amplihack:improve`           | Capture learnings and implement improvements            |
| `/amplihack:fix`               | Fix common errors and code issues                       |
| `/amplihack:modular-build`     | Build self-contained modules with clear contracts       |
| `/amplihack:knowledge-builder` | Build comprehensive knowledge base                      |
| `/amplihack:transcripts`       | Conversation transcript management                      |
| `/amplihack:xpia`              | Security analysis and threat detection                  |
| `/amplihack:customize`         | Manage user-specific preferences                        |
| `/amplihack:ddd:0-help`        | Document-Driven Development help and guidance           |
| `/amplihack:ddd:1-plan`        | Phase 0: Planning & Alignment                           |
| `/amplihack:ddd:2-docs`        | Phase 1: Documentation Retcon                           |
| `/amplihack:ddd:3-code-plan`   | Phase 3: Implementation Planning                        |
| `/amplihack:ddd:4-code`        | Phase 4: Code Implementation                            |
| `/amplihack:ddd:5-finish`      | Phase 5: Testing & Phase 6: Cleanup                     |
| `/amplihack:ddd:prime`         | Prime context with DDD overview                         |
| `/amplihack:ddd:status`        | Check current DDD phase and progress                    |
| `/amplihack:lock`              | Enable continuous work mode                             |
| `/amplihack:unlock`            | Disable continuous work mode                            |
| `/amplihack:install`           | Install amplihack tools                                 |
| `/amplihack:uninstall`         | Uninstall amplihack tools                               |

# Install with filtering

amplihack install

# Result: Only 9/32 agents staged (72% reduction)

# Launch with filtering
>>>>>>> 7263a44f

amplihack launch

# Result: Focused environment for coding tasks

| Agent            | Purpose                                  |
| ---------------- | ---------------------------------------- |
| **api-designer** | API design and endpoint structure        |
| **architect**    | System design and architecture decisions |
| **builder**      | Code generation and implementation       |
| **optimizer**    | Performance optimization and efficiency  |
| **reviewer**     | Code quality and best practices review   |
| **tester**       | Test generation and validation           |

### Specialized Agents (23)

<<<<<<< HEAD
| Agent                       | Purpose                                       |
| --------------------------- | --------------------------------------------- |
| **ambiguity**               | Clarify ambiguous requirements                |
| **amplifier-cli-architect** | CLI tool design and architecture              |
| **analyzer**                | Deep code analysis                            |
| **azure-kubernetes-expert** | Azure Kubernetes Service expertise            |
| **ci-diagnostic-workflow**  | CI/CD pipeline diagnostics                    |
| **cleanup**                 | Remove artifacts and enforce philosophy       |
| **database**                | Database design and optimization              |
| **fallback-cascade**        | Resilient fallback strategies                 |
| **fix-agent**               | Automated error fixing                        |
| **integration**             | System integration patterns                   |
| **knowledge-archaeologist** | Extract and preserve knowledge                |
| **memory-manager**          | Context and state management                  |
| **multi-agent-debate**      | Facilitate multi-perspective debates          |
| **n-version-validator**     | Validate N-version implementations            |
| **patterns**                | Design pattern recommendations                |
| **pre-commit-diagnostic**   | Pre-commit hook diagnostics                   |
| **preference-reviewer**     | User preference validation                    |
| **prompt-writer**           | Effective prompt engineering                  |
| **rust-programming-expert** | Rust language expertise                       |
| **security**                | Security analysis and vulnerability detection |
| **visualization-architect** | Data visualization design                     |
| **xpia-defense**            | Advanced threat detection                     |
| **zen-architect**           | Minimalist architecture design                |
=======
| Agent                       | Purpose                                         |
| --------------------------- | ----------------------------------------------- |
| **ambiguity**               | Clarify ambiguous requirements                  |
| **amplifier-cli-architect** | CLI tool design and architecture                |
| **analyzer**                | Deep code analysis                              |
| **azure-kubernetes-expert** | Azure Kubernetes Service expertise              |
| **ci-diagnostic-workflow**  | CI/CD pipeline diagnostics                      |
| **cleanup**                 | Remove artifacts and enforce philosophy         |
| **database**                | Database design and optimization                |
| **fallback-cascade**        | Resilient fallback strategies                   |
| **fix-agent**               | Automated error fixing                          |
| **integration**             | System integration patterns                     |
| **knowledge-archaeologist** | Extract and preserve knowledge                  |
| **memory-manager**          | Context and state management                    |
| **multi-agent-debate**      | Facilitate multi-perspective debates            |
| **n-version-validator**     | Validate N-version implementations              |
| **patterns**                | Design pattern recommendations                  |
| **pre-commit-diagnostic**   | Pre-commit hook diagnostics                     |
| **preference-reviewer**     | User preference validation                      |
| **prompt-writer**           | Effective prompt engineering                    |
| **rust-programming-expert** | Rust language expertise                         |
| **security**                | Security analysis and vulnerability detection   |
| **visualization-architect** | Data visualization design                       |
| **xpia-defense**            | Advanced threat detection                       |
| **philosophy-guardian**     | Philosophy compliance and simplicity validation |
>>>>>>> 7263a44f

## Core Concepts

### Workflow

Iterative multi-step development process (customizeable via DEFAULT_WORKFLOW.md)

1. Clarify requirements
2. Create issue
3. Setup branch
4. Design tests
5. Implement
6. Simplify
7. Test
8. Commit
9. Create PR
10. Review
11. Integrate feedback
12. Check philosophy
13. Prepare merge
14. Cleanup

### Philosophy

- **Simplicity** - Start simple, add only justified complexity
- **Modular** - Self-contained modules with clear interfaces
- **Working code** - No stubs or dead code
- **Test-driven** - Tests before implementation

## Configuration

amplihack works with Claude Code and Anthropic models by default. For additional
capabilities, you can configure Azure OpenAI integration.

### Azure OpenAI

Create `azure.env` with your credentials:

```env
AZURE_OPENAI_API_KEY=your-api-key
AZURE_OPENAI_ENDPOINT=https://your-resource.openai.azure.com/
AZURE_OPENAI_API_VERSION=2024-02-15-preview
AZURE_OPENAI_DEPLOYMENT_NAME=your-deployment-name
```

**Built-in Profiles:**

- `all`: Full environment (32 agents, default)
- `coding`: Development-focused (9 agents)
- `research`: Investigation-focused (7 agents)

**Learn more:**
[Profile Management Guide](https://rysweet.github.io/MicrosoftHackathon2025-AgenticCoding/PROFILE_MANAGEMENT/)

### GitHub Pages Documentation Generation

**Generate professional documentation sites automatically:**

- Auto-discovers content from `docs/`, `README.md`, and `.claude/commands/`
- Three-pass validation ensures quality documentation
- Safe gh-pages deployment with rollback support
- Local preview server for testing
- MkDocs + Material theme integration

**Learn more:**

- [Tutorial: Your First Documentation Site](https://rysweet.github.io/MicrosoftHackathon2025-AgenticCoding/tutorials/first-docs-site/)
- [How-To: Generate GitHub Pages Sites](https://rysweet.github.io/MicrosoftHackathon2025-AgenticCoding/howto/github-pages-generation/)
- [API Reference: GitHub Pages Module](https://rysweet.github.io/MicrosoftHackathon2025-AgenticCoding/reference/github-pages-api/)

### Additional Features

- **[Power-Steering](https://rysweet.github.io/MicrosoftHackathon2025-AgenticCoding/reference/STATUSLINE/#power-steering)** -
  AI-powered session guidance with intelligent redirect detection (🚦 indicator)
- **[Auto Mode](https://rysweet.github.io/MicrosoftHackathon2025-AgenticCoding/AUTO_MODE/)** -
  Autonomous agentic loops for multi-turn workflows (`/amplihack:auto`)
- **[Lock Mode](https://rysweet.github.io/MicrosoftHackathon2025-AgenticCoding/reference/STATUSLINE/#lock-mode)** -
  Continuous work mode without stopping (`/amplihack:lock`, `/amplihack:unlock`)
  (🔒 indicator)
- **[Document-Driven Development](https://rysweet.github.io/MicrosoftHackathon2025-AgenticCoding/document_driven_development/README/)** -
  Systematic methodology for large features with documentation-first approach
- **[Fault-Tolerant Workflows](CLAUDE.md#fault-tolerance-patterns)** - N-version
  programming, multi-agent debate, and cascade fallback patterns
- **[Security Analysis](CLAUDE.md#key-commands)** - XPIA cross-prompt injection
  defense (`/amplihack:xpia`)
- **[Neo4j Memory System](https://rysweet.github.io/MicrosoftHackathon2025-AgenticCoding/AGENT_MEMORY_QUICKSTART/)** -
  Persistent memory and knowledge graphs across sessions
- **[Investigation Workflow](CLAUDE.md#investigation-workflow)** - Deep
  knowledge excavation with historical context
- **[Skills System](.claude/skills/README.md)** - 54+ skills including PDF,
  XLSX, DOCX, PPTX, analysts, and workflow patterns
- **[Fix Workflow](CLAUDE.md#key-commands)** - Rapid resolution of common error
  patterns (`/amplihack:fix`)
- **[Reflection & Improvement](CLAUDE.md#key-commands)** - Session analysis and
  learning capture (`/amplihack:reflect`, `/amplihack:improve`)
- **[Socratic Questioning](CLAUDE.md#key-commands)** - Challenge claims and
  clarify requirements (`/amplihack:socratic`)
- **[Expert Panel](CLAUDE.md#key-commands)** - Multi-expert review with voting
  (`/amplihack:expert-panel`)
- **[Knowledge Builder](CLAUDE.md#key-commands)** - Build comprehensive
  knowledge base (`/amplihack:knowledge-builder`)
- **[Transcripts Management](CLAUDE.md#key-commands)** - Conversation transcript
  tracking (`/amplihack:transcripts`)
- **[Modular Build](CLAUDE.md#key-commands)** - Self-contained modules with
  clear contracts (`/amplihack:modular-build`)
- **[Pre-commit Diagnostics](CLAUDE.md#development-workflow-agents)** - Fix
  formatting, linting, type checking before push
- **[CI Diagnostics](CLAUDE.md#development-workflow-agents)** - Monitor CI,
  diagnose failures, iterate until mergeable
- **[Worktree Management](.claude/agents/amplihack/specialized/worktree-manager.md)** -
  Git worktree automation for parallel development
- **[Session Logs](CLAUDE.md#working-philosophy)** - Comprehensive logging and
  decision records
- **[Customization System](CLAUDE.md#key-commands)** - Manage user preferences
  (`/amplihack:customize`)

### Statusline

Real-time session information displayed at the bottom of Claude Code showing:

- Current directory and git status (branch, clean/dirty)
- Active model (Opus/Sonnet/Haiku)
- Token usage 🎫, Cost 💰, and Duration ⏱
- Feature indicators: Power-Steering 🚦, Lock Mode 🔒

**Example:**

```
~/src/amplihack (main → origin) Sonnet 🎫 234K 💰$1.23 ⏱12m
```

**Full documentation:**
[docs/reference/STATUSLINE.md](https://rysweet.github.io/MicrosoftHackathon2025-AgenticCoding/reference/STATUSLINE/)

## Documentation

### Getting Started

- [Prerequisites](https://rysweet.github.io/MicrosoftHackathon2025-AgenticCoding/PREREQUISITES/) -
  Platform setup and dependencies
- [Proxy Configuration](https://rysweet.github.io/MicrosoftHackathon2025-AgenticCoding/PROXY_CONFIG_GUIDE/) -
  Azure OpenAI proxy setup

### Features

- [Auto Mode](https://rysweet.github.io/MicrosoftHackathon2025-AgenticCoding/AUTO_MODE/) -
  Autonomous agentic loop
- [Agent Bundles](https://rysweet.github.io/MicrosoftHackathon2025-AgenticCoding/agent-bundle-generator-guide/) -
  Custom agent creation
- [GitHub Copilot Integration](https://rysweet.github.io/MicrosoftHackathon2025-AgenticCoding/github-copilot-litellm-integration/) -
  Copilot CLI support
- [Office Skills](.claude/skills/README.md) - PDF, Excel, Word, and PowerPoint
  document processing
  - [PDF Skill](.claude/skills/pdf/README.md) - Comprehensive PDF manipulation
  - [XLSX Skill](.claude/skills/xlsx/README.md) - Spreadsheet creation with
    formulas and financial modeling
- [Azure Admin Skill](.claude/skills/azure-admin/README.md) - Azure
  administration, identity management, RBAC, and resource orchestration
- [Azure DevOps CLI Skill](.claude/skills/azure-devops-cli/README.md) - Azure
  DevOps automation, pipelines, repos, and artifacts
- **[Azure DevOps Boards Tools](docs/azure-devops/README.md) - Work item
  management with CLI tools ([Quick Start](docs/azure-devops/quick-start.md))**
- [Benchmarking with eval-recipes](https://rysweet.github.io/MicrosoftHackathon2025-AgenticCoding/BENCHMARKING/) -
  Performance measurement and comparison
- [Profile Management](https://rysweet.github.io/MicrosoftHackathon2025-AgenticCoding/PROFILE_MANAGEMENT/) -
  Token optimization and environment customization

### Patterns

- [Workspace Pattern](https://rysweet.github.io/MicrosoftHackathon2025-AgenticCoding/WORKSPACE_PATTERN/) -
  Multi-project organization with git submodules

### Configuration

- [Hook Configuration](https://rysweet.github.io/MicrosoftHackathon2025-AgenticCoding/HOOK_CONFIGURATION_GUIDE/) -
  Session hooks
- [Workflow Customization](https://rysweet.github.io/MicrosoftHackathon2025-AgenticCoding/WORKFLOW_COMPLETION/) -
  Process customization

### Development

- [Developing amplihack](https://rysweet.github.io/MicrosoftHackathon2025-AgenticCoding/DEVELOPING_AMPLIHACK/) -
  Contributing guide
- [Implementation Summary](https://rysweet.github.io/MicrosoftHackathon2025-AgenticCoding/IMPLEMENTATION_SUMMARY/) -
  Architecture overview

### Methodology

- [Document-Driven Development](https://rysweet.github.io/MicrosoftHackathon2025-AgenticCoding/document_driven_development/README/) -
  Systematic approach for large features
- [DDD Overview](https://rysweet.github.io/MicrosoftHackathon2025-AgenticCoding/document_driven_development/overview/) -
  Comprehensive guide to DDD principles
- [Core Concepts](https://rysweet.github.io/MicrosoftHackathon2025-AgenticCoding/document_driven_development/core_concepts/README/) -
  Context poisoning, file crawling, retcon writing
- [DDD Phases](https://rysweet.github.io/MicrosoftHackathon2025-AgenticCoding/document_driven_development/phases/README/) -
  Step-by-step implementation guide

### Security

- [Security Recommendations](https://rysweet.github.io/MicrosoftHackathon2025-AgenticCoding/SECURITY_RECOMMENDATIONS/) -
  Best practices
- [Security Context Preservation](https://rysweet.github.io/MicrosoftHackathon2025-AgenticCoding/SECURITY_CONTEXT_PRESERVATION/) -
  Context handling

### Core Principles

- [The Amplihack Way](https://rysweet.github.io/MicrosoftHackathon2025-AgenticCoding/THIS_IS_THE_WAY/) -
  Effective strategies for AI-agent development
- [Discoveries](https://rysweet.github.io/MicrosoftHackathon2025-AgenticCoding/DISCOVERIES/) -
  Documented problems, solutions, and learnings
- [Creating Tools](https://rysweet.github.io/MicrosoftHackathon2025-AgenticCoding/CREATE_YOUR_OWN_TOOLS/) -
  Build custom AI-powered tools
- [Philosophy](.claude/context/PHILOSOPHY.md) - Core principles and patterns
- [Workflows](.claude/workflow/DEFAULT_WORKFLOW.md) - Development process

## Development

### Contributing

Fork, submit PRs. Add agents to `.claude/agents/`, patterns to
`.claude/context/PATTERNS.md`.

### Local Development

```sh
git clone https://github.com/rysweet/MicrosoftHackathon2025-AgenticCoding.git
cd MicrosoftHackathon2025-AgenticCoding
uv pip install -e .
amplihack launch
```

### Testing

```sh
pytest tests/
```

## License

MIT. See [LICENSE](LICENSE).

## RustyClawd Integration

Amplihack now supports RustyClawd, a high-performance Rust implementation of Claude Code.

### Installation

```bash
# Test directly from PR branch
uvx --from git+https://github.com/rysweet/MicrosoftHackathon2025-AgenticCoding.git@feat/rustyclawd-integration amplihack RustyClawd -- -p "your prompt"

# Or install and use
pip install git+https://github.com/rysweet/MicrosoftHackathon2025-AgenticCoding.git@feat/rustyclawd-integration
amplihack RustyClawd -- -p "your prompt"
```

### Benefits

- **5-10x faster startup** compared to Node.js Claude Code
- **7x less memory** usage
- **Rust safety guarantees** - no runtime errors
- **Same features** - drop-in compatible

### Requirements

RustyClawd must be built first:
```bash
git clone https://github.com/rysweet/RustyClawd
cd RustyClawd
cargo build --release
```

Or install via npx:
```bash
npx github:rysweet/RustyClawd --help
```<|MERGE_RESOLUTION|>--- conflicted
+++ resolved
@@ -3,54 +3,33 @@
 Development framework for Claude Code with specialized agents and automated
 workflows.
 
-**📚
-[View Full Documentation](https://rysweet.github.io/MicrosoftHackathon2025-AgenticCoding/)**
-
 ```sh
 uvx --from git+https://github.com/rysweet/MicrosoftHackathon2025-AgenticCoding amplihack launch
 ```
 
 Launches Claude Code with preconfigured agents. No installation needed.
 
-## Table of Contents
-
-- [Quick Start](#quick-start)
-  - [Prerequisites](#prerequisites)
-  - [Basic Usage](#basic-usage)
-  - [Create Alias for Easy Access](#create-alias-for-easy-access)
-- [Core Concepts](#core-concepts)
-  - [Workflow](#workflow)
-  - [Philosophy](#philosophy)
-- [Configuration](#configuration)
-  - [Anthropic (Default)](#anthropic-default)
-  - [Azure OpenAI](#azure-openai)
-  - [GitHub Copilot CLI](#github-copilot-cli)
-  - [Custom Workflows](#custom-workflows)
-- [Commands Reference](#commands-reference)
-- [Agents Reference](#agents-reference)
-  - [Core Agents](#core-agents-6)
-  - [Specialized Agents](#specialized-agents-23)
-- [Features](#features)
-  - [Workflow Orchestration by Default](#workflow-orchestration-by-default)
-  - [Goal-Seeking Agent Generator](#goal-seeking-agent-generator)
-  - [Profile Management](#profile-management)
-  - [GitHub Pages Documentation Generation](#github-pages-documentation-generation)
-  - [Additional Features](#additional-features)
-  - [Statusline](#statusline)
-- [Documentation](#documentation)
-  - [Getting Started](#getting-started)
-  - [Features](#features-1)
-  - [Patterns](#patterns)
-  - [Configuration](#configuration-1)
-  - [Development](#development-1)
-  - [Methodology](#methodology)
-  - [Security](#security)
-  - [Core Principles](#core-principles)
-- [Development](#development)
-  - [Contributing](#contributing)
-  - [Local Development](#local-development)
-  - [Testing](#testing)
-- [License](#license)
+## Quick Setup
+
+### Create Alias for Easy Access
+
+Instead of typing the full uvx command, create an alias:
+
+```sh
+# Add to your ~/.bashrc or ~/.zshrc
+alias amplihack='uvx --from git+https://github.com/rysweet/MicrosoftHackathon2025-AgenticCoding amplihack'
+
+# Reload your shell
+source ~/.bashrc  # or source ~/.zshrc
+```
+
+Now you can simply run:
+
+```sh
+amplihack launch
+amplihack launch --with-proxy-config ./azure.env
+amplihack launch --checkout-repo owner/repo
+```
 
 ## Quick Start
 
@@ -61,7 +40,7 @@
 - uv ([astral.sh/uv](https://docs.astral.sh/uv/))
 
 For detailed installation instructions, see
-[docs/PREREQUISITES.md](https://rysweet.github.io/MicrosoftHackathon2025-AgenticCoding/PREREQUISITES/).
+[docs/PREREQUISITES.md](docs/PREREQUISITES.md).
 
 ### Basic Usage
 
@@ -77,62 +56,10 @@
 ```
 
 Not sure where to start? Use the command above to run from uvx, then tell Claude
-Code to `cd /path/to/my/project` and provide your prompt. All prompts are
-automatically wrapped with `/amplihack:ultrathink` for workflow orchestration
-(use `--no-ultrathink` flag to opt-out for simple tasks).
-
-### Create Alias for Easy Access
-
-Instead of typing the full uvx command, create an alias:
-
-```sh
-# Add to your ~/.bashrc or ~/.zshrc
-alias amplihack='uvx --from git+https://github.com/rysweet/MicrosoftHackathon2025-AgenticCoding amplihack'
-
-# Reload your shell
-source ~/.bashrc  # or source ~/.zshrc
-```
-
-Now you can simply run:
-
-```sh
-amplihack launch
-amplihack launch --with-proxy-config ./azure.env
-amplihack launch --checkout-repo owner/repo
-```
-
-## Core Concepts
-
-### Workflow
-
-Iterative multi-step development process (customizeable via DEFAULT_WORKFLOW.md)
-
-1. Clarify requirements
-2. Create issue
-3. Setup branch
-4. Design tests
-5. Implement
-6. Simplify
-7. Test
-8. Commit
-9. Create PR
-10. Review
-11. Integrate feedback
-12. Check philosophy
-13. Prepare merge
-14. Cleanup
-
-### Philosophy
-
-- **Simplicity** - Start simple, add only justified complexity
-- **Modular** - Self-contained modules with clear interfaces
-- **Working code** - No stubs or dead code
-- **Test-driven** - Tests before implementation
-
-## Configuration
-
-amplihack works with Claude Code and Anthropic models by default. For additional
-capabilities, you can configure Azure OpenAI integration.
+Code to `cd /path/to/my/project` and
+`/amplihack:ultrathink <my first prompt here>`.
+
+## Model Configuration
 
 ### Anthropic (Default)
 
@@ -156,23 +83,12 @@
 amplihack launch --with-proxy-config ./azure.env
 ```
 
-<<<<<<< HEAD
-=======
-**Note:** The endpoint should be just the base URL (e.g.,
-`https://your-resource.openai.azure.com`) without `/openai` or other path
-suffixes. The proxy will automatically construct the correct API paths.
-
-**Security Warning**: Never commit API keys to version control. Use environment
-variables or secure key management systems.
-
->>>>>>> 7263a44f
 ### GitHub Copilot CLI
 
 amplihack also supports GitHub Copilot CLI integration. See
-[docs/github-copilot-litellm-integration.md](https://rysweet.github.io/MicrosoftHackathon2025-AgenticCoding/github-copilot-litellm-integration/)
+[docs/github-copilot-litellm-integration.md](docs/github-copilot-litellm-integration.md)
 for setup instructions.
 
-<<<<<<< HEAD
 ## Quick Reference - Commands
 
 | Command                        | Description                                        |
@@ -205,215 +121,10 @@
 | `/amplihack:unlock`            | Disable continuous work mode                       |
 | `/amplihack:install`           | Install amplihack tools                            |
 | `/amplihack:uninstall`         | Uninstall amplihack tools                          |
-=======
-### Custom Workflows
-
-The iterative-step workflow is fully customizable. Edit
-`.claude/workflow/DEFAULT_WORKFLOW.md` to modify the development process -
-changes apply immediately to `/ultrathink` and other commands. See
-[docs/WORKFLOW_COMPLETION.md](https://rysweet.github.io/MicrosoftHackathon2025-AgenticCoding/WORKFLOW_COMPLETION/)
-for detailed customization instructions.
-
-## Commands Reference
-
-| Command                        | Description                                             |
-| ------------------------------ | ------------------------------------------------------- |
-| `amplihack new`                | Generate goal-seeking agents from prompts               |
-| `/amplihack:ultrathink`        | Deep multi-agent analysis (now DEFAULT for all prompts) |
-| `/amplihack:analyze`           | Code analysis and philosophy compliance review          |
-| `/amplihack:auto`              | Autonomous agentic loop (clarify → plan → execute)      |
-| `/amplihack:cascade`           | Fallback cascade for resilient operations               |
-| `/amplihack:debate`            | Multi-agent debate for complex decisions                |
-| `/amplihack:expert-panel`      | Multi-expert review with voting                         |
-| `/amplihack:n-version`         | N-version programming for critical code                 |
-| `/amplihack:socratic`          | Generate Socratic questions to challenge claims         |
-| `/amplihack:reflect`           | Session reflection and improvement analysis             |
-| `/amplihack:improve`           | Capture learnings and implement improvements            |
-| `/amplihack:fix`               | Fix common errors and code issues                       |
-| `/amplihack:modular-build`     | Build self-contained modules with clear contracts       |
-| `/amplihack:knowledge-builder` | Build comprehensive knowledge base                      |
-| `/amplihack:transcripts`       | Conversation transcript management                      |
-| `/amplihack:xpia`              | Security analysis and threat detection                  |
-| `/amplihack:customize`         | Manage user-specific preferences                        |
-| `/amplihack:ddd:0-help`        | Document-Driven Development help and guidance           |
-| `/amplihack:ddd:1-plan`        | Phase 0: Planning & Alignment                           |
-| `/amplihack:ddd:2-docs`        | Phase 1: Documentation Retcon                           |
-| `/amplihack:ddd:3-code-plan`   | Phase 3: Implementation Planning                        |
-| `/amplihack:ddd:4-code`        | Phase 4: Code Implementation                            |
-| `/amplihack:ddd:5-finish`      | Phase 5: Testing & Phase 6: Cleanup                     |
-| `/amplihack:ddd:prime`         | Prime context with DDD overview                         |
-| `/amplihack:ddd:status`        | Check current DDD phase and progress                    |
-| `/amplihack:lock`              | Enable continuous work mode                             |
-| `/amplihack:unlock`            | Disable continuous work mode                            |
-| `/amplihack:install`           | Install amplihack tools                                 |
-| `/amplihack:uninstall`         | Uninstall amplihack tools                               |
 
 ## Agents Reference
 
 ### Core Agents (6)
-
-| Agent                                                             | Purpose                                  |
-| ----------------------------------------------------------------- | ---------------------------------------- |
-| [**api-designer**](.claude/agents/amplihack/core/api-designer.md) | API design and endpoint structure        |
-| [**architect**](.claude/agents/amplihack/core/architect.md)       | System design and architecture decisions |
-| [**builder**](.claude/agents/amplihack/core/builder.md)           | Code generation and implementation       |
-| [**optimizer**](.claude/agents/amplihack/core/optimizer.md)       | Performance optimization and efficiency  |
-| [**reviewer**](.claude/agents/amplihack/core/reviewer.md)         | Code quality and best practices review   |
-| [**tester**](.claude/agents/amplihack/core/tester.md)             | Test generation and validation           |
-
-### Specialized Agents (23)
-
-| Agent                                                                                          | Purpose                                         |
-| ---------------------------------------------------------------------------------------------- | ----------------------------------------------- |
-| [**ambiguity**](.claude/agents/amplihack/specialized/ambiguity.md)                             | Clarify ambiguous requirements                  |
-| [**amplifier-cli-architect**](.claude/agents/amplihack/specialized/amplifier-cli-architect.md) | CLI tool design and architecture                |
-| [**analyzer**](.claude/agents/amplihack/specialized/analyzer.md)                               | Deep code analysis                              |
-| [**azure-kubernetes-expert**](.claude/agents/amplihack/specialized/azure-kubernetes-expert.md) | Azure Kubernetes Service expertise              |
-| [**ci-diagnostic-workflow**](.claude/agents/amplihack/specialized/ci-diagnostic-workflow.md)   | CI/CD pipeline diagnostics                      |
-| [**cleanup**](.claude/agents/amplihack/specialized/cleanup.md)                                 | Remove artifacts and enforce philosophy         |
-| [**database**](.claude/agents/amplihack/specialized/database.md)                               | Database design and optimization                |
-| [**fallback-cascade**](.claude/agents/amplihack/specialized/fallback-cascade.md)               | Resilient fallback strategies                   |
-| [**fix-agent**](.claude/agents/amplihack/specialized/fix-agent.md)                             | Automated error fixing                          |
-| [**integration**](.claude/agents/amplihack/specialized/integration.md)                         | System integration patterns                     |
-| [**knowledge-archaeologist**](.claude/agents/amplihack/specialized/knowledge-archaeologist.md) | Extract and preserve knowledge                  |
-| [**memory-manager**](.claude/agents/amplihack/specialized/memory-manager.md)                   | Context and state management                    |
-| [**multi-agent-debate**](.claude/agents/amplihack/specialized/multi-agent-debate.md)           | Facilitate multi-perspective debates            |
-| [**n-version-validator**](.claude/agents/amplihack/specialized/n-version-validator.md)         | Validate N-version implementations              |
-| [**patterns**](.claude/agents/amplihack/specialized/patterns.md)                               | Design pattern recommendations                  |
-| [**pre-commit-diagnostic**](.claude/agents/amplihack/specialized/pre-commit-diagnostic.md)     | Pre-commit hook diagnostics                     |
-| [**preference-reviewer**](.claude/agents/amplihack/specialized/preference-reviewer.md)         | User preference validation                      |
-| [**prompt-writer**](.claude/agents/amplihack/specialized/prompt-writer.md)                     | Effective prompt engineering                    |
-| [**rust-programming-expert**](.claude/agents/amplihack/specialized/rust-programming-expert.md) | Rust language expertise                         |
-| [**security**](.claude/agents/amplihack/specialized/security.md)                               | Security analysis and vulnerability detection   |
-| [**visualization-architect**](.claude/agents/amplihack/specialized/visualization-architect.md) | Data visualization design                       |
-| [**xpia-defense**](.claude/agents/amplihack/specialized/xpia-defense.md)                       | Advanced threat detection                       |
-| [**philosophy-guardian**](.claude/agents/amplihack/specialized/philosophy-guardian.md)         | Philosophy compliance and simplicity validation |
-
-## Features
-
-### Remote Execution (Beta)
-
-Distribute agentic work across Azure VMs:
-
-```sh
-amplihack remote auto "implement feature" --region westus3 --vm-size s
-```
-
-Documentation:
-[.claude/tools/amplihack/remote/README.md](.claude/tools/amplihack/remote/README.md)
-
-### Workflow Orchestration by Default (NEW!)
-
-All prompts are automatically wrapped with `/amplihack:ultrathink` for maximum
-effectiveness. This enables:
-
-- Multi-agent workflow orchestration
-- Multi-step development workflow
-- Automated architecture, building, and testing
-- Philosophy compliance checking
-
-**Benchmark results:** Amplihack without orchestration = vanilla Claude. The
-orchestration IS the value! See
-[benchmarking guide](https://rysweet.github.io/MicrosoftHackathon2025-AgenticCoding/BENCHMARKING/)
-for measuring performance.
-
-**Opt-out for simple tasks:**
-
-```sh
-# Skip orchestration with --no-ultrathink flag
-amplihack launch --no-ultrathink -- -p "simple prompt"
-
-# Or use slash commands directly
-amplihack launch -- -p "/analyze src/file.py"
-```
-
-**How it works:**
-
-```sh
-# Before: Manual orchestration required
-amplihack launch -- -p "/amplihack:ultrathink implement feature"
-
-# Now: Automatic orchestration (same result)
-amplihack launch -- -p "implement feature"
-```
-
-### Goal-Seeking Agent Generator
-
-**Create autonomous agents from simple prompts:**
-
-```bash
-# Write your goal
-cat > my_goal.md <<'EOF'
-# Goal: Automated Code Review
-Review Python code and suggest improvements.
-EOF
-
-# Generate agent
-amplihack new --file my_goal.md
-
-# Run agent
-cd goal_agents/automated-code-review-agent
-python main.py
-```
-
-**Features:**
-
-- Generate agents in < 0.1 seconds
-- Automatic skill matching
-- Multi-phase execution planning
-- Standalone, distributable agents
-
-**Learn more:**
-[Goal Agent Generator Guide](https://rysweet.github.io/MicrosoftHackathon2025-AgenticCoding/GOAL_AGENT_GENERATOR_GUIDE/)
-
-### Profile Management
-
-**Reduce token usage by 72% with profile-based component filtering:**
-
-| Command                        | Description                                             |
-| ------------------------------ | ------------------------------------------------------- |
-| `amplihack new`                | **NEW!** Generate goal-seeking agents from prompts      |
-| `/amplihack:ultrathink`        | Deep multi-agent analysis (now DEFAULT for all prompts) |
-| `/amplihack:analyze`           | Code analysis and philosophy compliance review          |
-| `/amplihack:auto`              | Autonomous agentic loop (clarify → plan → execute)      |
-| `/amplihack:cascade`           | Fallback cascade for resilient operations               |
-| `/amplihack:debate`            | Multi-agent debate for complex decisions                |
-| `/amplihack:expert-panel`      | Multi-expert review with voting                         |
-| `/amplihack:n-version`         | N-version programming for critical code                 |
-| `/amplihack:socratic`          | Generate Socratic questions to challenge claims         |
-| `/amplihack:reflect`           | Session reflection and improvement analysis             |
-| `/amplihack:improve`           | Capture learnings and implement improvements            |
-| `/amplihack:fix`               | Fix common errors and code issues                       |
-| `/amplihack:modular-build`     | Build self-contained modules with clear contracts       |
-| `/amplihack:knowledge-builder` | Build comprehensive knowledge base                      |
-| `/amplihack:transcripts`       | Conversation transcript management                      |
-| `/amplihack:xpia`              | Security analysis and threat detection                  |
-| `/amplihack:customize`         | Manage user-specific preferences                        |
-| `/amplihack:ddd:0-help`        | Document-Driven Development help and guidance           |
-| `/amplihack:ddd:1-plan`        | Phase 0: Planning & Alignment                           |
-| `/amplihack:ddd:2-docs`        | Phase 1: Documentation Retcon                           |
-| `/amplihack:ddd:3-code-plan`   | Phase 3: Implementation Planning                        |
-| `/amplihack:ddd:4-code`        | Phase 4: Code Implementation                            |
-| `/amplihack:ddd:5-finish`      | Phase 5: Testing & Phase 6: Cleanup                     |
-| `/amplihack:ddd:prime`         | Prime context with DDD overview                         |
-| `/amplihack:ddd:status`        | Check current DDD phase and progress                    |
-| `/amplihack:lock`              | Enable continuous work mode                             |
-| `/amplihack:unlock`            | Disable continuous work mode                            |
-| `/amplihack:install`           | Install amplihack tools                                 |
-| `/amplihack:uninstall`         | Uninstall amplihack tools                               |
-
-# Install with filtering
-
-amplihack install
-
-# Result: Only 9/32 agents staged (72% reduction)
-
-# Launch with filtering
->>>>>>> 7263a44f
-
-amplihack launch
-
-# Result: Focused environment for coding tasks
 
 | Agent            | Purpose                                  |
 | ---------------- | ---------------------------------------- |
@@ -426,7 +137,6 @@
 
 ### Specialized Agents (23)
 
-<<<<<<< HEAD
 | Agent                       | Purpose                                       |
 | --------------------------- | --------------------------------------------- |
 | **ambiguity**               | Clarify ambiguous requirements                |
@@ -452,33 +162,6 @@
 | **visualization-architect** | Data visualization design                     |
 | **xpia-defense**            | Advanced threat detection                     |
 | **zen-architect**           | Minimalist architecture design                |
-=======
-| Agent                       | Purpose                                         |
-| --------------------------- | ----------------------------------------------- |
-| **ambiguity**               | Clarify ambiguous requirements                  |
-| **amplifier-cli-architect** | CLI tool design and architecture                |
-| **analyzer**                | Deep code analysis                              |
-| **azure-kubernetes-expert** | Azure Kubernetes Service expertise              |
-| **ci-diagnostic-workflow**  | CI/CD pipeline diagnostics                      |
-| **cleanup**                 | Remove artifacts and enforce philosophy         |
-| **database**                | Database design and optimization                |
-| **fallback-cascade**        | Resilient fallback strategies                   |
-| **fix-agent**               | Automated error fixing                          |
-| **integration**             | System integration patterns                     |
-| **knowledge-archaeologist** | Extract and preserve knowledge                  |
-| **memory-manager**          | Context and state management                    |
-| **multi-agent-debate**      | Facilitate multi-perspective debates            |
-| **n-version-validator**     | Validate N-version implementations              |
-| **patterns**                | Design pattern recommendations                  |
-| **pre-commit-diagnostic**   | Pre-commit hook diagnostics                     |
-| **preference-reviewer**     | User preference validation                      |
-| **prompt-writer**           | Effective prompt engineering                    |
-| **rust-programming-expert** | Rust language expertise                         |
-| **security**                | Security analysis and vulnerability detection   |
-| **visualization-architect** | Data visualization design                       |
-| **xpia-defense**            | Advanced threat detection                       |
-| **philosophy-guardian**     | Philosophy compliance and simplicity validation |
->>>>>>> 7263a44f
 
 ## Core Concepts
 
@@ -524,173 +207,90 @@
 AZURE_OPENAI_DEPLOYMENT_NAME=your-deployment-name
 ```
 
-**Built-in Profiles:**
-
-- `all`: Full environment (32 agents, default)
-- `coding`: Development-focused (9 agents)
-- `research`: Investigation-focused (7 agents)
-
-**Learn more:**
-[Profile Management Guide](https://rysweet.github.io/MicrosoftHackathon2025-AgenticCoding/PROFILE_MANAGEMENT/)
-
-### GitHub Pages Documentation Generation
-
-**Generate professional documentation sites automatically:**
-
-- Auto-discovers content from `docs/`, `README.md`, and `.claude/commands/`
-- Three-pass validation ensures quality documentation
-- Safe gh-pages deployment with rollback support
-- Local preview server for testing
-- MkDocs + Material theme integration
-
-**Learn more:**
-
-- [Tutorial: Your First Documentation Site](https://rysweet.github.io/MicrosoftHackathon2025-AgenticCoding/tutorials/first-docs-site/)
-- [How-To: Generate GitHub Pages Sites](https://rysweet.github.io/MicrosoftHackathon2025-AgenticCoding/howto/github-pages-generation/)
-- [API Reference: GitHub Pages Module](https://rysweet.github.io/MicrosoftHackathon2025-AgenticCoding/reference/github-pages-api/)
-
-### Additional Features
-
-- **[Power-Steering](https://rysweet.github.io/MicrosoftHackathon2025-AgenticCoding/reference/STATUSLINE/#power-steering)** -
-  AI-powered session guidance with intelligent redirect detection (🚦 indicator)
-- **[Auto Mode](https://rysweet.github.io/MicrosoftHackathon2025-AgenticCoding/AUTO_MODE/)** -
-  Autonomous agentic loops for multi-turn workflows (`/amplihack:auto`)
-- **[Lock Mode](https://rysweet.github.io/MicrosoftHackathon2025-AgenticCoding/reference/STATUSLINE/#lock-mode)** -
-  Continuous work mode without stopping (`/amplihack:lock`, `/amplihack:unlock`)
-  (🔒 indicator)
-- **[Document-Driven Development](https://rysweet.github.io/MicrosoftHackathon2025-AgenticCoding/document_driven_development/README/)** -
-  Systematic methodology for large features with documentation-first approach
-- **[Fault-Tolerant Workflows](CLAUDE.md#fault-tolerance-patterns)** - N-version
-  programming, multi-agent debate, and cascade fallback patterns
-- **[Security Analysis](CLAUDE.md#key-commands)** - XPIA cross-prompt injection
-  defense (`/amplihack:xpia`)
-- **[Neo4j Memory System](https://rysweet.github.io/MicrosoftHackathon2025-AgenticCoding/AGENT_MEMORY_QUICKSTART/)** -
-  Persistent memory and knowledge graphs across sessions
-- **[Investigation Workflow](CLAUDE.md#investigation-workflow)** - Deep
-  knowledge excavation with historical context
-- **[Skills System](.claude/skills/README.md)** - 54+ skills including PDF,
-  XLSX, DOCX, PPTX, analysts, and workflow patterns
-- **[Fix Workflow](CLAUDE.md#key-commands)** - Rapid resolution of common error
-  patterns (`/amplihack:fix`)
-- **[Reflection & Improvement](CLAUDE.md#key-commands)** - Session analysis and
-  learning capture (`/amplihack:reflect`, `/amplihack:improve`)
-- **[Socratic Questioning](CLAUDE.md#key-commands)** - Challenge claims and
-  clarify requirements (`/amplihack:socratic`)
-- **[Expert Panel](CLAUDE.md#key-commands)** - Multi-expert review with voting
-  (`/amplihack:expert-panel`)
-- **[Knowledge Builder](CLAUDE.md#key-commands)** - Build comprehensive
-  knowledge base (`/amplihack:knowledge-builder`)
-- **[Transcripts Management](CLAUDE.md#key-commands)** - Conversation transcript
-  tracking (`/amplihack:transcripts`)
-- **[Modular Build](CLAUDE.md#key-commands)** - Self-contained modules with
-  clear contracts (`/amplihack:modular-build`)
-- **[Pre-commit Diagnostics](CLAUDE.md#development-workflow-agents)** - Fix
-  formatting, linting, type checking before push
-- **[CI Diagnostics](CLAUDE.md#development-workflow-agents)** - Monitor CI,
-  diagnose failures, iterate until mergeable
-- **[Worktree Management](.claude/agents/amplihack/specialized/worktree-manager.md)** -
-  Git worktree automation for parallel development
-- **[Session Logs](CLAUDE.md#working-philosophy)** - Comprehensive logging and
-  decision records
-- **[Customization System](CLAUDE.md#key-commands)** - Manage user preferences
-  (`/amplihack:customize`)
-
-### Statusline
-
-Real-time session information displayed at the bottom of Claude Code showing:
-
-- Current directory and git status (branch, clean/dirty)
-- Active model (Opus/Sonnet/Haiku)
-- Token usage 🎫, Cost 💰, and Duration ⏱
-- Feature indicators: Power-Steering 🚦, Lock Mode 🔒
-
-**Example:**
-
-```
-~/src/amplihack (main → origin) Sonnet 🎫 234K 💰$1.23 ⏱12m
-```
-
-**Full documentation:**
-[docs/reference/STATUSLINE.md](https://rysweet.github.io/MicrosoftHackathon2025-AgenticCoding/reference/STATUSLINE/)
+**Security Warning**: Never commit API keys to version control. Use environment
+variables or secure key management systems.
+
+### Custom Workflows
+
+The iterative-step workflow is fully customizable. Edit
+`.claude/workflow/DEFAULT_WORKFLOW.md` to modify the development process -
+changes apply immediately to `/ultrathink` and other commands. See
+[docs/WORKFLOW_COMPLETION.md](docs/WORKFLOW_COMPLETION.md) for detailed
+customization instructions.
+
+### Project Structure
+
+```
+.claude/
+├── agents/     # Agent definitions (core + specialized)
+├── context/    # Philosophy and patterns
+├── workflow/   # Development processes
+└── commands/   # Slash commands
+```
 
 ## Documentation
 
 ### Getting Started
 
-- [Prerequisites](https://rysweet.github.io/MicrosoftHackathon2025-AgenticCoding/PREREQUISITES/) -
-  Platform setup and dependencies
-- [Proxy Configuration](https://rysweet.github.io/MicrosoftHackathon2025-AgenticCoding/PROXY_CONFIG_GUIDE/) -
-  Azure OpenAI proxy setup
+- [Prerequisites](docs/PREREQUISITES.md) - Platform setup and dependencies
+- [Proxy Configuration](docs/PROXY_CONFIG_GUIDE.md) - Azure OpenAI proxy setup
 
 ### Features
 
-- [Auto Mode](https://rysweet.github.io/MicrosoftHackathon2025-AgenticCoding/AUTO_MODE/) -
-  Autonomous agentic loop
-- [Agent Bundles](https://rysweet.github.io/MicrosoftHackathon2025-AgenticCoding/agent-bundle-generator-guide/) -
-  Custom agent creation
-- [GitHub Copilot Integration](https://rysweet.github.io/MicrosoftHackathon2025-AgenticCoding/github-copilot-litellm-integration/) -
+- [Auto Mode](docs/AUTO_MODE.md) - Autonomous agentic loop
+- [Agent Bundles](docs/agent-bundle-generator-guide.md) - Custom agent creation
+- [GitHub Copilot Integration](docs/github-copilot-litellm-integration.md) -
   Copilot CLI support
 - [Office Skills](.claude/skills/README.md) - PDF, Excel, Word, and PowerPoint
   document processing
   - [PDF Skill](.claude/skills/pdf/README.md) - Comprehensive PDF manipulation
   - [XLSX Skill](.claude/skills/xlsx/README.md) - Spreadsheet creation with
     formulas and financial modeling
-- [Azure Admin Skill](.claude/skills/azure-admin/README.md) - Azure
-  administration, identity management, RBAC, and resource orchestration
-- [Azure DevOps CLI Skill](.claude/skills/azure-devops-cli/README.md) - Azure
-  DevOps automation, pipelines, repos, and artifacts
-- **[Azure DevOps Boards Tools](docs/azure-devops/README.md) - Work item
-  management with CLI tools ([Quick Start](docs/azure-devops/quick-start.md))**
-- [Benchmarking with eval-recipes](https://rysweet.github.io/MicrosoftHackathon2025-AgenticCoding/BENCHMARKING/) -
-  Performance measurement and comparison
-- [Profile Management](https://rysweet.github.io/MicrosoftHackathon2025-AgenticCoding/PROFILE_MANAGEMENT/) -
-  Token optimization and environment customization
 
 ### Patterns
 
-- [Workspace Pattern](https://rysweet.github.io/MicrosoftHackathon2025-AgenticCoding/WORKSPACE_PATTERN/) -
-  Multi-project organization with git submodules
+- [Workspace Pattern](docs/WORKSPACE_PATTERN.md) - Multi-project organization
+  with git submodules
 
 ### Configuration
 
-- [Hook Configuration](https://rysweet.github.io/MicrosoftHackathon2025-AgenticCoding/HOOK_CONFIGURATION_GUIDE/) -
-  Session hooks
-- [Workflow Customization](https://rysweet.github.io/MicrosoftHackathon2025-AgenticCoding/WORKFLOW_COMPLETION/) -
-  Process customization
+- [Hook Configuration](docs/HOOK_CONFIGURATION_GUIDE.md) - Session hooks
+- [Workflow Customization](docs/WORKFLOW_COMPLETION.md) - Process customization
 
 ### Development
 
-- [Developing amplihack](https://rysweet.github.io/MicrosoftHackathon2025-AgenticCoding/DEVELOPING_AMPLIHACK/) -
-  Contributing guide
-- [Implementation Summary](https://rysweet.github.io/MicrosoftHackathon2025-AgenticCoding/IMPLEMENTATION_SUMMARY/) -
-  Architecture overview
+- [Developing amplihack](docs/DEVELOPING_AMPLIHACK.md) - Contributing guide
+- [Implementation Summary](docs/IMPLEMENTATION_SUMMARY.md) - Architecture
+  overview
 
 ### Methodology
 
-- [Document-Driven Development](https://rysweet.github.io/MicrosoftHackathon2025-AgenticCoding/document_driven_development/README/) -
+- [Document-Driven Development](docs/document_driven_development/README.md) -
   Systematic approach for large features
-- [DDD Overview](https://rysweet.github.io/MicrosoftHackathon2025-AgenticCoding/document_driven_development/overview/) -
-  Comprehensive guide to DDD principles
-- [Core Concepts](https://rysweet.github.io/MicrosoftHackathon2025-AgenticCoding/document_driven_development/core_concepts/README/) -
+- [DDD Overview](docs/document_driven_development/overview.md) - Comprehensive
+  guide to DDD principles
+- [Core Concepts](docs/document_driven_development/core_concepts/README.md) -
   Context poisoning, file crawling, retcon writing
-- [DDD Phases](https://rysweet.github.io/MicrosoftHackathon2025-AgenticCoding/document_driven_development/phases/README/) -
-  Step-by-step implementation guide
+- [DDD Phases](docs/document_driven_development/phases/README.md) - Step-by-step
+  implementation guide
 
 ### Security
 
-- [Security Recommendations](https://rysweet.github.io/MicrosoftHackathon2025-AgenticCoding/SECURITY_RECOMMENDATIONS/) -
-  Best practices
-- [Security Context Preservation](https://rysweet.github.io/MicrosoftHackathon2025-AgenticCoding/SECURITY_CONTEXT_PRESERVATION/) -
+- [Security Recommendations](docs/SECURITY_RECOMMENDATIONS.md) - Best practices
+- [Security Context Preservation](docs/SECURITY_CONTEXT_PRESERVATION.md) -
   Context handling
 
+### Patterns
+
+- [The Amplihack Way](docs/THIS_IS_THE_WAY.md) - Effective strategies for
+  AI-agent development
+- [Discoveries](docs/DISCOVERIES.md) - Documented problems, solutions, and
+  learnings
+- [Creating Tools](docs/CREATE_YOUR_OWN_TOOLS.md) - Build custom AI-powered
+  tools
+
 ### Core Principles
 
-- [The Amplihack Way](https://rysweet.github.io/MicrosoftHackathon2025-AgenticCoding/THIS_IS_THE_WAY/) -
-  Effective strategies for AI-agent development
-- [Discoveries](https://rysweet.github.io/MicrosoftHackathon2025-AgenticCoding/DISCOVERIES/) -
-  Documented problems, solutions, and learnings
-- [Creating Tools](https://rysweet.github.io/MicrosoftHackathon2025-AgenticCoding/CREATE_YOUR_OWN_TOOLS/) -
-  Build custom AI-powered tools
 - [Philosophy](.claude/context/PHILOSOPHY.md) - Core principles and patterns
 - [Workflows](.claude/workflow/DEFAULT_WORKFLOW.md) - Development process
 
@@ -716,9 +316,15 @@
 pytest tests/
 ```
 
-## License
-
-MIT. See [LICENSE](LICENSE).
+## Command Reference
+
+| Task        | Command                               |
+| ----------- | ------------------------------------- |
+| Launch      | `amplihack launch`                    |
+| With Azure  | Add `--with-proxy-config ./azure.env` |
+| With repo   | Add `--checkout-repo owner/repo`      |
+| From branch | Use `@branch-name` after URL          |
+| Uninstall   | `amplihack uninstall`                 |
 
 ## RustyClawd Integration
 
@@ -754,4 +360,8 @@
 Or install via npx:
 ```bash
 npx github:rysweet/RustyClawd --help
-```+```
+
+## License
+
+MIT. See [LICENSE](LICENSE).