--- conflicted
+++ resolved
@@ -33,18 +33,6 @@
 
 ### Critical Operating Principles
 
-<<<<<<< HEAD
-- **Always think through a plan**: For any non-trivial task, break it down and use TodoWrite tool to manage a todo list
-- **Use specialized agents**: Check `.claude/agents/amplihack/*.md` for available agents and use them proactively
-- **Ask for clarity**: If requirements are unclear, ask questions before proceeding
-- **Document learnings**: Update DISCOVERIES.md with new insights
-- **Session Logs**: All interactions MUST be logged in .claude/runtime/logs/<session_id> where <session_id> is a unique identifier for the session based on the timestamp.
-- **Decision records**: All Agents MUST log their decisions and reasoning in .claude/runtime/logs/<session_id>/DECISIONS.md
-
-### Agent Delegation Strategy
-
-**GOLDEN RULE**: You are an orchestrator, not an implementer. ALWAYS delegate to specialized agents when possible.
-=======
 - **Always think through a plan**: For any non-trivial task, break it down and
   use TodoWrite tool to manage a todo list
 - **Use specialized agents**: Check `.claude/agents/amplihack/*.md` for
@@ -62,18 +50,13 @@
 
 **GOLDEN RULE**: You are an orchestrator, not an implementer. ALWAYS delegate to
 specialized agents when possible.
->>>>>>> 61e56f8f
 
 #### When to Use Agents (ALWAYS IF POSSIBLE)
 
 **Immediate Delegation Triggers:**
 
-<<<<<<< HEAD
-- **System Design**: Use `architect.md` for specifications and problem decomposition
-=======
 - **System Design**: Use `architect.md` for specifications and problem
   decomposition
->>>>>>> 61e56f8f
 - **Implementation**: Use `builder.md` for code generation from specs
 - **Code Review**: Use `reviewer.md` for philosophy compliance checks
 - **Testing**: Use `tester.md` for test generation and validation
@@ -86,8 +69,6 @@
 - **Pattern Recognition**: Use `patterns.md` to identify reusable solutions
 - **Analysis**: Use `analyzer.md` for deep code understanding
 - **Ambiguity**: Use `ambiguity.md` when requirements are unclear
-<<<<<<< HEAD
-=======
 
 #### Parallel Agent Execution
 
@@ -152,7 +133,6 @@
 granularity of tasks (eg when going off to do something specific where context
 from the whole conversation is not necessary, such as managing a git worktree or
 cleaning some data).
->>>>>>> 61e56f8f
 
 ### Parallel Execution
 
