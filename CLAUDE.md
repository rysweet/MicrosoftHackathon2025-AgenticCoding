--- conflicted
+++ resolved
@@ -552,11 +552,6 @@
 - **AI-optimized** - Clear specifications prevent wrong decisions
 - **Philosophy-aligned** - Natural fit with ruthless simplicity and modular
   design
-<<<<<<< HEAD
-
-**Documentation**: See `docs/document_driven_development/` for complete guides,
-core concepts, and reference materials.
-=======
 
 **Documentation**: See `docs/document_driven_development/` for complete guides,
 core concepts, and reference materials.
@@ -600,7 +595,6 @@
 - **Templates**:
   `.claude/templates/{investigation,architecture}-doc-template.md`
 - **Storage**: `.claude/docs/` (all generated documentation)
->>>>>>> 3c383e87
 
 ## Scenario Tools
 
