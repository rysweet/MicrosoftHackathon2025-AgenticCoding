--- conflicted
+++ resolved
@@ -5,31 +5,6 @@
 specialized AI agents to accelerate software development through intelligent
 automation and collaborative problem-solving.
 
-<<<<<<< HEAD
-## Extensibility Architecture (3 Mechanisms)
-
-Amplihack uses **3 extensibility mechanisms** (simplified from previous 4):
-
-**1. Skills** - Complex workflows + modular capabilities
-- Multi-step orchestration (default-workflow: 15 steps, investigation-workflow: 6 phases)
-- Modular features (test-gap-analyzer, mermaid-diagram-generator)
-- Auto-discover based on context OR explicit invocation
-- Location: `.claude/skills/<name>/SKILL.md`
-
-**2. Commands** - Explicit user triggers
-- Thin wrappers invoking skills/agents
-- User types `/command-name` for explicit control
-- Examples: `/ultrathink` → invokes default-workflow skill
-- Location: `.claude/commands/<namespace>/<name>.md`
-
-**3. Agents** - Specialized expertise
-- Expert perspectives in orchestration
-- Invoked by skills via Task tool
-- Examples: architect, builder, reviewer
-- Location: `.claude/agents/amplihack/<tier>/<name>.md`
-
-**Key Simplification**: Workflows are now skills (per Claude Code best practice: "Skills excel at complex workflows").
-=======
 ## CRITICAL: Tool vs Skill Classification
 
 **READ THIS FIRST:** @.claude/context/TOOL_VS_SKILL_CLASSIFICATION.md
@@ -37,9 +12,6 @@
 **PREFERRED PATTERN:** When user says "create a tool" → Build BOTH:
 1. Executable tool in `.claude/scenarios/` (the program itself)
 2. Skill in `.claude/skills/` that calls the tool (convenient interface)
-
-**In eval-recipes:** Build tool FIRST (executable required for scoring), skill optional.
->>>>>>> f04ee2ce
 
 ## Important Files to Import
 
