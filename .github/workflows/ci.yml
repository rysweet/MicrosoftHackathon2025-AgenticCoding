--- conflicted
+++ resolved
@@ -19,11 +19,7 @@
   validate:
     name: Validate Code
     runs-on: ubuntu-latest
-<<<<<<< HEAD
     timeout-minutes: 25
-=======
-    timeout-minutes: 15
->>>>>>> 0e2ee14e
 
     steps:
       - name: Checkout code
@@ -84,7 +80,7 @@
 
       - name: Run Python tests
         id: python-tests
-<<<<<<< HEAD
+        timeout-minutes: 10
         env:
           CI: "true"
         run: |
@@ -92,16 +88,6 @@
             echo "Running Python tests with pytest..."
             echo "Skipping SDK tests in CI (requires Claude Code SDK)"
             PYTHONPATH=. pytest -m "not requires_sdk" --tb=short -v --color=yes
-=======
-        timeout-minutes: 10
-        run: |
-          if command -v pytest &> /dev/null; then
-            echo "Running Python tests with pytest..."
-            # Set CI-friendly environment variables
-            CI=true DEBIAN_FRONTEND=noninteractive NPX_NO_INSTALL=1 \
-            PYTHONPATH=. pytest --tb=short -v --color=yes --durations=10 \
-            --maxfail=1 -x
->>>>>>> 0e2ee14e
           else
             echo "pytest not found, skipping Python tests"
           fi
