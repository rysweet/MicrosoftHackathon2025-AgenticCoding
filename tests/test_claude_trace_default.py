"""Test claude-trace default behavior - simplified for hard dependency approach."""

import os
import sys
from pathlib import Path
from unittest.mock import patch

# Add src to path for imports
sys.path.insert(0, str(Path(__file__).parent.parent / "src"))

from amplihack.utils.claude_trace import get_claude_command, should_use_trace


def test_should_use_trace_default():
    """Test that claude-trace is preferred by default."""
    with patch.dict(os.environ, {}, clear=True):
        assert should_use_trace() is True, "Should default to using claude-trace"


def test_should_use_trace_explicit_disable():
    """Test that claude-trace can be explicitly disabled."""
    test_cases = ["0", "false", "no", "False", "NO", "FALSE"]

    for value in test_cases:
        with patch.dict(os.environ, {"AMPLIHACK_USE_TRACE": value}):
            assert should_use_trace() is False, (
                f"Should be disabled with AMPLIHACK_USE_TRACE={value}"
            )


def test_should_use_trace_explicit_enable():
    """Test that explicit enable still works (backward compatibility)."""
    test_cases = ["1", "true", "yes", "True", "YES", "TRUE"]

    for value in test_cases:
        with patch.dict(os.environ, {"AMPLIHACK_USE_TRACE": value}):
            assert should_use_trace() is True, f"Should be enabled with AMPLIHACK_USE_TRACE={value}"


def test_get_claude_command_when_disabled():
    """Test that regular claude is used when explicitly disabled."""
    with patch.dict(os.environ, {"AMPLIHACK_USE_TRACE": "0"}):
<<<<<<< HEAD
        with patch("builtins.print") as mock_print:
            cmd = get_claude_command()
            assert cmd == "claude"
            mock_print.assert_called_with(
                "Claude-trace explicitly disabled via AMPLIHACK_USE_TRACE=0"
            )


def test_get_claude_command_when_trace_available():
    """Test that claude-trace is used when available."""
    with patch.dict(os.environ, {}, clear=True), patch("shutil.which") as mock_which:
        with patch("builtins.print") as mock_print:
            mock_which.return_value = "/usr/local/bin/claude-trace"

            cmd = get_claude_command()
            assert cmd == "claude-trace"
            mock_print.assert_called_with("Using claude-trace for enhanced debugging")


def test_get_claude_command_install_success():
    """Test that claude-trace is installed and used when not found."""
    with patch.dict(os.environ, {}, clear=True), patch("shutil.which") as mock_which:
        with patch("amplihack.utils.claude_trace._install_claude_trace") as mock_install:
            with patch("builtins.print") as mock_print:
                # First check returns None (not found), second would return path after install
                mock_which.return_value = None
                mock_install.return_value = True

                cmd = get_claude_command()
                assert cmd == "claude-trace"

                # Verify installation was attempted
                mock_install.assert_called_once()

                # Check print messages
                assert mock_print.call_count == 2
                mock_print.assert_any_call("Claude-trace not found, attempting to install...")
                mock_print.assert_any_call("Claude-trace installed successfully")


def test_get_claude_command_install_failure():
    """Test fallback to claude when installation fails."""
    with patch.dict(os.environ, {}, clear=True), patch("shutil.which") as mock_which:
        with patch("amplihack.utils.claude_trace._install_claude_trace") as mock_install:
            with patch("builtins.print") as mock_print:
                mock_which.return_value = None
                mock_install.return_value = False

                cmd = get_claude_command()
                assert cmd == "claude"

                # Check print messages
                assert mock_print.call_count == 2
                mock_print.assert_any_call("Claude-trace not found, attempting to install...")
                mock_print.assert_any_call(
                    "Could not install claude-trace, falling back to standard claude"
                )


def test_install_claude_trace_no_npm():
    """Test that installation fails gracefully when npm is not available."""
    with patch("shutil.which") as mock_which:
        mock_which.return_value = None  # npm not found

        result = _install_claude_trace()
        assert result is False


def test_install_claude_trace_success():
    """Test successful installation of claude-trace."""
    with patch("shutil.which") as mock_which, patch("subprocess.run") as mock_run:
        mock_which.return_value = "/usr/local/bin/npm"
        mock_run.return_value = MagicMock(returncode=0)

        result = _install_claude_trace()
        assert result is True

        # Verify correct npm command was called
        mock_run.assert_called_once_with(
            ["npm", "install", "-g", "@mariozechner/claude-trace"],
            capture_output=True,
            text=True,
            timeout=60,
        )


def test_install_claude_trace_failure():
    """Test handling of installation failure."""
    with patch("shutil.which") as mock_which, patch("subprocess.run") as mock_run:
        mock_which.return_value = "/usr/local/bin/npm"
        mock_run.return_value = MagicMock(returncode=1)

        result = _install_claude_trace()
        assert result is False


def test_install_claude_trace_timeout():
    """Test handling of installation timeout."""
    with patch("shutil.which") as mock_which, patch("subprocess.run") as mock_run:
        mock_which.return_value = "/usr/local/bin/npm"
        mock_run.side_effect = subprocess.TimeoutExpired("npm", 60)

        result = _install_claude_trace()
        assert result is False
=======
        cmd = get_claude_command()
        assert cmd == "claude"


def test_get_claude_command_when_enabled():
    """Test that claude-trace is used by default."""
    with patch.dict(os.environ, {}, clear=True):
        cmd = get_claude_command()
        assert cmd == "claude-trace"


def test_get_claude_command_explicit_enable():
    """Test that claude-trace is used when explicitly enabled."""
    with patch.dict(os.environ, {"AMPLIHACK_USE_TRACE": "1"}):
        cmd = get_claude_command()
        assert cmd == "claude-trace"
>>>>>>> 0e2ee14e


if __name__ == "__main__":
    # Run all tests
    test_functions = [
        test_should_use_trace_default,
        test_should_use_trace_explicit_disable,
        test_should_use_trace_explicit_enable,
        test_get_claude_command_when_disabled,
        test_get_claude_command_when_enabled,
        test_get_claude_command_explicit_enable,
    ]

    print("Running claude-trace simplified tests...")
    passed = 0
    failed = 0

    for test_func in test_functions:
        try:
            test_func()
            print(f"✓ {test_func.__name__}")
            passed += 1
        except Exception as e:
            print(f"✗ {test_func.__name__}: {e}")
            failed += 1

    print(f"\n{'=' * 50}")
    print(f"Tests: {passed} passed, {failed} failed")
    if failed == 0:
        print("✅ All tests passed!")
    else:
        print("❌ Some tests failed")
        sys.exit(1)<|MERGE_RESOLUTION|>--- conflicted
+++ resolved
@@ -40,112 +40,6 @@
 def test_get_claude_command_when_disabled():
     """Test that regular claude is used when explicitly disabled."""
     with patch.dict(os.environ, {"AMPLIHACK_USE_TRACE": "0"}):
-<<<<<<< HEAD
-        with patch("builtins.print") as mock_print:
-            cmd = get_claude_command()
-            assert cmd == "claude"
-            mock_print.assert_called_with(
-                "Claude-trace explicitly disabled via AMPLIHACK_USE_TRACE=0"
-            )
-
-
-def test_get_claude_command_when_trace_available():
-    """Test that claude-trace is used when available."""
-    with patch.dict(os.environ, {}, clear=True), patch("shutil.which") as mock_which:
-        with patch("builtins.print") as mock_print:
-            mock_which.return_value = "/usr/local/bin/claude-trace"
-
-            cmd = get_claude_command()
-            assert cmd == "claude-trace"
-            mock_print.assert_called_with("Using claude-trace for enhanced debugging")
-
-
-def test_get_claude_command_install_success():
-    """Test that claude-trace is installed and used when not found."""
-    with patch.dict(os.environ, {}, clear=True), patch("shutil.which") as mock_which:
-        with patch("amplihack.utils.claude_trace._install_claude_trace") as mock_install:
-            with patch("builtins.print") as mock_print:
-                # First check returns None (not found), second would return path after install
-                mock_which.return_value = None
-                mock_install.return_value = True
-
-                cmd = get_claude_command()
-                assert cmd == "claude-trace"
-
-                # Verify installation was attempted
-                mock_install.assert_called_once()
-
-                # Check print messages
-                assert mock_print.call_count == 2
-                mock_print.assert_any_call("Claude-trace not found, attempting to install...")
-                mock_print.assert_any_call("Claude-trace installed successfully")
-
-
-def test_get_claude_command_install_failure():
-    """Test fallback to claude when installation fails."""
-    with patch.dict(os.environ, {}, clear=True), patch("shutil.which") as mock_which:
-        with patch("amplihack.utils.claude_trace._install_claude_trace") as mock_install:
-            with patch("builtins.print") as mock_print:
-                mock_which.return_value = None
-                mock_install.return_value = False
-
-                cmd = get_claude_command()
-                assert cmd == "claude"
-
-                # Check print messages
-                assert mock_print.call_count == 2
-                mock_print.assert_any_call("Claude-trace not found, attempting to install...")
-                mock_print.assert_any_call(
-                    "Could not install claude-trace, falling back to standard claude"
-                )
-
-
-def test_install_claude_trace_no_npm():
-    """Test that installation fails gracefully when npm is not available."""
-    with patch("shutil.which") as mock_which:
-        mock_which.return_value = None  # npm not found
-
-        result = _install_claude_trace()
-        assert result is False
-
-
-def test_install_claude_trace_success():
-    """Test successful installation of claude-trace."""
-    with patch("shutil.which") as mock_which, patch("subprocess.run") as mock_run:
-        mock_which.return_value = "/usr/local/bin/npm"
-        mock_run.return_value = MagicMock(returncode=0)
-
-        result = _install_claude_trace()
-        assert result is True
-
-        # Verify correct npm command was called
-        mock_run.assert_called_once_with(
-            ["npm", "install", "-g", "@mariozechner/claude-trace"],
-            capture_output=True,
-            text=True,
-            timeout=60,
-        )
-
-
-def test_install_claude_trace_failure():
-    """Test handling of installation failure."""
-    with patch("shutil.which") as mock_which, patch("subprocess.run") as mock_run:
-        mock_which.return_value = "/usr/local/bin/npm"
-        mock_run.return_value = MagicMock(returncode=1)
-
-        result = _install_claude_trace()
-        assert result is False
-
-
-def test_install_claude_trace_timeout():
-    """Test handling of installation timeout."""
-    with patch("shutil.which") as mock_which, patch("subprocess.run") as mock_run:
-        mock_which.return_value = "/usr/local/bin/npm"
-        mock_run.side_effect = subprocess.TimeoutExpired("npm", 60)
-
-        result = _install_claude_trace()
-        assert result is False
-=======
         cmd = get_claude_command()
         assert cmd == "claude"
 
@@ -162,7 +56,6 @@
     with patch.dict(os.environ, {"AMPLIHACK_USE_TRACE": "1"}):
         cmd = get_claude_command()
         assert cmd == "claude-trace"
->>>>>>> 0e2ee14e
 
 
 if __name__ == "__main__":
