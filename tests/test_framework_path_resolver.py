--- conflicted
+++ resolved
@@ -99,15 +99,9 @@
             with patch(
                 "amplihack.utils.paths.FrameworkPathResolver.is_uvx_deployment",
                 return_value=True,
-<<<<<<< HEAD
-            ), patch(
-                "src.amplihack.utils.uvx_staging.stage_uvx_framework", return_value=True
-            ), patch("pathlib.Path.cwd", return_value=temp_path):
-=======
             ), patch("amplihack.utils.uvx_staging.stage_uvx_framework", return_value=True), patch(
                 "pathlib.Path.cwd", return_value=temp_path
             ):
->>>>>>> 0e2ee14e
                 # Create .claude directory to simulate successful staging
                 (temp_path / ".claude").mkdir()
 
@@ -123,15 +117,9 @@
             with patch(
                 "amplihack.utils.paths.FrameworkPathResolver.is_uvx_deployment",
                 return_value=True,
-<<<<<<< HEAD
-            ), patch(
-                "src.amplihack.utils.uvx_staging.stage_uvx_framework", return_value=False
-            ), patch("pathlib.Path.cwd", return_value=temp_path):
-=======
             ), patch("amplihack.utils.uvx_staging.stage_uvx_framework", return_value=False), patch(
                 "pathlib.Path.cwd", return_value=temp_path
             ):
->>>>>>> 0e2ee14e
                 result = FrameworkPathResolver.find_framework_root()
                 assert result is None
 
