"""Integration tests for auto mode instruction injection feature.

Tests end-to-end workflows combining:
- AutoMode directory creation and prompt writing
- SessionFinder discovery
- append_instructions writing
- AutoMode processing of appended instructions

Following TDD approach - these tests should FAIL initially until all components are implemented.
"""

import sys
import tempfile
import time
from pathlib import Path
from unittest.mock import MagicMock, patch

import pytest

# Add src to path for imports
sys.path.insert(0, str(Path(__file__).parent.parent.parent / "src"))

from amplihack.launcher.auto_mode import AutoMode

# Import components to be implemented
try:
    from amplihack.launcher.session_finder import SessionFinder, SessionInfo

    from amplihack.launcher.append_handler import AppendResult, append_instructions
except ImportError:
    # Placeholders for not-yet-implemented components
    class SessionFinder:
        pass

    class SessionInfo:
        pass

    def append_instructions(instruction: str, session_id: str = None):
        raise NotImplementedError()

    class AppendResult:
        pass


@pytest.mark.integration
class TestFullWorkflowStartAutoAppendProcess:
    """Test complete workflow: start auto mode -> append instruction -> process."""

    @pytest.fixture
    def workspace_setup(self):
        """Create test workspace."""
        with tempfile.TemporaryDirectory() as temp_dir:
            workspace = Path(temp_dir)
            yield workspace

    def test_full_workflow_with_mocked_sdk(self, workspace_setup):
        """Test full workflow from auto mode start to instruction processing.

        Workflow:
        1. Start AutoMode - creates directories and prompt.md
        2. External process uses append_instructions to add new instruction
        3. AutoMode._check_for_new_instructions() finds and processes it
        4. Instruction is included in execution prompt

        Expected behavior:
        - All directories created correctly
        - prompt.md written with original prompt
        - append_instructions finds active session
        - New instruction written to append/
        - AutoMode processes instruction and moves to appended/
        - Instruction content included in execution
        """
        workspace = workspace_setup

        # Step 1: Start AutoMode
        original_prompt = "Implement authentication system"

        auto_mode = AutoMode(
            sdk="claude", prompt=original_prompt, max_turns=3, working_dir=workspace
        )

        # Mock SDK to avoid actual calls
        sdk_calls = []

        def mock_sdk(prompt):
            sdk_calls.append(prompt)
            return (0, "Mock SDK response")

        auto_mode.run_sdk = mock_sdk
        auto_mode.run_hook = MagicMock()

        # Verify initial setup
        assert auto_mode.append_dir.exists(), "append/ directory should exist"
        assert auto_mode.appended_dir.exists(), "appended/ directory should exist"
        assert (auto_mode.log_dir / "prompt.md").exists(), "prompt.md should exist"

        # Step 2: Simulate external append operation
        new_instruction = "Add rate limiting to API endpoints"

        # Change to workspace to simulate CLI call
        with patch("pathlib.Path.cwd", return_value=workspace):
            # This will fail until append_instructions is implemented
            try:
                append_instructions(new_instruction)

                # Verify instruction file created
                md_files = list(auto_mode.append_dir.glob("*.md"))
                assert len(md_files) == 1, "Should create instruction file"
                assert new_instruction in md_files[0].read_text()

                # Step 3: AutoMode checks for instructions
                instructions = auto_mode._check_for_new_instructions()

                # Verify instruction was found
                assert new_instruction in instructions, "Should find and return new instruction"

                # Verify file moved to appended/
                assert len(list(auto_mode.append_dir.glob("*.md"))) == 0, (
                    "append/ should be empty after processing"
                )
                assert len(list(auto_mode.appended_dir.glob("*.md"))) == 1, (
                    "appended/ should contain processed instruction"
                )

            except (NotImplementedError, ImportError, AttributeError):
                pytest.skip("append_instructions not yet implemented")

    def test_instruction_included_in_execution_prompt(self, workspace_setup):
        """Test that appended instructions are included in execution prompts.

        Expected behavior:
        - Instructions should be concatenated to execute_prompt
        - Timestamp context should be preserved
        - Multiple instructions should be combined
        """
        workspace = workspace_setup

        auto_mode = AutoMode(sdk="claude", prompt="Build API", max_turns=3, working_dir=workspace)

        # Create instruction files directly
        instruction1 = auto_mode.append_dir / "20241023_120000.md"
        instruction2 = auto_mode.append_dir / "20241023_120100.md"

        instruction1.write_text("Add authentication")
        instruction2.write_text("Add logging")

        # Check for instructions
        combined = auto_mode._check_for_new_instructions()

        # Verify both instructions included
        assert "Add authentication" in combined
        assert "Add logging" in combined

        # Verify timestamps preserved
        assert "20241023_120000" in combined
        assert "20241023_120100" in combined


@pytest.mark.integration
class TestMultipleAppendOperationsQueuing:
    """Test multiple append operations and queuing behavior."""

    @pytest.fixture
    def active_auto_mode(self):
        """Create and return active AutoMode instance."""
        with tempfile.TemporaryDirectory() as temp_dir:
            workspace = Path(temp_dir)

            auto_mode = AutoMode(
                sdk="claude", prompt="Test prompt", max_turns=5, working_dir=workspace
            )

            # Mock SDK
            auto_mode.run_sdk = MagicMock(return_value=(0, "Mock response"))
            auto_mode.run_hook = MagicMock()

            yield auto_mode, workspace

    def test_multiple_sequential_appends(self, active_auto_mode):
        """Test multiple sequential append operations.

        Expected behavior:
        - Each append creates separate file
        - Files accumulate in append/ directory
        - All processed together when checked
        - All moved to appended/ after processing
        """
        auto_mode, workspace = active_auto_mode

        instructions = [
            "First instruction",
            "Second instruction",
            "Third instruction",
        ]

        with patch("pathlib.Path.cwd", return_value=workspace):
            try:
                # Add multiple instructions
                for instruction in instructions:
                    append_instructions(instruction)
                    time.sleep(0.01)  # Ensure unique timestamps

                # Verify all files created
                md_files = list(auto_mode.append_dir.glob("*.md"))
                assert len(md_files) == 3, "Should create file for each instruction"

                # Process all instructions
                combined = auto_mode._check_for_new_instructions()

                # Verify all instructions in result
                for instruction in instructions:
                    assert instruction in combined, f"Should include: {instruction}"

                # Verify all moved to appended/
                assert len(list(auto_mode.append_dir.glob("*.md"))) == 0
                assert len(list(auto_mode.appended_dir.glob("*.md"))) == 3

            except (NotImplementedError, ImportError, AttributeError):
                pytest.skip("append_instructions not yet implemented")

    def test_append_during_execution(self, active_auto_mode):
        """Test appending instruction while auto mode is executing.

        Expected behavior:
        - New instruction should be picked up in next execution turn
        - Should not interfere with current turn
        - Should be processed in subsequent check
        """
        auto_mode, workspace = active_auto_mode

        # Simulate auto mode in execution
        # Add instruction during execution
        mid_execution_instruction = "Emergency fix: Handle null values"

        instruction_file = auto_mode.append_dir / f"{int(time.time())}.md"
        instruction_file.write_text(mid_execution_instruction)

        # Check for instructions (simulating next turn)
        instructions = auto_mode._check_for_new_instructions()

        assert mid_execution_instruction in instructions
        assert instruction_file not in auto_mode.append_dir.glob("*.md")

    def test_rapid_successive_appends(self, active_auto_mode):
        """Test rapid successive append operations (race condition handling).

        Expected behavior:
        - All appends should succeed
        - No file overwrites
        - All instructions preserved
        """
        auto_mode, workspace = active_auto_mode

        with patch("pathlib.Path.cwd", return_value=workspace):
            try:
                # Rapid appends
                for i in range(5):
                    append_instructions(f"Rapid instruction {i}")

                # All should be created
                md_files = list(auto_mode.append_dir.glob("*.md"))
                assert len(md_files) == 5, "Should create all files without collision"

                # All instructions should be preserved
                combined = auto_mode._check_for_new_instructions()
                for i in range(5):
                    assert f"Rapid instruction {i}" in combined

            except (NotImplementedError, ImportError, AttributeError):
                pytest.skip("append_instructions not yet implemented")


@pytest.mark.integration
class TestAppendFromSubdirectory:
    """Test appending instructions from project subdirectories."""

    @pytest.fixture
    def project_with_subdirs(self):
        """Create project with subdirectory structure."""
        with tempfile.TemporaryDirectory() as temp_dir:
            workspace = Path(temp_dir)

            # Create project structure
            (workspace / "src" / "api").mkdir(parents=True)
            (workspace / "tests" / "unit").mkdir(parents=True)
            (workspace / "docs").mkdir(parents=True)

            # Start auto mode session
            auto_mode = AutoMode(
                sdk="claude", prompt="Develop API", max_turns=5, working_dir=workspace
            )

            auto_mode.run_sdk = MagicMock(return_value=(0, "Mock"))
            auto_mode.run_hook = MagicMock()

            yield {
                "workspace": workspace,
                "auto_mode": auto_mode,
                "subdirs": {
                    "api": workspace / "src" / "api",
                    "tests": workspace / "tests" / "unit",
                    "docs": workspace / "docs",
                },
            }

    def test_append_from_api_subdirectory(self, project_with_subdirs):
        """Test appending from src/api subdirectory.

        Expected behavior:
        - Should traverse up to find .claude directory
        - Should find active session in workspace root
        - Should write to session's append/ directory
        """
<<<<<<< HEAD
=======
        workspace = project_with_subdirs["workspace"]
>>>>>>> 3c383e87
        auto_mode = project_with_subdirs["auto_mode"]
        api_dir = project_with_subdirs["subdirs"]["api"]

        instruction = "Add validation to API endpoints"

        with patch("pathlib.Path.cwd", return_value=api_dir):
            try:
                append_instructions(instruction)

                # Verify written to workspace session
                md_files = list(auto_mode.append_dir.glob("*.md"))
                assert len(md_files) == 1, "Should write to workspace session"
                assert instruction in md_files[0].read_text()

            except (NotImplementedError, ImportError, AttributeError):
                pytest.skip("append_instructions not yet implemented")

    def test_append_from_multiple_subdirectories(self, project_with_subdirs):
        """Test appending from different subdirectories in same session.

        Expected behavior:
        - All instructions should go to same session
        - All should be discoverable from workspace root
        """
<<<<<<< HEAD
=======
        workspace = project_with_subdirs["workspace"]
>>>>>>> 3c383e87
        auto_mode = project_with_subdirs["auto_mode"]
        subdirs = project_with_subdirs["subdirs"]

        instructions = [
            ("api", "API instruction", subdirs["api"]),
            ("tests", "Test instruction", subdirs["tests"]),
            ("docs", "Documentation instruction", subdirs["docs"]),
        ]

        try:
            for name, instruction, subdir in instructions:
                with patch("pathlib.Path.cwd", return_value=subdir):
                    append_instructions(instruction)

            # All should be in same session
            md_files = list(auto_mode.append_dir.glob("*.md"))
            assert len(md_files) == 3, "All instructions should be in same session"

            # Process all
            combined = auto_mode._check_for_new_instructions()

            for _, instruction, _ in instructions:
                assert instruction in combined

        except (NotImplementedError, ImportError, AttributeError):
            pytest.skip("append_instructions not yet implemented")

    def test_append_from_deeply_nested_directory(self, project_with_subdirs):
        """Test appending from deeply nested subdirectory.

        Expected behavior:
        - Should traverse up multiple levels
        - Should find workspace root
        - Should successfully write instruction
        """
        workspace = project_with_subdirs["workspace"]
        auto_mode = project_with_subdirs["auto_mode"]

        # Create deeply nested directory
        deep_dir = workspace / "src" / "api" / "v1" / "handlers" / "auth"
        deep_dir.mkdir(parents=True)

        instruction = "From deeply nested directory"

        with patch("pathlib.Path.cwd", return_value=deep_dir):
            try:
                append_instructions(instruction)

                # Should still find and write to workspace session
                md_files = list(auto_mode.append_dir.glob("*.md"))
                assert len(md_files) == 1
                assert instruction in md_files[0].read_text()

            except (NotImplementedError, ImportError, AttributeError):
                pytest.skip("append_instructions not yet implemented")


@pytest.mark.integration
class TestSessionFinderIntegration:
    """Test SessionFinder integration with append_instructions."""

    @pytest.fixture
    def multi_session_workspace(self):
        """Create workspace with multiple sessions."""
        with tempfile.TemporaryDirectory() as temp_dir:
            workspace = Path(temp_dir)
            logs_dir = workspace / ".claude" / "runtime" / "logs"
            logs_dir.mkdir(parents=True)

            # Create multiple sessions
            sessions = []
            for i in range(3):
                ts = int(time.time()) - (i * 3600)  # Different times
                session_id = f"auto_claude_{ts}"
                session_dir = logs_dir / session_id
                (session_dir / "append").mkdir(parents=True)
                (session_dir / "prompt.md").write_text(f"Session {i}")
                sessions.append((session_id, session_dir))

            yield workspace, sessions

    def test_append_finds_most_recent_session(self, multi_session_workspace):
        """Test that append_instructions finds most recent active session.

        Expected behavior:
        - Should identify most recent session by timestamp
        - Should write to that session's append/ directory
        """
        workspace, sessions = multi_session_workspace

        instruction = "Target most recent session"

        with patch("pathlib.Path.cwd", return_value=workspace):
            try:
                append_instructions(instruction)

                # Should write to most recent session (first in list, largest timestamp)
                most_recent_session_id, most_recent_dir = sessions[0]
                append_dir = most_recent_dir / "append"

                md_files = list(append_dir.glob("*.md"))
                assert len(md_files) == 1, "Should write to most recent session"
                assert instruction in md_files[0].read_text()

            except (NotImplementedError, ImportError, AttributeError):
                pytest.skip("append_instructions not yet implemented")

    def test_append_with_sdk_filter(self, multi_session_workspace):
        """Test append_instructions with SDK type filtering.

        Expected behavior:
        - Should filter sessions by SDK type
        - Should write to correct SDK session
        """
        workspace, sessions = multi_session_workspace

        # Add copilot session
        logs_dir = workspace / ".claude" / "runtime" / "logs"
        copilot_session = logs_dir / f"auto_copilot_{int(time.time())}"
        (copilot_session / "append").mkdir(parents=True)
        (copilot_session / "prompt.md").write_text("Copilot session")

        instruction = "For Copilot session"

        with patch("pathlib.Path.cwd", return_value=workspace):
            try:
                # Append with SDK filter
                append_instructions(instruction, sdk_filter="copilot")

                # Should write to copilot session
                md_files = list((copilot_session / "append").glob("*.md"))
                assert len(md_files) == 1, "Should write to Copilot session"

            except (NotImplementedError, ImportError, TypeError, AttributeError):
                pytest.skip("SDK filtering not yet implemented")


@pytest.mark.integration
class TestErrorRecoveryAndEdgeCases:
    """Test error recovery and edge case handling in full workflow."""

    @pytest.fixture
    def workspace(self):
        """Create test workspace."""
        with tempfile.TemporaryDirectory() as temp_dir:
            yield Path(temp_dir)

    def test_recovery_from_corrupted_instruction_file(self, workspace):
        """Test that AutoMode handles corrupted instruction files gracefully.

        Expected behavior:
        - Should skip corrupted files
        - Should continue processing valid files
        - Should log error
        - Should not crash
        """
        auto_mode = AutoMode(sdk="claude", prompt="Test", max_turns=3, working_dir=workspace)

        # Create mix of valid and corrupted files
        (auto_mode.append_dir / "valid.md").write_text("Valid instruction")
        (auto_mode.append_dir / "corrupted.md").write_bytes(b"\x80\x81\x82")

        # Should handle gracefully
        try:
            instructions = auto_mode._check_for_new_instructions()

            # Should process valid instruction
            assert "Valid instruction" in instructions or instructions == ""

        except UnicodeDecodeError:
            pytest.fail("Should handle corrupted files gracefully")

    def test_append_when_append_directory_missing(self, workspace):
        """Test behavior when append/ directory is deleted during operation.

        Expected behavior:
        - Should detect missing directory
        - Should return appropriate error
        - Should not crash
        """
        auto_mode = AutoMode(sdk="claude", prompt="Test", max_turns=3, working_dir=workspace)

        # Remove append directory
        import shutil

        shutil.rmtree(auto_mode.append_dir)

        # Should handle gracefully
        instructions = auto_mode._check_for_new_instructions()
        assert instructions == "" or instructions is None, "Should handle missing directory"

    def test_concurrent_append_and_check(self, workspace):
        """Test concurrent append and check operations.

        Expected behavior:
        - Should handle race conditions
        - Files being written should not cause errors
        - Either processed or left for next check
        """
        auto_mode = AutoMode(sdk="claude", prompt="Test", max_turns=3, working_dir=workspace)

        # Create file during check (simulate race condition)
        def create_file_during_check():
            time.sleep(0.01)
            (auto_mode.append_dir / "concurrent.md").write_text("Concurrent")

        import threading

        thread = threading.Thread(target=create_file_during_check)
        thread.start()

        # Check for instructions
        instructions = auto_mode._check_for_new_instructions()

        thread.join()

        # Should not crash
        assert isinstance(instructions, str), "Should return string result"


@pytest.mark.integration
@pytest.mark.slow
class TestEndToEndWithRealWorkflow:
    """Test end-to-end workflow with realistic scenarios."""

    def test_developer_workflow_simulation(self):
        """Simulate realistic developer workflow.

        Scenario:
        1. Developer starts auto mode: amplihack --auto "Build API"
        2. Auto mode starts executing
        3. Developer realizes they forgot something
        4. Developer runs: amplihack --append "Add rate limiting"
        5. Auto mode picks up instruction in next turn
        6. Auto mode continues with updated requirements

        Expected behavior:
        - Complete workflow executes successfully
        - Instruction is incorporated seamlessly
        - Both original and appended instructions are satisfied
        """
        with tempfile.TemporaryDirectory() as temp_dir:
            workspace = Path(temp_dir)

            # Step 1: Start auto mode
            auto_mode = AutoMode(
                sdk="claude",
                prompt="Build REST API with authentication",
                max_turns=5,
                working_dir=workspace,
            )

            # Mock SDK
            sdk_prompts = []

            def capture_sdk(prompt):
                sdk_prompts.append(prompt)
                return (0, "Mock response")

            auto_mode.run_sdk = capture_sdk
            auto_mode.run_hook = MagicMock()

            # Step 2 & 3: Simulate execution started, then append
            try:
                # Developer appends new instruction
                new_requirement = "Add rate limiting: 100 requests per minute per API key"

                with patch("pathlib.Path.cwd", return_value=workspace):
                    append_instructions(new_requirement)

                # Step 4: Auto mode checks for instructions (next turn)
                instructions = auto_mode._check_for_new_instructions()

                # Verify instruction picked up
                assert new_requirement in instructions, "New requirement should be discovered"

                # Verify instruction would be included in execution
                # (in real workflow, this happens in the execute phase)
                assert instructions != "", "Should have instructions to append"

            except (NotImplementedError, ImportError, AttributeError):
                pytest.skip("Full workflow not yet implemented")<|MERGE_RESOLUTION|>--- conflicted
+++ resolved
@@ -311,10 +311,7 @@
         - Should find active session in workspace root
         - Should write to session's append/ directory
         """
-<<<<<<< HEAD
-=======
         workspace = project_with_subdirs["workspace"]
->>>>>>> 3c383e87
         auto_mode = project_with_subdirs["auto_mode"]
         api_dir = project_with_subdirs["subdirs"]["api"]
 
@@ -339,10 +336,7 @@
         - All instructions should go to same session
         - All should be discoverable from workspace root
         """
-<<<<<<< HEAD
-=======
         workspace = project_with_subdirs["workspace"]
->>>>>>> 3c383e87
         auto_mode = project_with_subdirs["auto_mode"]
         subdirs = project_with_subdirs["subdirs"]
 
