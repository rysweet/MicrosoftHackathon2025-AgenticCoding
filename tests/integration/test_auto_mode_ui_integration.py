--- conflicted
+++ resolved
@@ -601,10 +601,7 @@
 
             # Capture stdout
             import sys
-<<<<<<< HEAD
-=======
             from io import StringIO
->>>>>>> 3c383e87
 
             captured = StringIO()
             sys.stdout = captured
