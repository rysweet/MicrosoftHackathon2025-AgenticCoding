--- conflicted
+++ resolved
@@ -5,6 +5,7 @@
 with all required files accessible.
 """
 
+import shutil
 import subprocess
 import sys
 import tempfile
@@ -29,11 +30,7 @@
         """
         # This test should fail initially due to problematic data-files config
         result = subprocess.run(
-<<<<<<< HEAD
-            ["python", "-m", "build", "--wheel"],
-=======
             [sys.executable, "-m", "build", "--wheel"],
->>>>>>> 0e2ee14e
             check=False,
             capture_output=True,
             text=True,
@@ -53,11 +50,7 @@
         # Build package first
         with tempfile.TemporaryDirectory() as temp_dir:
             result = subprocess.run(
-<<<<<<< HEAD
-                ["python", "-m", "build", "--wheel", "--outdir", temp_dir],
-=======
                 [sys.executable, "-m", "build", "--wheel", "--outdir", temp_dir],
->>>>>>> 0e2ee14e
                 check=False,
                 capture_output=True,
                 text=True,
